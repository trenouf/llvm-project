//===----------------------------------------------------------------------===//
//
// Part of the LLVM Project, under the Apache License v2.0 with LLVM Exceptions.
// See https://llvm.org/LICENSE.txt for license information.
// SPDX-License-Identifier: Apache-2.0 WITH LLVM-exception
//
//===----------------------------------------------------------------------===//

// test operator new [] nothrow by replacing only operator new

// UNSUPPORTED: sanitizer-new-delete
// XFAIL: libcpp-no-vcruntime

#include <new>
#include <cstddef>
#include <cstdlib>
#include <cassert>
#include <limits>

#include "test_macros.h"

int new_called = 0;

void* operator new(std::size_t s) TEST_THROW_SPEC(std::bad_alloc)
{
    ++new_called;
    void* ret = std::malloc(s);
    if (!ret) std::abort(); // placate MSVC's unchecked malloc warning
    return  ret;
}

void  operator delete(void* p) TEST_NOEXCEPT
{
    --new_called;
    std::free(p);
}

int A_constructed = 0;

struct A
{
    A() {++A_constructed;}
    ~A() {--A_constructed;}
};

int main(int, char**)
{
<<<<<<< HEAD
=======
    new_called = 0;
>>>>>>> da5f3adc
    A *ap = new (std::nothrow) A[3];
    DoNotOptimize(ap);
    assert(ap);
    assert(A_constructed == 3);
    assert(new_called);
    delete [] ap;
    DoNotOptimize(ap);
    assert(A_constructed == 0);
    assert(!new_called);

  return 0;
}<|MERGE_RESOLUTION|>--- conflicted
+++ resolved
@@ -45,10 +45,7 @@
 
 int main(int, char**)
 {
-<<<<<<< HEAD
-=======
     new_called = 0;
->>>>>>> da5f3adc
     A *ap = new (std::nothrow) A[3];
     DoNotOptimize(ap);
     assert(ap);
