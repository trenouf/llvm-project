//===----------------------------------------------------------------------===//
//
// Part of the LLVM Project, under the Apache License v2.0 with LLVM Exceptions.
// See https://llvm.org/LICENSE.txt for license information.
// SPDX-License-Identifier: Apache-2.0 WITH LLVM-exception
//
//===----------------------------------------------------------------------===//

// test operator new replacement

// UNSUPPORTED: sanitizer-new-delete

#include <new>
#include <cstddef>
#include <cstdlib>
#include <cassert>
#include <limits>

#include "test_macros.h"

int new_called = 0;

void* operator new(std::size_t s) TEST_THROW_SPEC(std::bad_alloc)
{
    ++new_called;
    void* ret = std::malloc(s);
    if (!ret) std::abort(); // placate MSVC's unchecked malloc warning
    return ret;
}

void  operator delete(void* p) TEST_NOEXCEPT
{
    --new_called;
    std::free(p);
}

bool A_constructed = false;

struct A
{
    A() {A_constructed = true;}
    ~A() {A_constructed = false;}
};

int main(int, char**)
{
<<<<<<< HEAD
=======
    new_called = 0;
>>>>>>> da5f3adc
    A *ap = new A;
    DoNotOptimize(ap);
    assert(ap);
    assert(A_constructed);
    assert(new_called);
    delete ap;
    DoNotOptimize(ap);
    assert(!A_constructed);
    assert(!new_called);

  return 0;
}<|MERGE_RESOLUTION|>--- conflicted
+++ resolved
@@ -44,10 +44,7 @@
 
 int main(int, char**)
 {
-<<<<<<< HEAD
-=======
     new_called = 0;
->>>>>>> da5f3adc
     A *ap = new A;
     DoNotOptimize(ap);
     assert(ap);
