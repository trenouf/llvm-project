//===- TableGen.cpp - Top-Level TableGen implementation for Clang ---------===//
//
// Part of the LLVM Project, under the Apache License v2.0 with LLVM Exceptions.
// See https://llvm.org/LICENSE.txt for license information.
// SPDX-License-Identifier: Apache-2.0 WITH LLVM-exception
//
//===----------------------------------------------------------------------===//
//
// This file contains the main function for Clang's TableGen.
//
//===----------------------------------------------------------------------===//

#include "TableGenBackends.h" // Declares all backends.
#include "ASTTableGen.h"
#include "llvm/Support/CommandLine.h"
#include "llvm/Support/PrettyStackTrace.h"
#include "llvm/Support/Signals.h"
#include "llvm/TableGen/Error.h"
#include "llvm/TableGen/Main.h"
#include "llvm/TableGen/Record.h"

using namespace llvm;
using namespace clang;

enum ActionType {
  PrintRecords,
  DumpJSON,
  GenClangAttrClasses,
  GenClangAttrParserStringSwitches,
  GenClangAttrSubjectMatchRulesParserStringSwitches,
  GenClangAttrImpl,
  GenClangAttrList,
  GenClangAttrSubjectMatchRuleList,
  GenClangAttrPCHRead,
  GenClangAttrPCHWrite,
  GenClangAttrHasAttributeImpl,
  GenClangAttrSpellingListIndex,
  GenClangAttrASTVisitor,
  GenClangAttrTemplateInstantiate,
  GenClangAttrParsedAttrList,
  GenClangAttrParsedAttrImpl,
  GenClangAttrParsedAttrKinds,
  GenClangAttrTextNodeDump,
  GenClangAttrNodeTraverse,
  GenClangBasicReader,
  GenClangBasicWriter,
  GenClangDiagsDefs,
  GenClangDiagGroups,
  GenClangDiagsIndexName,
  GenClangCommentNodes,
  GenClangDeclNodes,
  GenClangStmtNodes,
  GenClangTypeNodes,
  GenClangTypeReader,
  GenClangTypeWriter,
  GenClangOpcodes,
  GenClangSACheckers,
  GenClangCommentHTMLTags,
  GenClangCommentHTMLTagsProperties,
  GenClangCommentHTMLNamedCharacterReferences,
  GenClangCommentCommandInfo,
  GenClangCommentCommandList,
  GenClangOpenCLBuiltins,
  GenArmNeon,
  GenArmFP16,
  GenArmNeonSema,
  GenArmNeonTest,
  GenArmMveHeader,
  GenArmMveBuiltinDef,
  GenArmMveBuiltinSema,
  GenArmMveBuiltinCG,
  GenArmMveBuiltinAliases,
<<<<<<< HEAD
=======
  GenArmSveHeader,
  GenArmSveBuiltins,
  GenArmSveCodeGenMap,
  GenArmCdeHeader,
  GenArmCdeBuiltinDef,
  GenArmCdeBuiltinSema,
  GenArmCdeBuiltinCG,
  GenArmCdeBuiltinAliases,
>>>>>>> da5f3adc
  GenAttrDocs,
  GenDiagDocs,
  GenOptDocs,
  GenDataCollectors,
  GenTestPragmaAttributeSupportedAttributes
};

namespace {
cl::opt<ActionType> Action(
    cl::desc("Action to perform:"),
    cl::values(
        clEnumValN(PrintRecords, "print-records",
                   "Print all records to stdout (default)"),
        clEnumValN(DumpJSON, "dump-json",
                   "Dump all records as machine-readable JSON"),
        clEnumValN(GenClangAttrClasses, "gen-clang-attr-classes",
                   "Generate clang attribute clases"),
        clEnumValN(GenClangAttrParserStringSwitches,
                   "gen-clang-attr-parser-string-switches",
                   "Generate all parser-related attribute string switches"),
        clEnumValN(GenClangAttrSubjectMatchRulesParserStringSwitches,
                   "gen-clang-attr-subject-match-rules-parser-string-switches",
                   "Generate all parser-related attribute subject match rule"
                   "string switches"),
        clEnumValN(GenClangAttrImpl, "gen-clang-attr-impl",
                   "Generate clang attribute implementations"),
        clEnumValN(GenClangAttrList, "gen-clang-attr-list",
                   "Generate a clang attribute list"),
        clEnumValN(GenClangAttrSubjectMatchRuleList,
                   "gen-clang-attr-subject-match-rule-list",
                   "Generate a clang attribute subject match rule list"),
        clEnumValN(GenClangAttrPCHRead, "gen-clang-attr-pch-read",
                   "Generate clang PCH attribute reader"),
        clEnumValN(GenClangAttrPCHWrite, "gen-clang-attr-pch-write",
                   "Generate clang PCH attribute writer"),
        clEnumValN(GenClangAttrHasAttributeImpl,
                   "gen-clang-attr-has-attribute-impl",
                   "Generate a clang attribute spelling list"),
        clEnumValN(GenClangAttrSpellingListIndex,
                   "gen-clang-attr-spelling-index",
                   "Generate a clang attribute spelling index"),
        clEnumValN(GenClangAttrASTVisitor, "gen-clang-attr-ast-visitor",
                   "Generate a recursive AST visitor for clang attributes"),
        clEnumValN(GenClangAttrTemplateInstantiate,
                   "gen-clang-attr-template-instantiate",
                   "Generate a clang template instantiate code"),
        clEnumValN(GenClangAttrParsedAttrList,
                   "gen-clang-attr-parsed-attr-list",
                   "Generate a clang parsed attribute list"),
        clEnumValN(GenClangAttrParsedAttrImpl,
                   "gen-clang-attr-parsed-attr-impl",
                   "Generate the clang parsed attribute helpers"),
        clEnumValN(GenClangAttrParsedAttrKinds,
                   "gen-clang-attr-parsed-attr-kinds",
                   "Generate a clang parsed attribute kinds"),
        clEnumValN(GenClangAttrTextNodeDump, "gen-clang-attr-text-node-dump",
                   "Generate clang attribute text node dumper"),
        clEnumValN(GenClangAttrNodeTraverse, "gen-clang-attr-node-traverse",
                   "Generate clang attribute traverser"),
        clEnumValN(GenClangDiagsDefs, "gen-clang-diags-defs",
                   "Generate Clang diagnostics definitions"),
        clEnumValN(GenClangDiagGroups, "gen-clang-diag-groups",
                   "Generate Clang diagnostic groups"),
        clEnumValN(GenClangDiagsIndexName, "gen-clang-diags-index-name",
                   "Generate Clang diagnostic name index"),
        clEnumValN(GenClangBasicReader, "gen-clang-basic-reader",
                   "Generate Clang BasicReader classes"),
        clEnumValN(GenClangBasicWriter, "gen-clang-basic-writer",
                   "Generate Clang BasicWriter classes"),
        clEnumValN(GenClangCommentNodes, "gen-clang-comment-nodes",
                   "Generate Clang AST comment nodes"),
        clEnumValN(GenClangDeclNodes, "gen-clang-decl-nodes",
                   "Generate Clang AST declaration nodes"),
        clEnumValN(GenClangStmtNodes, "gen-clang-stmt-nodes",
                   "Generate Clang AST statement nodes"),
        clEnumValN(GenClangTypeNodes, "gen-clang-type-nodes",
                   "Generate Clang AST type nodes"),
        clEnumValN(GenClangTypeReader, "gen-clang-type-reader",
                   "Generate Clang AbstractTypeReader class"),
        clEnumValN(GenClangTypeWriter, "gen-clang-type-writer",
                   "Generate Clang AbstractTypeWriter class"),
        clEnumValN(GenClangOpcodes, "gen-clang-opcodes",
                   "Generate Clang constexpr interpreter opcodes"),
        clEnumValN(GenClangSACheckers, "gen-clang-sa-checkers",
                   "Generate Clang Static Analyzer checkers"),
        clEnumValN(GenClangCommentHTMLTags, "gen-clang-comment-html-tags",
                   "Generate efficient matchers for HTML tag "
                   "names that are used in documentation comments"),
        clEnumValN(GenClangCommentHTMLTagsProperties,
                   "gen-clang-comment-html-tags-properties",
                   "Generate efficient matchers for HTML tag "
                   "properties"),
        clEnumValN(GenClangCommentHTMLNamedCharacterReferences,
                   "gen-clang-comment-html-named-character-references",
                   "Generate function to translate named character "
                   "references to UTF-8 sequences"),
        clEnumValN(GenClangCommentCommandInfo, "gen-clang-comment-command-info",
                   "Generate command properties for commands that "
                   "are used in documentation comments"),
        clEnumValN(GenClangCommentCommandList, "gen-clang-comment-command-list",
                   "Generate list of commands that are used in "
                   "documentation comments"),
        clEnumValN(GenClangOpenCLBuiltins, "gen-clang-opencl-builtins",
                   "Generate OpenCL builtin declaration handlers"),
        clEnumValN(GenArmNeon, "gen-arm-neon", "Generate arm_neon.h for clang"),
        clEnumValN(GenArmFP16, "gen-arm-fp16", "Generate arm_fp16.h for clang"),
        clEnumValN(GenArmNeonSema, "gen-arm-neon-sema",
                   "Generate ARM NEON sema support for clang"),
        clEnumValN(GenArmNeonTest, "gen-arm-neon-test",
                   "Generate ARM NEON tests for clang"),
        clEnumValN(GenArmSveHeader, "gen-arm-sve-header",
                   "Generate arm_sve.h for clang"),
        clEnumValN(GenArmSveBuiltins, "gen-arm-sve-builtins",
                   "Generate arm_sve_builtins.inc for clang"),
        clEnumValN(GenArmSveCodeGenMap, "gen-arm-sve-codegenmap",
                   "Generate arm_sve_codegenmap.inc for clang"),
        clEnumValN(GenArmMveHeader, "gen-arm-mve-header",
                   "Generate arm_mve.h for clang"),
        clEnumValN(GenArmMveBuiltinDef, "gen-arm-mve-builtin-def",
                   "Generate ARM MVE builtin definitions for clang"),
        clEnumValN(GenArmMveBuiltinSema, "gen-arm-mve-builtin-sema",
                   "Generate ARM MVE builtin sema checks for clang"),
        clEnumValN(GenArmMveBuiltinCG, "gen-arm-mve-builtin-codegen",
                   "Generate ARM MVE builtin code-generator for clang"),
        clEnumValN(GenArmMveBuiltinAliases, "gen-arm-mve-builtin-aliases",
                   "Generate list of valid ARM MVE builtin aliases for clang"),
        clEnumValN(GenAttrDocs, "gen-attr-docs",
                   "Generate attribute documentation"),
        clEnumValN(GenDiagDocs, "gen-diag-docs",
                   "Generate diagnostic documentation"),
        clEnumValN(GenOptDocs, "gen-opt-docs", "Generate option documentation"),
        clEnumValN(GenDataCollectors, "gen-clang-data-collectors",
                   "Generate data collectors for AST nodes"),
        clEnumValN(GenTestPragmaAttributeSupportedAttributes,
                   "gen-clang-test-pragma-attribute-supported-attributes",
                   "Generate a list of attributes supported by #pragma clang "
                   "attribute for testing purposes")));

cl::opt<std::string>
ClangComponent("clang-component",
               cl::desc("Only use warnings from specified component"),
               cl::value_desc("component"), cl::Hidden);

bool ClangTableGenMain(raw_ostream &OS, RecordKeeper &Records) {
  switch (Action) {
  case PrintRecords:
    OS << Records;           // No argument, dump all contents
    break;
  case DumpJSON:
    EmitJSON(Records, OS);
    break;
  case GenClangAttrClasses:
    EmitClangAttrClass(Records, OS);
    break;
  case GenClangAttrParserStringSwitches:
    EmitClangAttrParserStringSwitches(Records, OS);
    break;
  case GenClangAttrSubjectMatchRulesParserStringSwitches:
    EmitClangAttrSubjectMatchRulesParserStringSwitches(Records, OS);
    break;
  case GenClangAttrImpl:
    EmitClangAttrImpl(Records, OS);
    break;
  case GenClangAttrList:
    EmitClangAttrList(Records, OS);
    break;
  case GenClangAttrSubjectMatchRuleList:
    EmitClangAttrSubjectMatchRuleList(Records, OS);
    break;
  case GenClangAttrPCHRead:
    EmitClangAttrPCHRead(Records, OS);
    break;
  case GenClangAttrPCHWrite:
    EmitClangAttrPCHWrite(Records, OS);
    break;
  case GenClangAttrHasAttributeImpl:
    EmitClangAttrHasAttrImpl(Records, OS);
    break;
  case GenClangAttrSpellingListIndex:
    EmitClangAttrSpellingListIndex(Records, OS);
    break;
  case GenClangAttrASTVisitor:
    EmitClangAttrASTVisitor(Records, OS);
    break;
  case GenClangAttrTemplateInstantiate:
    EmitClangAttrTemplateInstantiate(Records, OS);
    break;
  case GenClangAttrParsedAttrList:
    EmitClangAttrParsedAttrList(Records, OS);
    break;
  case GenClangAttrParsedAttrImpl:
    EmitClangAttrParsedAttrImpl(Records, OS);
    break;
  case GenClangAttrParsedAttrKinds:
    EmitClangAttrParsedAttrKinds(Records, OS);
    break;
  case GenClangAttrTextNodeDump:
    EmitClangAttrTextNodeDump(Records, OS);
    break;
  case GenClangAttrNodeTraverse:
    EmitClangAttrNodeTraverse(Records, OS);
    break;
  case GenClangDiagsDefs:
    EmitClangDiagsDefs(Records, OS, ClangComponent);
    break;
  case GenClangDiagGroups:
    EmitClangDiagGroups(Records, OS);
    break;
  case GenClangDiagsIndexName:
    EmitClangDiagsIndexName(Records, OS);
    break;
  case GenClangCommentNodes:
    EmitClangASTNodes(Records, OS, CommentNodeClassName, "");
    break;
  case GenClangDeclNodes:
    EmitClangASTNodes(Records, OS, DeclNodeClassName, "Decl");
    EmitClangDeclContext(Records, OS);
    break;
  case GenClangStmtNodes:
    EmitClangASTNodes(Records, OS, StmtNodeClassName, "");
    break;
  case GenClangTypeNodes:
    EmitClangTypeNodes(Records, OS);
    break;
  case GenClangTypeReader:
    EmitClangTypeReader(Records, OS);
    break;
  case GenClangTypeWriter:
    EmitClangTypeWriter(Records, OS);
    break;
  case GenClangBasicReader:
    EmitClangBasicReader(Records, OS);
    break;
  case GenClangBasicWriter:
    EmitClangBasicWriter(Records, OS);
    break;
  case GenClangOpcodes:
    EmitClangOpcodes(Records, OS);
    break;
  case GenClangSACheckers:
    EmitClangSACheckers(Records, OS);
    break;
  case GenClangCommentHTMLTags:
    EmitClangCommentHTMLTags(Records, OS);
    break;
  case GenClangCommentHTMLTagsProperties:
    EmitClangCommentHTMLTagsProperties(Records, OS);
    break;
  case GenClangCommentHTMLNamedCharacterReferences:
    EmitClangCommentHTMLNamedCharacterReferences(Records, OS);
    break;
  case GenClangCommentCommandInfo:
    EmitClangCommentCommandInfo(Records, OS);
    break;
  case GenClangCommentCommandList:
    EmitClangCommentCommandList(Records, OS);
    break;
  case GenClangOpenCLBuiltins:
    EmitClangOpenCLBuiltins(Records, OS);
    break;
  case GenArmNeon:
    EmitNeon(Records, OS);
    break;
  case GenArmFP16:
    EmitFP16(Records, OS);
    break;
  case GenArmNeonSema:
    EmitNeonSema(Records, OS);
    break;
  case GenArmNeonTest:
    EmitNeonTest(Records, OS);
    break;
  case GenArmMveHeader:
    EmitMveHeader(Records, OS);
    break;
  case GenArmMveBuiltinDef:
    EmitMveBuiltinDef(Records, OS);
    break;
  case GenArmMveBuiltinSema:
    EmitMveBuiltinSema(Records, OS);
    break;
  case GenArmMveBuiltinCG:
    EmitMveBuiltinCG(Records, OS);
    break;
  case GenArmMveBuiltinAliases:
    EmitMveBuiltinAliases(Records, OS);
    break;
<<<<<<< HEAD
=======
  case GenArmSveHeader:
    EmitSveHeader(Records, OS);
    break;
  case GenArmSveBuiltins:
    EmitSveBuiltins(Records, OS);
    break;
  case GenArmSveCodeGenMap:
    EmitSveCodeGenMap(Records, OS);
    break;
  case GenArmCdeHeader:
    EmitCdeHeader(Records, OS);
    break;
  case GenArmCdeBuiltinDef:
    EmitCdeBuiltinDef(Records, OS);
    break;
  case GenArmCdeBuiltinSema:
    EmitCdeBuiltinSema(Records, OS);
    break;
  case GenArmCdeBuiltinCG:
    EmitCdeBuiltinCG(Records, OS);
    break;
  case GenArmCdeBuiltinAliases:
    EmitCdeBuiltinAliases(Records, OS);
    break;
>>>>>>> da5f3adc
  case GenAttrDocs:
    EmitClangAttrDocs(Records, OS);
    break;
  case GenDiagDocs:
    EmitClangDiagDocs(Records, OS);
    break;
  case GenOptDocs:
    EmitClangOptDocs(Records, OS);
    break;
  case GenDataCollectors:
    EmitClangDataCollectors(Records, OS);
    break;
  case GenTestPragmaAttributeSupportedAttributes:
    EmitTestPragmaAttributeSupportedAttributes(Records, OS);
    break;
  }

  return false;
}
}

int main(int argc, char **argv) {
  sys::PrintStackTraceOnErrorSignal(argv[0]);
  PrettyStackTraceProgram X(argc, argv);
  cl::ParseCommandLineOptions(argc, argv);

  llvm_shutdown_obj Y;

  return TableGenMain(argv[0], &ClangTableGenMain);
}

#ifdef __has_feature
#if __has_feature(address_sanitizer)
#include <sanitizer/lsan_interface.h>
// Disable LeakSanitizer for this binary as it has too many leaks that are not
// very interesting to fix. See compiler-rt/include/sanitizer/lsan_interface.h .
int __lsan_is_turned_off() { return 1; }
#endif  // __has_feature(address_sanitizer)
#endif  // defined(__has_feature)<|MERGE_RESOLUTION|>--- conflicted
+++ resolved
@@ -70,8 +70,6 @@
   GenArmMveBuiltinSema,
   GenArmMveBuiltinCG,
   GenArmMveBuiltinAliases,
-<<<<<<< HEAD
-=======
   GenArmSveHeader,
   GenArmSveBuiltins,
   GenArmSveCodeGenMap,
@@ -80,7 +78,6 @@
   GenArmCdeBuiltinSema,
   GenArmCdeBuiltinCG,
   GenArmCdeBuiltinAliases,
->>>>>>> da5f3adc
   GenAttrDocs,
   GenDiagDocs,
   GenOptDocs,
@@ -207,6 +204,16 @@
                    "Generate ARM MVE builtin code-generator for clang"),
         clEnumValN(GenArmMveBuiltinAliases, "gen-arm-mve-builtin-aliases",
                    "Generate list of valid ARM MVE builtin aliases for clang"),
+        clEnumValN(GenArmCdeHeader, "gen-arm-cde-header",
+                   "Generate arm_cde.h for clang"),
+        clEnumValN(GenArmCdeBuiltinDef, "gen-arm-cde-builtin-def",
+                   "Generate ARM CDE builtin definitions for clang"),
+        clEnumValN(GenArmCdeBuiltinSema, "gen-arm-cde-builtin-sema",
+                   "Generate ARM CDE builtin sema checks for clang"),
+        clEnumValN(GenArmCdeBuiltinCG, "gen-arm-cde-builtin-codegen",
+                   "Generate ARM CDE builtin code-generator for clang"),
+        clEnumValN(GenArmCdeBuiltinAliases, "gen-arm-cde-builtin-aliases",
+                   "Generate list of valid ARM CDE builtin aliases for clang"),
         clEnumValN(GenAttrDocs, "gen-attr-docs",
                    "Generate attribute documentation"),
         clEnumValN(GenDiagDocs, "gen-diag-docs",
@@ -368,8 +375,6 @@
   case GenArmMveBuiltinAliases:
     EmitMveBuiltinAliases(Records, OS);
     break;
-<<<<<<< HEAD
-=======
   case GenArmSveHeader:
     EmitSveHeader(Records, OS);
     break;
@@ -394,7 +399,6 @@
   case GenArmCdeBuiltinAliases:
     EmitCdeBuiltinAliases(Records, OS);
     break;
->>>>>>> da5f3adc
   case GenAttrDocs:
     EmitClangAttrDocs(Records, OS);
     break;
