//===-- ProcessInfo.h -------------------------------------------*- C++ -*-===//
//
// Part of the LLVM Project, under the Apache License v2.0 with LLVM Exceptions.
// See https://llvm.org/LICENSE.txt for license information.
// SPDX-License-Identifier: Apache-2.0 WITH LLVM-exception
//
//===----------------------------------------------------------------------===//

#ifndef LLDB_UTILITY_PROCESSINFO_H
#define LLDB_UTILITY_PROCESSINFO_H

// LLDB headers
#include "lldb/Utility/ArchSpec.h"
#include "lldb/Utility/Args.h"
#include "lldb/Utility/Environment.h"
#include "lldb/Utility/FileSpec.h"
#include "lldb/Utility/NameMatches.h"
<<<<<<< HEAD

=======
#include "lldb/Utility/Reproducer.h"
#include "llvm/Support/YAMLTraits.h"
>>>>>>> da5f3adc
#include <vector>

namespace lldb_private {

class UserIDResolver;

// ProcessInfo
//
// A base class for information for a process. This can be used to fill
// out information for a process prior to launching it, or it can be used for
// an instance of a process and can be filled in with the existing values for
// that process.
class ProcessInfo {
public:
  ProcessInfo();

  ProcessInfo(const char *name, const ArchSpec &arch, lldb::pid_t pid);

  void Clear();

  const char *GetName() const;

  llvm::StringRef GetNameAsStringRef() const;

  FileSpec &GetExecutableFile() { return m_executable; }

  void SetExecutableFile(const FileSpec &exe_file,
                         bool add_exe_file_as_first_arg);

  const FileSpec &GetExecutableFile() const { return m_executable; }

  uint32_t GetUserID() const { return m_uid; }

  uint32_t GetGroupID() const { return m_gid; }

  bool UserIDIsValid() const { return m_uid != UINT32_MAX; }

  bool GroupIDIsValid() const { return m_gid != UINT32_MAX; }

  void SetUserID(uint32_t uid) { m_uid = uid; }

  void SetGroupID(uint32_t gid) { m_gid = gid; }

  ArchSpec &GetArchitecture() { return m_arch; }

  const ArchSpec &GetArchitecture() const { return m_arch; }

  void SetArchitecture(const ArchSpec &arch) { m_arch = arch; }

  lldb::pid_t GetProcessID() const { return m_pid; }

  void SetProcessID(lldb::pid_t pid) { m_pid = pid; }

  bool ProcessIDIsValid() const { return m_pid != LLDB_INVALID_PROCESS_ID; }

  void Dump(Stream &s, Platform *platform) const;

  Args &GetArguments() { return m_arguments; }

  const Args &GetArguments() const { return m_arguments; }

  llvm::StringRef GetArg0() const;

  void SetArg0(llvm::StringRef arg);

  void SetArguments(const Args &args, bool first_arg_is_executable);

  void SetArguments(char const **argv, bool first_arg_is_executable);

  Environment &GetEnvironment() { return m_environment; }
  const Environment &GetEnvironment() const { return m_environment; }

protected:
  FileSpec m_executable;
  std::string m_arg0; // argv[0] if supported. If empty, then use m_executable.
  // Not all process plug-ins support specifying an argv[0] that differs from
  // the resolved platform executable (which is in m_executable)
  Args m_arguments; // All program arguments except argv[0]
  Environment m_environment;
  uint32_t m_uid;
  uint32_t m_gid;
  ArchSpec m_arch;
  lldb::pid_t m_pid;
};

// ProcessInstanceInfo
//
// Describes an existing process and any discoverable information that pertains
// to that process.
class ProcessInstanceInfo : public ProcessInfo {
public:
  ProcessInstanceInfo()
      : ProcessInfo(), m_euid(UINT32_MAX), m_egid(UINT32_MAX),
        m_parent_pid(LLDB_INVALID_PROCESS_ID) {}

  ProcessInstanceInfo(const char *name, const ArchSpec &arch, lldb::pid_t pid)
      : ProcessInfo(name, arch, pid), m_euid(UINT32_MAX), m_egid(UINT32_MAX),
        m_parent_pid(LLDB_INVALID_PROCESS_ID) {}

  void Clear() {
    ProcessInfo::Clear();
    m_euid = UINT32_MAX;
    m_egid = UINT32_MAX;
    m_parent_pid = LLDB_INVALID_PROCESS_ID;
  }

  uint32_t GetEffectiveUserID() const { return m_euid; }

  uint32_t GetEffectiveGroupID() const { return m_egid; }

  bool EffectiveUserIDIsValid() const { return m_euid != UINT32_MAX; }

  bool EffectiveGroupIDIsValid() const { return m_egid != UINT32_MAX; }

  void SetEffectiveUserID(uint32_t uid) { m_euid = uid; }

  void SetEffectiveGroupID(uint32_t gid) { m_egid = gid; }

  lldb::pid_t GetParentProcessID() const { return m_parent_pid; }

  void SetParentProcessID(lldb::pid_t pid) { m_parent_pid = pid; }

  bool ParentProcessIDIsValid() const {
    return m_parent_pid != LLDB_INVALID_PROCESS_ID;
  }

  void Dump(Stream &s, UserIDResolver &resolver) const;

  static void DumpTableHeader(Stream &s, bool show_args, bool verbose);

  void DumpAsTableRow(Stream &s, UserIDResolver &resolver, bool show_args,
                      bool verbose) const;

protected:
  uint32_t m_euid;
  uint32_t m_egid;
  lldb::pid_t m_parent_pid;
};

class ProcessInstanceInfoList {
public:
  ProcessInstanceInfoList() = default;

  void Clear() { m_infos.clear(); }

  size_t GetSize() { return m_infos.size(); }

  void Append(const ProcessInstanceInfo &info) { m_infos.push_back(info); }

  llvm::StringRef GetProcessNameAtIndex(size_t idx) {
    return ((idx < m_infos.size()) ? m_infos[idx].GetNameAsStringRef() : "");
  }

  lldb::pid_t GetProcessIDAtIndex(size_t idx) {
    return ((idx < m_infos.size()) ? m_infos[idx].GetProcessID() : 0);
  }

  bool GetInfoAtIndex(size_t idx, ProcessInstanceInfo &info) {
    if (idx < m_infos.size()) {
      info = m_infos[idx];
      return true;
    }
    return false;
  }

  // You must ensure "idx" is valid before calling this function
  const ProcessInstanceInfo &GetProcessInfoAtIndex(size_t idx) const {
    assert(idx < m_infos.size());
    return m_infos[idx];
  }

protected:
  std::vector<ProcessInstanceInfo> m_infos;
};

// ProcessInstanceInfoMatch
//
// A class to help matching one ProcessInstanceInfo to another.

class ProcessInstanceInfoMatch {
public:
  ProcessInstanceInfoMatch()
      : m_match_info(), m_name_match_type(NameMatch::Ignore),
        m_match_all_users(false) {}

  ProcessInstanceInfoMatch(const char *process_name,
                           NameMatch process_name_match_type)
      : m_match_info(), m_name_match_type(process_name_match_type),
        m_match_all_users(false) {
    m_match_info.GetExecutableFile().SetFile(process_name,
                                             FileSpec::Style::native);
  }

  ProcessInstanceInfo &GetProcessInfo() { return m_match_info; }

  const ProcessInstanceInfo &GetProcessInfo() const { return m_match_info; }

  bool GetMatchAllUsers() const { return m_match_all_users; }

  void SetMatchAllUsers(bool b) { m_match_all_users = b; }

  NameMatch GetNameMatchType() const { return m_name_match_type; }

  void SetNameMatchType(NameMatch name_match_type) {
    m_name_match_type = name_match_type;
  }

  /// Return true iff the architecture in this object matches arch_spec.
  bool ArchitectureMatches(const ArchSpec &arch_spec) const;

  /// Return true iff the process name in this object matches process_name.
  bool NameMatches(const char *process_name) const;

  /// Return true iff the process ID and parent process IDs in this object match
  /// the ones in proc_info.
  bool ProcessIDsMatch(const ProcessInstanceInfo &proc_info) const;

  /// Return true iff the (both effective and real) user and group IDs in this
  /// object match the ones in proc_info.
  bool UserIDsMatch(const ProcessInstanceInfo &proc_info) const;

  bool Matches(const ProcessInstanceInfo &proc_info) const;

  bool MatchAllProcesses() const;
  void Clear();

protected:
  ProcessInstanceInfo m_match_info;
  NameMatch m_name_match_type;
  bool m_match_all_users;
};

namespace repro {
class ProcessInfoRecorder : public AbstractRecorder {
public:
  ProcessInfoRecorder(const FileSpec &filename, std::error_code &ec)
      : AbstractRecorder(filename, ec) {}

  static llvm::Expected<std::unique_ptr<ProcessInfoRecorder>>
  Create(const FileSpec &filename);

  void Record(const ProcessInstanceInfoList &process_infos);
};

class ProcessInfoProvider : public repro::Provider<ProcessInfoProvider> {
public:
  struct Info {
    static const char *name;
    static const char *file;
  };

  ProcessInfoProvider(const FileSpec &directory) : Provider(directory) {}

  ProcessInfoRecorder *GetNewProcessInfoRecorder();

  void Keep() override;
  void Discard() override;

  static char ID;

private:
  std::unique_ptr<llvm::raw_fd_ostream> m_stream_up;
  std::vector<std::unique_ptr<ProcessInfoRecorder>> m_process_info_recorders;
};

llvm::Optional<ProcessInstanceInfoList> GetReplayProcessInstanceInfoList();

} // namespace repro
} // namespace lldb_private

#endif // LLDB_UTILITY_PROCESSINFO_H<|MERGE_RESOLUTION|>--- conflicted
+++ resolved
@@ -9,18 +9,13 @@
 #ifndef LLDB_UTILITY_PROCESSINFO_H
 #define LLDB_UTILITY_PROCESSINFO_H
 
-// LLDB headers
 #include "lldb/Utility/ArchSpec.h"
 #include "lldb/Utility/Args.h"
 #include "lldb/Utility/Environment.h"
 #include "lldb/Utility/FileSpec.h"
 #include "lldb/Utility/NameMatches.h"
-<<<<<<< HEAD
-
-=======
 #include "lldb/Utility/Reproducer.h"
 #include "llvm/Support/YAMLTraits.h"
->>>>>>> da5f3adc
 #include <vector>
 
 namespace lldb_private {
@@ -94,6 +89,7 @@
   const Environment &GetEnvironment() const { return m_environment; }
 
 protected:
+  template <class T> friend struct llvm::yaml::MappingTraits;
   FileSpec m_executable;
   std::string m_arg0; // argv[0] if supported. If empty, then use m_executable.
   // Not all process plug-ins support specifying an argv[0] that differs from
@@ -155,46 +151,13 @@
                       bool verbose) const;
 
 protected:
+  friend struct llvm::yaml::MappingTraits<ProcessInstanceInfo>;
   uint32_t m_euid;
   uint32_t m_egid;
   lldb::pid_t m_parent_pid;
 };
 
-class ProcessInstanceInfoList {
-public:
-  ProcessInstanceInfoList() = default;
-
-  void Clear() { m_infos.clear(); }
-
-  size_t GetSize() { return m_infos.size(); }
-
-  void Append(const ProcessInstanceInfo &info) { m_infos.push_back(info); }
-
-  llvm::StringRef GetProcessNameAtIndex(size_t idx) {
-    return ((idx < m_infos.size()) ? m_infos[idx].GetNameAsStringRef() : "");
-  }
-
-  lldb::pid_t GetProcessIDAtIndex(size_t idx) {
-    return ((idx < m_infos.size()) ? m_infos[idx].GetProcessID() : 0);
-  }
-
-  bool GetInfoAtIndex(size_t idx, ProcessInstanceInfo &info) {
-    if (idx < m_infos.size()) {
-      info = m_infos[idx];
-      return true;
-    }
-    return false;
-  }
-
-  // You must ensure "idx" is valid before calling this function
-  const ProcessInstanceInfo &GetProcessInfoAtIndex(size_t idx) const {
-    assert(idx < m_infos.size());
-    return m_infos[idx];
-  }
-
-protected:
-  std::vector<ProcessInstanceInfo> m_infos;
-};
+typedef std::vector<ProcessInstanceInfo> ProcessInstanceInfoList;
 
 // ProcessInstanceInfoMatch
 //
@@ -291,4 +254,14 @@
 } // namespace repro
 } // namespace lldb_private
 
+LLVM_YAML_IS_SEQUENCE_VECTOR(lldb_private::ProcessInstanceInfo)
+
+namespace llvm {
+namespace yaml {
+template <> struct MappingTraits<lldb_private::ProcessInstanceInfo> {
+  static void mapping(IO &io, lldb_private::ProcessInstanceInfo &PII);
+};
+} // namespace yaml
+} // namespace llvm
+
 #endif // LLDB_UTILITY_PROCESSINFO_H