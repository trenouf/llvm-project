--- conflicted
+++ resolved
@@ -13,11 +13,8 @@
   PUBLIC
   MLIREDSC
   MLIRIR
-<<<<<<< HEAD
-=======
   MLIRLoopLikeInterface
   MLIRSideEffects
->>>>>>> da5f3adc
   MLIRStandardOps
   LLVMSupport
   )
