//===- VectorToLLVM.cpp - Conversion from Vector to the LLVM dialect ------===//
//
// Part of the LLVM Project, under the Apache License v2.0 with LLVM Exceptions.
// See https://llvm.org/LICENSE.txt for license information.
// SPDX-License-Identifier: Apache-2.0 WITH LLVM-exception
//
//===----------------------------------------------------------------------===//

#include "mlir/Conversion/VectorToLLVM/ConvertVectorToLLVM.h"

#include "mlir/Conversion/StandardToLLVM/ConvertStandardToLLVM.h"
#include "mlir/Conversion/StandardToLLVM/ConvertStandardToLLVMPass.h"
#include "mlir/Dialect/LLVMIR/LLVMDialect.h"
#include "mlir/Dialect/StandardOps/IR/Ops.h"
#include "mlir/Dialect/VectorOps/VectorOps.h"
#include "mlir/IR/Attributes.h"
#include "mlir/IR/Builders.h"
#include "mlir/IR/MLIRContext.h"
#include "mlir/IR/Module.h"
#include "mlir/IR/Operation.h"
#include "mlir/IR/PatternMatch.h"
#include "mlir/IR/StandardTypes.h"
#include "mlir/IR/Types.h"
#include "mlir/Pass/Pass.h"
#include "mlir/Pass/PassManager.h"
#include "mlir/Transforms/DialectConversion.h"
#include "mlir/Transforms/Passes.h"
#include "llvm/IR/DerivedTypes.h"
#include "llvm/IR/Module.h"
#include "llvm/IR/Type.h"
#include "llvm/Support/Allocator.h"
#include "llvm/Support/ErrorHandling.h"

using namespace mlir;
using namespace mlir::vector;

template <typename T>
static LLVM::LLVMType getPtrToElementType(T containerType,
                                          LLVMTypeConverter &typeConverter) {
  return typeConverter.convertType(containerType.getElementType())
      .template cast<LLVM::LLVMType>()
      .getPointerTo();
}

// Helper to reduce vector type by one rank at front.
static VectorType reducedVectorTypeFront(VectorType tp) {
  assert((tp.getRank() > 1) && "unlowerable vector type");
  return VectorType::get(tp.getShape().drop_front(), tp.getElementType());
}

// Helper to reduce vector type by *all* but one rank at back.
static VectorType reducedVectorTypeBack(VectorType tp) {
  assert((tp.getRank() > 1) && "unlowerable vector type");
  return VectorType::get(tp.getShape().take_back(), tp.getElementType());
}

// Helper that picks the proper sequence for inserting.
static Value insertOne(ConversionPatternRewriter &rewriter,
                       LLVMTypeConverter &typeConverter, Location loc,
                       Value val1, Value val2, Type llvmType, int64_t rank,
                       int64_t pos) {
  if (rank == 1) {
    auto idxType = rewriter.getIndexType();
    auto constant = rewriter.create<LLVM::ConstantOp>(
        loc, typeConverter.convertType(idxType),
        rewriter.getIntegerAttr(idxType, pos));
    return rewriter.create<LLVM::InsertElementOp>(loc, llvmType, val1, val2,
                                                  constant);
  }
  return rewriter.create<LLVM::InsertValueOp>(loc, llvmType, val1, val2,
                                              rewriter.getI64ArrayAttr(pos));
}

// Helper that picks the proper sequence for inserting.
static Value insertOne(PatternRewriter &rewriter, Location loc, Value from,
                       Value into, int64_t offset) {
  auto vectorType = into.getType().cast<VectorType>();
  if (vectorType.getRank() > 1)
    return rewriter.create<InsertOp>(loc, from, into, offset);
  return rewriter.create<vector::InsertElementOp>(
      loc, vectorType, from, into,
      rewriter.create<ConstantIndexOp>(loc, offset));
}

// Helper that picks the proper sequence for extracting.
static Value extractOne(ConversionPatternRewriter &rewriter,
                        LLVMTypeConverter &typeConverter, Location loc,
                        Value val, Type llvmType, int64_t rank, int64_t pos) {
  if (rank == 1) {
    auto idxType = rewriter.getIndexType();
    auto constant = rewriter.create<LLVM::ConstantOp>(
        loc, typeConverter.convertType(idxType),
        rewriter.getIntegerAttr(idxType, pos));
    return rewriter.create<LLVM::ExtractElementOp>(loc, llvmType, val,
                                                   constant);
  }
  return rewriter.create<LLVM::ExtractValueOp>(loc, llvmType, val,
                                               rewriter.getI64ArrayAttr(pos));
}

// Helper that picks the proper sequence for extracting.
static Value extractOne(PatternRewriter &rewriter, Location loc, Value vector,
                        int64_t offset) {
  auto vectorType = vector.getType().cast<VectorType>();
  if (vectorType.getRank() > 1)
    return rewriter.create<ExtractOp>(loc, vector, offset);
  return rewriter.create<vector::ExtractElementOp>(
      loc, vectorType.getElementType(), vector,
      rewriter.create<ConstantIndexOp>(loc, offset));
}

// Helper that returns a subset of `arrayAttr` as a vector of int64_t.
// TODO(rriddle): Better support for attribute subtype forwarding + slicing.
static SmallVector<int64_t, 4> getI64SubArray(ArrayAttr arrayAttr,
                                              unsigned dropFront = 0,
                                              unsigned dropBack = 0) {
  assert(arrayAttr.size() > dropFront + dropBack && "Out of bounds");
  auto range = arrayAttr.getAsRange<IntegerAttr>();
  SmallVector<int64_t, 4> res;
  res.reserve(arrayAttr.size() - dropFront - dropBack);
  for (auto it = range.begin() + dropFront, eit = range.end() - dropBack;
       it != eit; ++it)
    res.push_back((*it).getValue().getSExtValue());
  return res;
}

namespace {

class VectorBroadcastOpConversion : public ConvertToLLVMPattern {
public:
  explicit VectorBroadcastOpConversion(MLIRContext *context,
                                       LLVMTypeConverter &typeConverter)
      : ConvertToLLVMPattern(vector::BroadcastOp::getOperationName(), context,
                             typeConverter) {}

  PatternMatchResult
  matchAndRewrite(Operation *op, ArrayRef<Value> operands,
                  ConversionPatternRewriter &rewriter) const override {
    auto broadcastOp = cast<vector::BroadcastOp>(op);
    VectorType dstVectorType = broadcastOp.getVectorType();
    if (typeConverter.convertType(dstVectorType) == nullptr)
      return matchFailure();
    // Rewrite when the full vector type can be lowered (which
    // implies all 'reduced' types can be lowered too).
    auto adaptor = vector::BroadcastOpOperandAdaptor(operands);
    VectorType srcVectorType =
        broadcastOp.getSourceType().dyn_cast<VectorType>();
    rewriter.replaceOp(
        op, expandRanks(adaptor.source(), // source value to be expanded
                        op->getLoc(),     // location of original broadcast
                        srcVectorType, dstVectorType, rewriter));
    return matchSuccess();
  }

private:
  // Expands the given source value over all the ranks, as defined
  // by the source and destination type (a null source type denotes
  // expansion from a scalar value into a vector).
  //
  // TODO(ajcbik): consider replacing this one-pattern lowering
  //               with a two-pattern lowering using other vector
  //               ops once all insert/extract/shuffle operations
  //               are available with lowering implementation.
  //
  Value expandRanks(Value value, Location loc, VectorType srcVectorType,
                    VectorType dstVectorType,
                    ConversionPatternRewriter &rewriter) const {
    assert((dstVectorType != nullptr) && "invalid result type in broadcast");
    // Determine rank of source and destination.
    int64_t srcRank = srcVectorType ? srcVectorType.getRank() : 0;
    int64_t dstRank = dstVectorType.getRank();
    int64_t curDim = dstVectorType.getDimSize(0);
    if (srcRank < dstRank)
      // Duplicate this rank.
      return duplicateOneRank(value, loc, srcVectorType, dstVectorType, dstRank,
                              curDim, rewriter);
    // If all trailing dimensions are the same, the broadcast consists of
    // simply passing through the source value and we are done. Otherwise,
    // any non-matching dimension forces a stretch along this rank.
    assert((srcVectorType != nullptr) && (srcRank > 0) &&
           (srcRank == dstRank) && "invalid rank in broadcast");
    for (int64_t r = 0; r < dstRank; r++) {
      if (srcVectorType.getDimSize(r) != dstVectorType.getDimSize(r)) {
        return stretchOneRank(value, loc, srcVectorType, dstVectorType, dstRank,
                              curDim, rewriter);
      }
    }
    return value;
  }

  // Picks the best way to duplicate a single rank. For the 1-D case, a
  // single insert-elt/shuffle is the most efficient expansion. For higher
  // dimensions, however, we need dim x insert-values on a new broadcast
  // with one less leading dimension, which will be lowered "recursively"
  // to matching LLVM IR.
  // For example:
  //   v = broadcast s : f32 to vector<4x2xf32>
  // becomes:
  //   x = broadcast s : f32 to vector<2xf32>
  //   v = [x,x,x,x]
  // becomes:
  //   x = [s,s]
  //   v = [x,x,x,x]
  Value duplicateOneRank(Value value, Location loc, VectorType srcVectorType,
                         VectorType dstVectorType, int64_t rank, int64_t dim,
                         ConversionPatternRewriter &rewriter) const {
    Type llvmType = typeConverter.convertType(dstVectorType);
    assert((llvmType != nullptr) && "unlowerable vector type");
    if (rank == 1) {
      Value undef = rewriter.create<LLVM::UndefOp>(loc, llvmType);
      Value expand = insertOne(rewriter, typeConverter, loc, undef, value,
                               llvmType, rank, 0);
      SmallVector<int32_t, 4> zeroValues(dim, 0);
      return rewriter.create<LLVM::ShuffleVectorOp>(
          loc, expand, undef, rewriter.getI32ArrayAttr(zeroValues));
    }
    Value expand = expandRanks(value, loc, srcVectorType,
                               reducedVectorTypeFront(dstVectorType), rewriter);
    Value result = rewriter.create<LLVM::UndefOp>(loc, llvmType);
    for (int64_t d = 0; d < dim; ++d) {
      result = insertOne(rewriter, typeConverter, loc, result, expand, llvmType,
                         rank, d);
    }
    return result;
  }

  // Picks the best way to stretch a single rank. For the 1-D case, a
  // single insert-elt/shuffle is the most efficient expansion when at
  // a stretch. Otherwise, every dimension needs to be expanded
  // individually and individually inserted in the resulting vector.
  // For example:
  //   v = broadcast w : vector<4x1x2xf32> to vector<4x2x2xf32>
  // becomes:
  //   a = broadcast w[0] : vector<1x2xf32> to vector<2x2xf32>
  //   b = broadcast w[1] : vector<1x2xf32> to vector<2x2xf32>
  //   c = broadcast w[2] : vector<1x2xf32> to vector<2x2xf32>
  //   d = broadcast w[3] : vector<1x2xf32> to vector<2x2xf32>
  //   v = [a,b,c,d]
  // becomes:
  //   x = broadcast w[0][0] : vector<2xf32> to vector <2x2xf32>
  //   y = broadcast w[1][0] : vector<2xf32> to vector <2x2xf32>
  //   a = [x, y]
  //   etc.
  Value stretchOneRank(Value value, Location loc, VectorType srcVectorType,
                       VectorType dstVectorType, int64_t rank, int64_t dim,
                       ConversionPatternRewriter &rewriter) const {
    Type llvmType = typeConverter.convertType(dstVectorType);
    assert((llvmType != nullptr) && "unlowerable vector type");
    Value result = rewriter.create<LLVM::UndefOp>(loc, llvmType);
    bool atStretch = dim != srcVectorType.getDimSize(0);
    if (rank == 1) {
      assert(atStretch);
      Type redLlvmType =
          typeConverter.convertType(dstVectorType.getElementType());
      Value one =
          extractOne(rewriter, typeConverter, loc, value, redLlvmType, rank, 0);
      Value expand = insertOne(rewriter, typeConverter, loc, result, one,
                               llvmType, rank, 0);
      SmallVector<int32_t, 4> zeroValues(dim, 0);
      return rewriter.create<LLVM::ShuffleVectorOp>(
          loc, expand, result, rewriter.getI32ArrayAttr(zeroValues));
    }
    VectorType redSrcType = reducedVectorTypeFront(srcVectorType);
    VectorType redDstType = reducedVectorTypeFront(dstVectorType);
    Type redLlvmType = typeConverter.convertType(redSrcType);
    for (int64_t d = 0; d < dim; ++d) {
      int64_t pos = atStretch ? 0 : d;
      Value one = extractOne(rewriter, typeConverter, loc, value, redLlvmType,
                             rank, pos);
      Value expand = expandRanks(one, loc, redSrcType, redDstType, rewriter);
      result = insertOne(rewriter, typeConverter, loc, result, expand, llvmType,
                         rank, d);
    }
    return result;
  }
};

/// Conversion pattern for a vector.matrix_multiply.
/// This is lowered directly to the proper llvm.intr.matrix.multiply.
class VectorMatmulOpConversion : public ConvertToLLVMPattern {
public:
  explicit VectorMatmulOpConversion(MLIRContext *context,
                                    LLVMTypeConverter &typeConverter)
      : ConvertToLLVMPattern(vector::MatmulOp::getOperationName(), context,
                             typeConverter) {}

  PatternMatchResult
  matchAndRewrite(Operation *op, ArrayRef<Value> operands,
                  ConversionPatternRewriter &rewriter) const override {
    auto matmulOp = cast<vector::MatmulOp>(op);
    auto adaptor = vector::MatmulOpOperandAdaptor(operands);
    rewriter.replaceOpWithNewOp<LLVM::MatrixMultiplyOp>(
        op, typeConverter.convertType(matmulOp.res().getType()), adaptor.lhs(),
        adaptor.rhs(), matmulOp.lhs_rows(), matmulOp.lhs_columns(),
        matmulOp.rhs_columns());
    return matchSuccess();
  }
};

class VectorReductionOpConversion : public ConvertToLLVMPattern {
public:
  explicit VectorReductionOpConversion(MLIRContext *context,
                                       LLVMTypeConverter &typeConverter)
      : ConvertToLLVMPattern(vector::ReductionOp::getOperationName(), context,
                             typeConverter) {}

  PatternMatchResult
  matchAndRewrite(Operation *op, ArrayRef<Value> operands,
                  ConversionPatternRewriter &rewriter) const override {
    auto reductionOp = cast<vector::ReductionOp>(op);
    auto kind = reductionOp.kind();
    Type eltType = reductionOp.dest().getType();
    Type llvmType = typeConverter.convertType(eltType);
    if (eltType.isSignlessInteger(32) || eltType.isSignlessInteger(64)) {
      // Integer reductions: add/mul/min/max/and/or/xor.
      if (kind == "add")
        rewriter.replaceOpWithNewOp<LLVM::experimental_vector_reduce_add>(
            op, llvmType, operands[0]);
      else if (kind == "mul")
        rewriter.replaceOpWithNewOp<LLVM::experimental_vector_reduce_mul>(
            op, llvmType, operands[0]);
      else if (kind == "min")
        rewriter.replaceOpWithNewOp<LLVM::experimental_vector_reduce_smin>(
            op, llvmType, operands[0]);
      else if (kind == "max")
        rewriter.replaceOpWithNewOp<LLVM::experimental_vector_reduce_smax>(
            op, llvmType, operands[0]);
      else if (kind == "and")
        rewriter.replaceOpWithNewOp<LLVM::experimental_vector_reduce_and>(
            op, llvmType, operands[0]);
      else if (kind == "or")
        rewriter.replaceOpWithNewOp<LLVM::experimental_vector_reduce_or>(
            op, llvmType, operands[0]);
      else if (kind == "xor")
        rewriter.replaceOpWithNewOp<LLVM::experimental_vector_reduce_xor>(
            op, llvmType, operands[0]);
      else
        return matchFailure();
      return matchSuccess();

    } else if (eltType.isF32() || eltType.isF64()) {
      // Floating-point reductions: add/mul/min/max
      if (kind == "add") {
        // Optional accumulator (or zero).
        Value acc = operands.size() > 1 ? operands[1]
                                        : rewriter.create<LLVM::ConstantOp>(
                                              op->getLoc(), llvmType,
                                              rewriter.getZeroAttr(eltType));
        rewriter.replaceOpWithNewOp<LLVM::experimental_vector_reduce_v2_fadd>(
            op, llvmType, acc, operands[0]);
      } else if (kind == "mul") {
        // Optional accumulator (or one).
        Value acc = operands.size() > 1
                        ? operands[1]
                        : rewriter.create<LLVM::ConstantOp>(
                              op->getLoc(), llvmType,
                              rewriter.getFloatAttr(eltType, 1.0));
        rewriter.replaceOpWithNewOp<LLVM::experimental_vector_reduce_v2_fmul>(
            op, llvmType, acc, operands[0]);
      } else if (kind == "min")
        rewriter.replaceOpWithNewOp<LLVM::experimental_vector_reduce_fmin>(
            op, llvmType, operands[0]);
      else if (kind == "max")
        rewriter.replaceOpWithNewOp<LLVM::experimental_vector_reduce_fmax>(
            op, llvmType, operands[0]);
      else
        return matchFailure();
      return matchSuccess();
    }
    return matchFailure();
  }
};

class VectorShuffleOpConversion : public ConvertToLLVMPattern {
public:
  explicit VectorShuffleOpConversion(MLIRContext *context,
                                     LLVMTypeConverter &typeConverter)
      : ConvertToLLVMPattern(vector::ShuffleOp::getOperationName(), context,
                             typeConverter) {}

  PatternMatchResult
  matchAndRewrite(Operation *op, ArrayRef<Value> operands,
                  ConversionPatternRewriter &rewriter) const override {
    auto loc = op->getLoc();
    auto adaptor = vector::ShuffleOpOperandAdaptor(operands);
    auto shuffleOp = cast<vector::ShuffleOp>(op);
    auto v1Type = shuffleOp.getV1VectorType();
    auto v2Type = shuffleOp.getV2VectorType();
    auto vectorType = shuffleOp.getVectorType();
    Type llvmType = typeConverter.convertType(vectorType);
    auto maskArrayAttr = shuffleOp.mask();

    // Bail if result type cannot be lowered.
    if (!llvmType)
      return matchFailure();

    // Get rank and dimension sizes.
    int64_t rank = vectorType.getRank();
    assert(v1Type.getRank() == rank);
    assert(v2Type.getRank() == rank);
    int64_t v1Dim = v1Type.getDimSize(0);

    // For rank 1, where both operands have *exactly* the same vector type,
    // there is direct shuffle support in LLVM. Use it!
    if (rank == 1 && v1Type == v2Type) {
      Value shuffle = rewriter.create<LLVM::ShuffleVectorOp>(
          loc, adaptor.v1(), adaptor.v2(), maskArrayAttr);
      rewriter.replaceOp(op, shuffle);
      return matchSuccess();
    }

    // For all other cases, insert the individual values individually.
    Value insert = rewriter.create<LLVM::UndefOp>(loc, llvmType);
    int64_t insPos = 0;
    for (auto en : llvm::enumerate(maskArrayAttr)) {
      int64_t extPos = en.value().cast<IntegerAttr>().getInt();
      Value value = adaptor.v1();
      if (extPos >= v1Dim) {
        extPos -= v1Dim;
        value = adaptor.v2();
      }
      Value extract = extractOne(rewriter, typeConverter, loc, value, llvmType,
                                 rank, extPos);
      insert = insertOne(rewriter, typeConverter, loc, insert, extract,
                         llvmType, rank, insPos++);
    }
    rewriter.replaceOp(op, insert);
    return matchSuccess();
  }
};

class VectorExtractElementOpConversion : public ConvertToLLVMPattern {
public:
  explicit VectorExtractElementOpConversion(MLIRContext *context,
                                            LLVMTypeConverter &typeConverter)
      : ConvertToLLVMPattern(vector::ExtractElementOp::getOperationName(),
                             context, typeConverter) {}

  PatternMatchResult
  matchAndRewrite(Operation *op, ArrayRef<Value> operands,
                  ConversionPatternRewriter &rewriter) const override {
    auto adaptor = vector::ExtractElementOpOperandAdaptor(operands);
    auto extractEltOp = cast<vector::ExtractElementOp>(op);
    auto vectorType = extractEltOp.getVectorType();
    auto llvmType = typeConverter.convertType(vectorType.getElementType());

    // Bail if result type cannot be lowered.
    if (!llvmType)
      return matchFailure();

    rewriter.replaceOpWithNewOp<LLVM::ExtractElementOp>(
        op, llvmType, adaptor.vector(), adaptor.position());
    return matchSuccess();
  }
};

class VectorExtractOpConversion : public ConvertToLLVMPattern {
public:
  explicit VectorExtractOpConversion(MLIRContext *context,
                                     LLVMTypeConverter &typeConverter)
      : ConvertToLLVMPattern(vector::ExtractOp::getOperationName(), context,
                             typeConverter) {}

  PatternMatchResult
  matchAndRewrite(Operation *op, ArrayRef<Value> operands,
                  ConversionPatternRewriter &rewriter) const override {
    auto loc = op->getLoc();
    auto adaptor = vector::ExtractOpOperandAdaptor(operands);
    auto extractOp = cast<vector::ExtractOp>(op);
    auto vectorType = extractOp.getVectorType();
    auto resultType = extractOp.getResult().getType();
    auto llvmResultType = typeConverter.convertType(resultType);
    auto positionArrayAttr = extractOp.position();

    // Bail if result type cannot be lowered.
    if (!llvmResultType)
      return matchFailure();

    // One-shot extraction of vector from array (only requires extractvalue).
    if (resultType.isa<VectorType>()) {
      Value extracted = rewriter.create<LLVM::ExtractValueOp>(
          loc, llvmResultType, adaptor.vector(), positionArrayAttr);
      rewriter.replaceOp(op, extracted);
      return matchSuccess();
    }

    // Potential extraction of 1-D vector from array.
    auto *context = op->getContext();
    Value extracted = adaptor.vector();
    auto positionAttrs = positionArrayAttr.getValue();
    if (positionAttrs.size() > 1) {
      auto oneDVectorType = reducedVectorTypeBack(vectorType);
      auto nMinusOnePositionAttrs =
          ArrayAttr::get(positionAttrs.drop_back(), context);
      extracted = rewriter.create<LLVM::ExtractValueOp>(
          loc, typeConverter.convertType(oneDVectorType), extracted,
          nMinusOnePositionAttrs);
    }

    // Remaining extraction of element from 1-D LLVM vector
    auto position = positionAttrs.back().cast<IntegerAttr>();
    auto i64Type = LLVM::LLVMType::getInt64Ty(typeConverter.getDialect());
    auto constant = rewriter.create<LLVM::ConstantOp>(loc, i64Type, position);
    extracted =
        rewriter.create<LLVM::ExtractElementOp>(loc, extracted, constant);
    rewriter.replaceOp(op, extracted);

    return matchSuccess();
  }
};

/// Conversion pattern that turns a vector.fma on a 1-D vector
/// into an llvm.intr.fmuladd. This is a trivial 1-1 conversion.
/// This does not match vectors of n >= 2 rank.
///
/// Example:
/// ```
///  vector.fma %a, %a, %a : vector<8xf32>
/// ```
/// is converted to:
/// ```
///  llvm.intr.fma %va, %va, %va:
///    (!llvm<"<8 x float>">, !llvm<"<8 x float>">, !llvm<"<8 x float>">)
///    -> !llvm<"<8 x float>">
/// ```
class VectorFMAOp1DConversion : public ConvertToLLVMPattern {
public:
  explicit VectorFMAOp1DConversion(MLIRContext *context,
                                   LLVMTypeConverter &typeConverter)
      : ConvertToLLVMPattern(vector::FMAOp::getOperationName(), context,
                             typeConverter) {}

  PatternMatchResult
  matchAndRewrite(Operation *op, ArrayRef<Value> operands,
                  ConversionPatternRewriter &rewriter) const override {
    auto adaptor = vector::FMAOpOperandAdaptor(operands);
    vector::FMAOp fmaOp = cast<vector::FMAOp>(op);
    VectorType vType = fmaOp.getVectorType();
    if (vType.getRank() != 1)
      return matchFailure();
    rewriter.replaceOpWithNewOp<LLVM::FMAOp>(op, adaptor.lhs(), adaptor.rhs(),
                                             adaptor.acc());
    return matchSuccess();
  }
};

class VectorInsertElementOpConversion : public ConvertToLLVMPattern {
public:
  explicit VectorInsertElementOpConversion(MLIRContext *context,
                                           LLVMTypeConverter &typeConverter)
      : ConvertToLLVMPattern(vector::InsertElementOp::getOperationName(),
                             context, typeConverter) {}

  PatternMatchResult
  matchAndRewrite(Operation *op, ArrayRef<Value> operands,
                  ConversionPatternRewriter &rewriter) const override {
    auto adaptor = vector::InsertElementOpOperandAdaptor(operands);
    auto insertEltOp = cast<vector::InsertElementOp>(op);
    auto vectorType = insertEltOp.getDestVectorType();
    auto llvmType = typeConverter.convertType(vectorType);

    // Bail if result type cannot be lowered.
    if (!llvmType)
      return matchFailure();

    rewriter.replaceOpWithNewOp<LLVM::InsertElementOp>(
        op, llvmType, adaptor.dest(), adaptor.source(), adaptor.position());
    return matchSuccess();
  }
};

class VectorInsertOpConversion : public ConvertToLLVMPattern {
public:
  explicit VectorInsertOpConversion(MLIRContext *context,
                                    LLVMTypeConverter &typeConverter)
      : ConvertToLLVMPattern(vector::InsertOp::getOperationName(), context,
                             typeConverter) {}

  PatternMatchResult
  matchAndRewrite(Operation *op, ArrayRef<Value> operands,
                  ConversionPatternRewriter &rewriter) const override {
    auto loc = op->getLoc();
    auto adaptor = vector::InsertOpOperandAdaptor(operands);
    auto insertOp = cast<vector::InsertOp>(op);
    auto sourceType = insertOp.getSourceType();
    auto destVectorType = insertOp.getDestVectorType();
    auto llvmResultType = typeConverter.convertType(destVectorType);
    auto positionArrayAttr = insertOp.position();

    // Bail if result type cannot be lowered.
    if (!llvmResultType)
      return matchFailure();

    // One-shot insertion of a vector into an array (only requires insertvalue).
    if (sourceType.isa<VectorType>()) {
      Value inserted = rewriter.create<LLVM::InsertValueOp>(
          loc, llvmResultType, adaptor.dest(), adaptor.source(),
          positionArrayAttr);
      rewriter.replaceOp(op, inserted);
      return matchSuccess();
    }

    // Potential extraction of 1-D vector from array.
    auto *context = op->getContext();
    Value extracted = adaptor.dest();
    auto positionAttrs = positionArrayAttr.getValue();
    auto position = positionAttrs.back().cast<IntegerAttr>();
    auto oneDVectorType = destVectorType;
    if (positionAttrs.size() > 1) {
      oneDVectorType = reducedVectorTypeBack(destVectorType);
      auto nMinusOnePositionAttrs =
          ArrayAttr::get(positionAttrs.drop_back(), context);
      extracted = rewriter.create<LLVM::ExtractValueOp>(
          loc, typeConverter.convertType(oneDVectorType), extracted,
          nMinusOnePositionAttrs);
    }

    // Insertion of an element into a 1-D LLVM vector.
    auto i64Type = LLVM::LLVMType::getInt64Ty(typeConverter.getDialect());
    auto constant = rewriter.create<LLVM::ConstantOp>(loc, i64Type, position);
    Value inserted = rewriter.create<LLVM::InsertElementOp>(
        loc, typeConverter.convertType(oneDVectorType), extracted,
        adaptor.source(), constant);

    // Potential insertion of resulting 1-D vector into array.
    if (positionAttrs.size() > 1) {
      auto nMinusOnePositionAttrs =
          ArrayAttr::get(positionAttrs.drop_back(), context);
      inserted = rewriter.create<LLVM::InsertValueOp>(loc, llvmResultType,
                                                      adaptor.dest(), inserted,
                                                      nMinusOnePositionAttrs);
    }

    rewriter.replaceOp(op, inserted);
    return matchSuccess();
  }
};

/// Rank reducing rewrite for n-D FMA into (n-1)-D FMA where n > 1.
///
/// Example:
/// ```
///   %d = vector.fma %a, %b, %c : vector<2x4xf32>
/// ```
/// is rewritten into:
/// ```
///  %r = splat %f0: vector<2x4xf32>
///  %va = vector.extractvalue %a[0] : vector<2x4xf32>
///  %vb = vector.extractvalue %b[0] : vector<2x4xf32>
///  %vc = vector.extractvalue %c[0] : vector<2x4xf32>
///  %vd = vector.fma %va, %vb, %vc : vector<4xf32>
///  %r2 = vector.insertvalue %vd, %r[0] : vector<4xf32> into vector<2x4xf32>
///  %va2 = vector.extractvalue %a2[1] : vector<2x4xf32>
///  %vb2 = vector.extractvalue %b2[1] : vector<2x4xf32>
///  %vc2 = vector.extractvalue %c2[1] : vector<2x4xf32>
///  %vd2 = vector.fma %va2, %vb2, %vc2 : vector<4xf32>
///  %r3 = vector.insertvalue %vd2, %r2[1] : vector<4xf32> into vector<2x4xf32>
///  // %r3 holds the final value.
/// ```
class VectorFMAOpNDRewritePattern : public OpRewritePattern<FMAOp> {
public:
  using OpRewritePattern<FMAOp>::OpRewritePattern;

  PatternMatchResult matchAndRewrite(FMAOp op,
                                     PatternRewriter &rewriter) const override {
    auto vType = op.getVectorType();
    if (vType.getRank() < 2)
      return matchFailure();

    auto loc = op.getLoc();
    auto elemType = vType.getElementType();
    Value zero = rewriter.create<ConstantOp>(loc, elemType,
                                             rewriter.getZeroAttr(elemType));
    Value desc = rewriter.create<SplatOp>(loc, vType, zero);
    for (int64_t i = 0, e = vType.getShape().front(); i != e; ++i) {
      Value extrLHS = rewriter.create<ExtractOp>(loc, op.lhs(), i);
      Value extrRHS = rewriter.create<ExtractOp>(loc, op.rhs(), i);
      Value extrACC = rewriter.create<ExtractOp>(loc, op.acc(), i);
      Value fma = rewriter.create<FMAOp>(loc, extrLHS, extrRHS, extrACC);
      desc = rewriter.create<InsertOp>(loc, fma, desc, i);
    }
    rewriter.replaceOp(op, desc);
    return matchSuccess();
  }
};

// When ranks are different, InsertStridedSlice needs to extract a properly
// ranked vector from the destination vector into which to insert. This pattern
// only takes care of this part and forwards the rest of the conversion to
// another pattern that converts InsertStridedSlice for operands of the same
// rank.
//
// RewritePattern for InsertStridedSliceOp where source and destination vectors
// have different ranks. In this case:
//   1. the proper subvector is extracted from the destination vector
//   2. a new InsertStridedSlice op is created to insert the source in the
//   destination subvector
//   3. the destination subvector is inserted back in the proper place
//   4. the op is replaced by the result of step 3.
// The new InsertStridedSlice from step 2. will be picked up by a
// `VectorInsertStridedSliceOpSameRankRewritePattern`.
class VectorInsertStridedSliceOpDifferentRankRewritePattern
    : public OpRewritePattern<InsertStridedSliceOp> {
public:
  using OpRewritePattern<InsertStridedSliceOp>::OpRewritePattern;

  PatternMatchResult matchAndRewrite(InsertStridedSliceOp op,
                                     PatternRewriter &rewriter) const override {
    auto srcType = op.getSourceVectorType();
    auto dstType = op.getDestVectorType();

    if (op.offsets().getValue().empty())
      return matchFailure();

    auto loc = op.getLoc();
    int64_t rankDiff = dstType.getRank() - srcType.getRank();
    assert(rankDiff >= 0);
    if (rankDiff == 0)
      return matchFailure();

    int64_t rankRest = dstType.getRank() - rankDiff;
    // Extract / insert the subvector of matching rank and InsertStridedSlice
    // on it.
    Value extracted =
        rewriter.create<ExtractOp>(loc, op.dest(),
                                   getI64SubArray(op.offsets(), /*dropFront=*/0,
                                                  /*dropFront=*/rankRest));
    // A different pattern will kick in for InsertStridedSlice with matching
    // ranks.
    auto stridedSliceInnerOp = rewriter.create<InsertStridedSliceOp>(
        loc, op.source(), extracted,
        getI64SubArray(op.offsets(), /*dropFront=*/rankDiff),
        getI64SubArray(op.strides(), /*dropFront=*/0));
    rewriter.replaceOpWithNewOp<InsertOp>(
        op, stridedSliceInnerOp.getResult(), op.dest(),
        getI64SubArray(op.offsets(), /*dropFront=*/0,
                       /*dropFront=*/rankRest));
    return matchSuccess();
  }
};

// RewritePattern for InsertStridedSliceOp where source and destination vectors
// have the same rank. In this case, we reduce
//   1. the proper subvector is extracted from the destination vector
//   2. a new InsertStridedSlice op is created to insert the source in the
//   destination subvector
//   3. the destination subvector is inserted back in the proper place
//   4. the op is replaced by the result of step 3.
// The new InsertStridedSlice from step 2. will be picked up by a
// `VectorInsertStridedSliceOpSameRankRewritePattern`.
class VectorInsertStridedSliceOpSameRankRewritePattern
    : public OpRewritePattern<InsertStridedSliceOp> {
public:
  using OpRewritePattern<InsertStridedSliceOp>::OpRewritePattern;

  PatternMatchResult matchAndRewrite(InsertStridedSliceOp op,
                                     PatternRewriter &rewriter) const override {
    auto srcType = op.getSourceVectorType();
    auto dstType = op.getDestVectorType();

    if (op.offsets().getValue().empty())
      return matchFailure();

    int64_t rankDiff = dstType.getRank() - srcType.getRank();
    assert(rankDiff >= 0);
    if (rankDiff != 0)
      return matchFailure();

    if (srcType == dstType) {
      rewriter.replaceOp(op, op.source());
      return matchSuccess();
    }

    int64_t offset =
        op.offsets().getValue().front().cast<IntegerAttr>().getInt();
    int64_t size = srcType.getShape().front();
    int64_t stride =
        op.strides().getValue().front().cast<IntegerAttr>().getInt();

    auto loc = op.getLoc();
    Value res = op.dest();
    // For each slice of the source vector along the most major dimension.
    for (int64_t off = offset, e = offset + size * stride, idx = 0; off < e;
         off += stride, ++idx) {
      // 1. extract the proper subvector (or element) from source
      Value extractedSource = extractOne(rewriter, loc, op.source(), idx);
      if (extractedSource.getType().isa<VectorType>()) {
        // 2. If we have a vector, extract the proper subvector from destination
        // Otherwise we are at the element level and no need to recurse.
        Value extractedDest = extractOne(rewriter, loc, op.dest(), off);
        // 3. Reduce the problem to lowering a new InsertStridedSlice op with
        // smaller rank.
        InsertStridedSliceOp insertStridedSliceOp =
            rewriter.create<InsertStridedSliceOp>(
                loc, extractedSource, extractedDest,
                getI64SubArray(op.offsets(), /* dropFront=*/1),
                getI64SubArray(op.strides(), /* dropFront=*/1));
        // Call matchAndRewrite recursively from within the pattern. This
        // circumvents the current limitation that a given pattern cannot
        // be called multiple times by the PatternRewrite infrastructure (to
        // avoid infinite recursion, but in this case, infinite recursion
        // cannot happen because the rank is strictly decreasing).
        // TODO(rriddle, nicolasvasilache) Implement something like a hook for
        // a potential function that must decrease and allow the same pattern
        // multiple times.
        auto success = matchAndRewrite(insertStridedSliceOp, rewriter);
        (void)success;
        assert(success && "Unexpected failure");
        extractedSource = insertStridedSliceOp;
      }
      // 4. Insert the extractedSource into the res vector.
      res = insertOne(rewriter, loc, extractedSource, res, off);
    }

    rewriter.replaceOp(op, res);
    return matchSuccess();
  }
};

<<<<<<< HEAD
class VectorOuterProductOpConversion : public ConvertToLLVMPattern {
public:
  explicit VectorOuterProductOpConversion(MLIRContext *context,
                                          LLVMTypeConverter &typeConverter)
      : ConvertToLLVMPattern(vector::OuterProductOp::getOperationName(),
                             context, typeConverter) {}

  PatternMatchResult
  matchAndRewrite(Operation *op, ArrayRef<Value> operands,
                  ConversionPatternRewriter &rewriter) const override {
    auto loc = op->getLoc();
    auto adaptor = vector::OuterProductOpOperandAdaptor(operands);
    auto *ctx = op->getContext();
    auto vLHS = adaptor.lhs().getType().cast<LLVM::LLVMType>();
    auto vRHS = adaptor.rhs().getType().cast<LLVM::LLVMType>();
    auto rankLHS = vLHS.getUnderlyingType()->getVectorNumElements();
    auto rankRHS = vRHS.getUnderlyingType()->getVectorNumElements();
    auto llvmArrayOfVectType = typeConverter.convertType(
        cast<vector::OuterProductOp>(op).getResult().getType());
    Value desc = rewriter.create<LLVM::UndefOp>(loc, llvmArrayOfVectType);
    Value a = adaptor.lhs(), b = adaptor.rhs();
    Value acc = adaptor.acc().empty() ? nullptr : adaptor.acc().front();
    SmallVector<Value, 8> lhs, accs;
    lhs.reserve(rankLHS);
    accs.reserve(rankLHS);
    for (unsigned d = 0, e = rankLHS; d < e; ++d) {
      // shufflevector explicitly requires i32.
      auto attr = rewriter.getI32IntegerAttr(d);
      SmallVector<Attribute, 4> bcastAttr(rankRHS, attr);
      auto bcastArrayAttr = ArrayAttr::get(bcastAttr, ctx);
      Value aD = nullptr, accD = nullptr;
      // 1. Broadcast the element a[d] into vector aD.
      aD = rewriter.create<LLVM::ShuffleVectorOp>(loc, a, a, bcastArrayAttr);
      // 2. If acc is present, extract 1-d vector acc[d] into accD.
      if (acc)
        accD = rewriter.create<LLVM::ExtractValueOp>(
            loc, vRHS, acc, rewriter.getI64ArrayAttr(d));
      // 3. Compute aD outer b (plus accD, if relevant).
      Value aOuterbD =
          accD
              ? rewriter.create<LLVM::FMAOp>(loc, vRHS, aD, b, accD).getResult()
              : rewriter.create<LLVM::FMulOp>(loc, aD, b).getResult();
      // 4. Insert as value `d` in the descriptor.
      desc = rewriter.create<LLVM::InsertValueOp>(loc, llvmArrayOfVectType,
                                                  desc, aOuterbD,
                                                  rewriter.getI64ArrayAttr(d));
    }
    rewriter.replaceOp(op, desc);
    return matchSuccess();
  }
};

=======
>>>>>>> da5f3adc
class VectorTypeCastOpConversion : public ConvertToLLVMPattern {
public:
  explicit VectorTypeCastOpConversion(MLIRContext *context,
                                      LLVMTypeConverter &typeConverter)
      : ConvertToLLVMPattern(vector::TypeCastOp::getOperationName(), context,
                             typeConverter) {}

  PatternMatchResult
  matchAndRewrite(Operation *op, ArrayRef<Value> operands,
                  ConversionPatternRewriter &rewriter) const override {
    auto loc = op->getLoc();
    vector::TypeCastOp castOp = cast<vector::TypeCastOp>(op);
    MemRefType sourceMemRefType =
        castOp.getOperand().getType().cast<MemRefType>();
    MemRefType targetMemRefType =
        castOp.getResult().getType().cast<MemRefType>();

    // Only static shape casts supported atm.
    if (!sourceMemRefType.hasStaticShape() ||
        !targetMemRefType.hasStaticShape())
      return matchFailure();

    auto llvmSourceDescriptorTy =
        operands[0].getType().dyn_cast<LLVM::LLVMType>();
    if (!llvmSourceDescriptorTy || !llvmSourceDescriptorTy.isStructTy())
      return matchFailure();
    MemRefDescriptor sourceMemRef(operands[0]);

    auto llvmTargetDescriptorTy = typeConverter.convertType(targetMemRefType)
                                      .dyn_cast_or_null<LLVM::LLVMType>();
    if (!llvmTargetDescriptorTy || !llvmTargetDescriptorTy.isStructTy())
      return matchFailure();

    int64_t offset;
    SmallVector<int64_t, 4> strides;
    auto successStrides =
        getStridesAndOffset(sourceMemRefType, strides, offset);
    bool isContiguous = (strides.back() == 1);
    if (isContiguous) {
      auto sizes = sourceMemRefType.getShape();
      for (int index = 0, e = strides.size() - 2; index < e; ++index) {
        if (strides[index] != strides[index + 1] * sizes[index + 1]) {
          isContiguous = false;
          break;
        }
      }
    }
    // Only contiguous source tensors supported atm.
    if (failed(successStrides) || !isContiguous)
      return matchFailure();

    auto int64Ty = LLVM::LLVMType::getInt64Ty(typeConverter.getDialect());

    // Create descriptor.
    auto desc = MemRefDescriptor::undef(rewriter, loc, llvmTargetDescriptorTy);
    Type llvmTargetElementTy = desc.getElementType();
    // Set allocated ptr.
    Value allocated = sourceMemRef.allocatedPtr(rewriter, loc);
    allocated =
        rewriter.create<LLVM::BitcastOp>(loc, llvmTargetElementTy, allocated);
    desc.setAllocatedPtr(rewriter, loc, allocated);
    // Set aligned ptr.
    Value ptr = sourceMemRef.alignedPtr(rewriter, loc);
    ptr = rewriter.create<LLVM::BitcastOp>(loc, llvmTargetElementTy, ptr);
    desc.setAlignedPtr(rewriter, loc, ptr);
    // Fill offset 0.
    auto attr = rewriter.getIntegerAttr(rewriter.getIndexType(), 0);
    auto zero = rewriter.create<LLVM::ConstantOp>(loc, int64Ty, attr);
    desc.setOffset(rewriter, loc, zero);

    // Fill size and stride descriptors in memref.
    for (auto indexedSize : llvm::enumerate(targetMemRefType.getShape())) {
      int64_t index = indexedSize.index();
      auto sizeAttr =
          rewriter.getIntegerAttr(rewriter.getIndexType(), indexedSize.value());
      auto size = rewriter.create<LLVM::ConstantOp>(loc, int64Ty, sizeAttr);
      desc.setSize(rewriter, loc, index, size);
      auto strideAttr =
          rewriter.getIntegerAttr(rewriter.getIndexType(), strides[index]);
      auto stride = rewriter.create<LLVM::ConstantOp>(loc, int64Ty, strideAttr);
      desc.setStride(rewriter, loc, index, stride);
    }

    rewriter.replaceOp(op, {desc});
    return matchSuccess();
  }
};

class VectorPrintOpConversion : public ConvertToLLVMPattern {
public:
  explicit VectorPrintOpConversion(MLIRContext *context,
                                   LLVMTypeConverter &typeConverter)
      : ConvertToLLVMPattern(vector::PrintOp::getOperationName(), context,
                             typeConverter) {}

  // Proof-of-concept lowering implementation that relies on a small
  // runtime support library, which only needs to provide a few
  // printing methods (single value for all data types, opening/closing
  // bracket, comma, newline). The lowering fully unrolls a vector
  // in terms of these elementary printing operations. The advantage
  // of this approach is that the library can remain unaware of all
  // low-level implementation details of vectors while still supporting
  // output of any shaped and dimensioned vector. Due to full unrolling,
  // this approach is less suited for very large vectors though.
  //
  // TODO(ajcbik): rely solely on libc in future? something else?
  //
  PatternMatchResult
  matchAndRewrite(Operation *op, ArrayRef<Value> operands,
                  ConversionPatternRewriter &rewriter) const override {
    auto printOp = cast<vector::PrintOp>(op);
    auto adaptor = vector::PrintOpOperandAdaptor(operands);
    Type printType = printOp.getPrintType();

    if (typeConverter.convertType(printType) == nullptr)
      return matchFailure();

    // Make sure element type has runtime support (currently just Float/Double).
    VectorType vectorType = printType.dyn_cast<VectorType>();
    Type eltType = vectorType ? vectorType.getElementType() : printType;
    int64_t rank = vectorType ? vectorType.getRank() : 0;
    Operation *printer;
    if (eltType.isSignlessInteger(32))
      printer = getPrintI32(op);
    else if (eltType.isSignlessInteger(64))
      printer = getPrintI64(op);
    else if (eltType.isF32())
      printer = getPrintFloat(op);
    else if (eltType.isF64())
      printer = getPrintDouble(op);
    else
      return matchFailure();

    // Unroll vector into elementary print calls.
    emitRanks(rewriter, op, adaptor.source(), vectorType, printer, rank);
    emitCall(rewriter, op->getLoc(), getPrintNewline(op));
    rewriter.eraseOp(op);
    return matchSuccess();
  }

private:
  void emitRanks(ConversionPatternRewriter &rewriter, Operation *op,
                 Value value, VectorType vectorType, Operation *printer,
                 int64_t rank) const {
    Location loc = op->getLoc();
    if (rank == 0) {
      emitCall(rewriter, loc, printer, value);
      return;
    }

    emitCall(rewriter, loc, getPrintOpen(op));
    Operation *printComma = getPrintComma(op);
    int64_t dim = vectorType.getDimSize(0);
    for (int64_t d = 0; d < dim; ++d) {
      auto reducedType =
          rank > 1 ? reducedVectorTypeFront(vectorType) : nullptr;
      auto llvmType = typeConverter.convertType(
          rank > 1 ? reducedType : vectorType.getElementType());
      Value nestedVal =
          extractOne(rewriter, typeConverter, loc, value, llvmType, rank, d);
      emitRanks(rewriter, op, nestedVal, reducedType, printer, rank - 1);
      if (d != dim - 1)
        emitCall(rewriter, loc, printComma);
    }
    emitCall(rewriter, loc, getPrintClose(op));
  }

  // Helper to emit a call.
  static void emitCall(ConversionPatternRewriter &rewriter, Location loc,
                       Operation *ref, ValueRange params = ValueRange()) {
    rewriter.create<LLVM::CallOp>(loc, ArrayRef<Type>{},
                                  rewriter.getSymbolRefAttr(ref), params);
  }

  // Helper for printer method declaration (first hit) and lookup.
  static Operation *getPrint(Operation *op, LLVM::LLVMDialect *dialect,
                             StringRef name, ArrayRef<LLVM::LLVMType> params) {
    auto module = op->getParentOfType<ModuleOp>();
    auto func = module.lookupSymbol<LLVM::LLVMFuncOp>(name);
    if (func)
      return func;
    OpBuilder moduleBuilder(module.getBodyRegion());
    return moduleBuilder.create<LLVM::LLVMFuncOp>(
        op->getLoc(), name,
        LLVM::LLVMType::getFunctionTy(LLVM::LLVMType::getVoidTy(dialect),
                                      params, /*isVarArg=*/false));
  }

  // Helpers for method names.
  Operation *getPrintI32(Operation *op) const {
    LLVM::LLVMDialect *dialect = typeConverter.getDialect();
    return getPrint(op, dialect, "print_i32",
                    LLVM::LLVMType::getInt32Ty(dialect));
  }
  Operation *getPrintI64(Operation *op) const {
    LLVM::LLVMDialect *dialect = typeConverter.getDialect();
    return getPrint(op, dialect, "print_i64",
                    LLVM::LLVMType::getInt64Ty(dialect));
  }
  Operation *getPrintFloat(Operation *op) const {
    LLVM::LLVMDialect *dialect = typeConverter.getDialect();
    return getPrint(op, dialect, "print_f32",
                    LLVM::LLVMType::getFloatTy(dialect));
  }
  Operation *getPrintDouble(Operation *op) const {
    LLVM::LLVMDialect *dialect = typeConverter.getDialect();
    return getPrint(op, dialect, "print_f64",
                    LLVM::LLVMType::getDoubleTy(dialect));
  }
  Operation *getPrintOpen(Operation *op) const {
    return getPrint(op, typeConverter.getDialect(), "print_open", {});
  }
  Operation *getPrintClose(Operation *op) const {
    return getPrint(op, typeConverter.getDialect(), "print_close", {});
  }
  Operation *getPrintComma(Operation *op) const {
    return getPrint(op, typeConverter.getDialect(), "print_comma", {});
  }
  Operation *getPrintNewline(Operation *op) const {
    return getPrint(op, typeConverter.getDialect(), "print_newline", {});
  }
};

/// Progressive lowering of StridedSliceOp to either:
///   1. extractelement + insertelement for the 1-D case
///   2. extract + optional strided_slice + insert for the n-D case.
class VectorStridedSliceOpConversion : public OpRewritePattern<StridedSliceOp> {
public:
  using OpRewritePattern<StridedSliceOp>::OpRewritePattern;

  PatternMatchResult matchAndRewrite(StridedSliceOp op,
                                     PatternRewriter &rewriter) const override {
    auto dstType = op.getResult().getType().cast<VectorType>();

    assert(!op.offsets().getValue().empty() && "Unexpected empty offsets");

    int64_t offset =
        op.offsets().getValue().front().cast<IntegerAttr>().getInt();
    int64_t size = op.sizes().getValue().front().cast<IntegerAttr>().getInt();
    int64_t stride =
        op.strides().getValue().front().cast<IntegerAttr>().getInt();

    auto loc = op.getLoc();
    auto elemType = dstType.getElementType();
    assert(elemType.isSignlessIntOrIndexOrFloat());
    Value zero = rewriter.create<ConstantOp>(loc, elemType,
                                             rewriter.getZeroAttr(elemType));
    Value res = rewriter.create<SplatOp>(loc, dstType, zero);
    for (int64_t off = offset, e = offset + size * stride, idx = 0; off < e;
         off += stride, ++idx) {
      Value extracted = extractOne(rewriter, loc, op.vector(), off);
      if (op.offsets().getValue().size() > 1) {
        StridedSliceOp stridedSliceOp = rewriter.create<StridedSliceOp>(
            loc, extracted, getI64SubArray(op.offsets(), /* dropFront=*/1),
            getI64SubArray(op.sizes(), /* dropFront=*/1),
            getI64SubArray(op.strides(), /* dropFront=*/1));
        // Call matchAndRewrite recursively from within the pattern. This
        // circumvents the current limitation that a given pattern cannot
        // be called multiple times by the PatternRewrite infrastructure (to
        // avoid infinite recursion, but in this case, infinite recursion
        // cannot happen because the rank is strictly decreasing).
        // TODO(rriddle, nicolasvasilache) Implement something like a hook for
        // a potential function that must decrease and allow the same pattern
        // multiple times.
        auto success = matchAndRewrite(stridedSliceOp, rewriter);
        (void)success;
        assert(success && "Unexpected failure");
        extracted = stridedSliceOp;
      }
      res = insertOne(rewriter, loc, extracted, res, idx);
    }
    rewriter.replaceOp(op, {res});
    return matchSuccess();
  }
};

} // namespace

/// Populate the given list with patterns that convert from Vector to LLVM.
void mlir::populateVectorToLLVMConversionPatterns(
    LLVMTypeConverter &converter, OwningRewritePatternList &patterns) {
  MLIRContext *ctx = converter.getDialect()->getContext();
  patterns.insert<VectorFMAOpNDRewritePattern,
                  VectorInsertStridedSliceOpDifferentRankRewritePattern,
                  VectorInsertStridedSliceOpSameRankRewritePattern,
                  VectorStridedSliceOpConversion>(ctx);
  patterns.insert<VectorBroadcastOpConversion, VectorReductionOpConversion,
                  VectorShuffleOpConversion, VectorExtractElementOpConversion,
                  VectorExtractOpConversion, VectorFMAOp1DConversion,
                  VectorInsertElementOpConversion, VectorInsertOpConversion,
                  VectorTypeCastOpConversion, VectorPrintOpConversion>(
      ctx, converter);
}

void mlir::populateVectorToLLVMMatrixConversionPatterns(
    LLVMTypeConverter &converter, OwningRewritePatternList &patterns) {
  MLIRContext *ctx = converter.getDialect()->getContext();
  patterns.insert<VectorMatmulOpConversion>(ctx, converter);
}

namespace {
struct LowerVectorToLLVMPass : public ModulePass<LowerVectorToLLVMPass> {
  void runOnModule() override;
};
} // namespace

void LowerVectorToLLVMPass::runOnModule() {
  // Perform progressive lowering of operations on "slices" and
  // all contraction operations. Also applies folding and DCE.
  {
    OwningRewritePatternList patterns;
    populateVectorSlicesLoweringPatterns(patterns, &getContext());
    populateVectorContractLoweringPatterns(patterns, &getContext());
    applyPatternsGreedily(getModule(), patterns);
  }

  // Convert to the LLVM IR dialect.
  LLVMTypeConverter converter(&getContext());
  OwningRewritePatternList patterns;
  populateVectorToLLVMMatrixConversionPatterns(converter, patterns);
  populateVectorToLLVMConversionPatterns(converter, patterns);
  populateVectorToLLVMMatrixConversionPatterns(converter, patterns);
  populateStdToLLVMConversionPatterns(converter, patterns);

  LLVMConversionTarget target(getContext());
  target.addDynamicallyLegalOp<FuncOp>(
      [&](FuncOp op) { return converter.isSignatureLegal(op.getType()); });
  if (failed(
          applyPartialConversion(getModule(), target, patterns, &converter))) {
    signalPassFailure();
  }
}

OpPassBase<ModuleOp> *mlir::createLowerVectorToLLVMPass() {
  return new LowerVectorToLLVMPass();
}

static PassRegistration<LowerVectorToLLVMPass>
    pass("convert-vector-to-llvm",
         "Lower the operations from the vector dialect into the LLVM dialect");<|MERGE_RESOLUTION|>--- conflicted
+++ resolved
@@ -817,61 +817,6 @@
   }
 };
 
-<<<<<<< HEAD
-class VectorOuterProductOpConversion : public ConvertToLLVMPattern {
-public:
-  explicit VectorOuterProductOpConversion(MLIRContext *context,
-                                          LLVMTypeConverter &typeConverter)
-      : ConvertToLLVMPattern(vector::OuterProductOp::getOperationName(),
-                             context, typeConverter) {}
-
-  PatternMatchResult
-  matchAndRewrite(Operation *op, ArrayRef<Value> operands,
-                  ConversionPatternRewriter &rewriter) const override {
-    auto loc = op->getLoc();
-    auto adaptor = vector::OuterProductOpOperandAdaptor(operands);
-    auto *ctx = op->getContext();
-    auto vLHS = adaptor.lhs().getType().cast<LLVM::LLVMType>();
-    auto vRHS = adaptor.rhs().getType().cast<LLVM::LLVMType>();
-    auto rankLHS = vLHS.getUnderlyingType()->getVectorNumElements();
-    auto rankRHS = vRHS.getUnderlyingType()->getVectorNumElements();
-    auto llvmArrayOfVectType = typeConverter.convertType(
-        cast<vector::OuterProductOp>(op).getResult().getType());
-    Value desc = rewriter.create<LLVM::UndefOp>(loc, llvmArrayOfVectType);
-    Value a = adaptor.lhs(), b = adaptor.rhs();
-    Value acc = adaptor.acc().empty() ? nullptr : adaptor.acc().front();
-    SmallVector<Value, 8> lhs, accs;
-    lhs.reserve(rankLHS);
-    accs.reserve(rankLHS);
-    for (unsigned d = 0, e = rankLHS; d < e; ++d) {
-      // shufflevector explicitly requires i32.
-      auto attr = rewriter.getI32IntegerAttr(d);
-      SmallVector<Attribute, 4> bcastAttr(rankRHS, attr);
-      auto bcastArrayAttr = ArrayAttr::get(bcastAttr, ctx);
-      Value aD = nullptr, accD = nullptr;
-      // 1. Broadcast the element a[d] into vector aD.
-      aD = rewriter.create<LLVM::ShuffleVectorOp>(loc, a, a, bcastArrayAttr);
-      // 2. If acc is present, extract 1-d vector acc[d] into accD.
-      if (acc)
-        accD = rewriter.create<LLVM::ExtractValueOp>(
-            loc, vRHS, acc, rewriter.getI64ArrayAttr(d));
-      // 3. Compute aD outer b (plus accD, if relevant).
-      Value aOuterbD =
-          accD
-              ? rewriter.create<LLVM::FMAOp>(loc, vRHS, aD, b, accD).getResult()
-              : rewriter.create<LLVM::FMulOp>(loc, aD, b).getResult();
-      // 4. Insert as value `d` in the descriptor.
-      desc = rewriter.create<LLVM::InsertValueOp>(loc, llvmArrayOfVectType,
-                                                  desc, aOuterbD,
-                                                  rewriter.getI64ArrayAttr(d));
-    }
-    rewriter.replaceOp(op, desc);
-    return matchSuccess();
-  }
-};
-
-=======
->>>>>>> da5f3adc
 class VectorTypeCastOpConversion : public ConvertToLLVMPattern {
 public:
   explicit VectorTypeCastOpConversion(MLIRContext *context,
@@ -1179,7 +1124,7 @@
 } // namespace
 
 void LowerVectorToLLVMPass::runOnModule() {
-  // Perform progressive lowering of operations on "slices" and
+  // Perform progressive lowering of operations on slices and
   // all contraction operations. Also applies folding and DCE.
   {
     OwningRewritePatternList patterns;
