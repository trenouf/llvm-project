--- conflicted
+++ resolved
@@ -133,12 +133,12 @@
 // SPIR-V availability definitions
 //===----------------------------------------------------------------------===//
 
-def SPV_V_1_0 : I32EnumAttrCase<"V_1_0", 0>;
-def SPV_V_1_1 : I32EnumAttrCase<"V_1_1", 1>;
-def SPV_V_1_2 : I32EnumAttrCase<"V_1_2", 2>;
-def SPV_V_1_3 : I32EnumAttrCase<"V_1_3", 3>;
-def SPV_V_1_4 : I32EnumAttrCase<"V_1_4", 4>;
-def SPV_V_1_5 : I32EnumAttrCase<"V_1_5", 5>;
+def SPV_V_1_0 : I32EnumAttrCase<"V_1_0", 0, "v1.0">;
+def SPV_V_1_1 : I32EnumAttrCase<"V_1_1", 1, "v1.1">;
+def SPV_V_1_2 : I32EnumAttrCase<"V_1_2", 2, "v1.2">;
+def SPV_V_1_3 : I32EnumAttrCase<"V_1_3", 3, "v1.3">;
+def SPV_V_1_4 : I32EnumAttrCase<"V_1_4", 4, "v1.4">;
+def SPV_V_1_5 : I32EnumAttrCase<"V_1_5", 5, "v1.5">;
 
 def SPV_VersionAttr : SPV_I32EnumAttr<"Version", "valid SPIR-V version", [
     SPV_V_1_0, SPV_V_1_1, SPV_V_1_2, SPV_V_1_3, SPV_V_1_4, SPV_V_1_5]>;
@@ -185,23 +185,27 @@
     AND (`Extension::C`) AND (`Extension::D` OR `Extension::E`) is enabled.
   }];
 
-  // TODO(antiagainst): Using SmallVector<SmallVector<...>> is an anti-pattern.
+  // TODO(antiagainst): Returning SmallVector<ArrayRef<...>> is not recommended.
   // Find a better way for this.
-  let queryFnRetType = "::llvm::SmallVector<::llvm::SmallVector<"
-                          "::mlir::spirv::Extension, 1>, 1>";
+  let queryFnRetType = "::llvm::SmallVector<::llvm::ArrayRef<"
+                          "::mlir::spirv::Extension>, 1>";
   let queryFnName = "getExtensions";
 
   let mergeAction = !if(
       !empty(extensions), "", "$overall.emplace_back($instance)");
   let initializer = "{}";
-  let instanceType = "::llvm::SmallVector<::mlir::spirv::Extension, 1>";
-
-  // Compose all capabilities as an C++ initializer list
-  let instance = "std::initializer_list<::mlir::spirv::Extension>{" #
-                 StrJoin<!foreach(
-                   ext, extensions,
-                   "::mlir::spirv::Extension::" # ext.symbol)>.result #
-                 "}";
+  let instanceType = "::llvm::ArrayRef<::mlir::spirv::Extension>";
+
+  // Pack all extensions as a static array and get its reference.
+  let instancePreparation = !if(!empty(extensions), "",
+    "static const ::mlir::spirv::Extension exts[] = {" #
+    StrJoin<!foreach(ext, extensions,
+      "::mlir::spirv::Extension::" # ext.symbol)>.result #
+    "}; " #
+    // The following manual ArrayRef constructor call is to satisfy GCC 5.
+    "ArrayRef<::mlir::spirv::Extension> " #
+      "ref(exts, ::llvm::array_lengthof(exts));");
+  let instance = "ref";
 }
 
 class Capability<list<I32EnumAttrCase> capabilities> : Availability {
@@ -224,21 +228,25 @@
     AND (`Capability::C`) AND (`Capability::D` OR `Capability::E`) is enabled.
   }];
 
-  let queryFnRetType = "::llvm::SmallVector<::llvm::SmallVector<"
-                          "::mlir::spirv::Capability, 1>, 1>";
+  let queryFnRetType = "::llvm::SmallVector<::llvm::ArrayRef<"
+                          "::mlir::spirv::Capability>, 1>";
   let queryFnName = "getCapabilities";
 
   let mergeAction = !if(
       !empty(capabilities), "", "$overall.emplace_back($instance)");
   let initializer = "{}";
-  let instanceType = "::llvm::SmallVector<::mlir::spirv::Capability, 1>";
-
-  // Compose all capabilities as an C++ initializer list
-  let instance = "std::initializer_list<::mlir::spirv::Capability>{" #
-                 StrJoin<!foreach(
-                   cap, capabilities,
-                   "::mlir::spirv::Capability::" # cap.symbol)>.result #
-                 "}";
+  let instanceType = "::llvm::ArrayRef<::mlir::spirv::Capability>";
+
+  // Pack all capabilities as a static array and get its reference.
+  let instancePreparation = !if(!empty(capabilities), "",
+    "static const ::mlir::spirv::Capability caps[] = {" #
+    StrJoin<!foreach(cap, capabilities,
+      "::mlir::spirv::Capability::" # cap.symbol)>.result #
+    "}; " #
+    // The following manual ArrayRef constructor call is to satisfy GCC 5.
+    "ArrayRef<::mlir::spirv::Capability> " #
+      "ref(caps, ::llvm::array_lengthof(caps));");
+  let instance = "ref";
 }
 
 // TODO(antiagainst): the following interfaces definitions are duplicating with
@@ -253,13 +261,13 @@
 def QueryExtensionInterface : OpInterface<"QueryExtensionInterface"> {
   let methods = [InterfaceMethod<
     "",
-    "::llvm::SmallVector<::llvm::SmallVector<::mlir::spirv::Extension, 1>, 1>",
+    "::llvm::SmallVector<::llvm::ArrayRef<::mlir::spirv::Extension>, 1>",
     "getExtensions">];
 }
 def QueryCapabilityInterface : OpInterface<"QueryCapabilityInterface"> {
   let methods = [InterfaceMethod<
     "",
-    "::llvm::SmallVector<::llvm::SmallVector<::mlir::spirv::Capability, 1>, 1>",
+    "::llvm::SmallVector<::llvm::ArrayRef<::mlir::spirv::Capability>, 1>",
     "getCapabilities">];
 }
 
@@ -2979,8 +2987,6 @@
       [SPV_ISUI_SamplerUnknown, SPV_ISUI_NeedSampler, SPV_ISUI_NoSampler]>;
 
 //===----------------------------------------------------------------------===//
-<<<<<<< HEAD
-=======
 // SPIR-V attribute definitions
 //===----------------------------------------------------------------------===//
 
@@ -2994,7 +3000,6 @@
 }
 
 //===----------------------------------------------------------------------===//
->>>>>>> da5f3adc
 // SPIR-V type definitions
 //===----------------------------------------------------------------------===//
 
@@ -3037,7 +3042,7 @@
 
 def SPV_Numerical : AnyTypeOf<[SPV_Integer, SPV_Float]>;
 def SPV_Scalar : AnyTypeOf<[SPV_Numerical, SPV_Bool]>;
-def SPV_Aggregate : AnyTypeOf<[SPV_AnyArray, SPV_AnyStruct]>;
+def SPV_Aggregate : AnyTypeOf<[SPV_AnyArray, SPV_AnyRTArray, SPV_AnyStruct]>;
 def SPV_Composite :
     AnyTypeOf<[SPV_Vector, SPV_AnyArray, SPV_AnyRTArray, SPV_AnyStruct]>;
 def SPV_Type : AnyTypeOf<[
