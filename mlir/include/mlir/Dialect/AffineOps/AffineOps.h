//===- AffineOps.h - MLIR Affine Operations -------------------------------===//
//
// Part of the LLVM Project, under the Apache License v2.0 with LLVM Exceptions.
// See https://llvm.org/LICENSE.txt for license information.
// SPDX-License-Identifier: Apache-2.0 WITH LLVM-exception
//
//===----------------------------------------------------------------------===//
//
// This file defines convenience types for working with Affine operations
// in the MLIR operation set.
//
//===----------------------------------------------------------------------===//

#ifndef MLIR_DIALECT_AFFINEOPS_AFFINEOPS_H
#define MLIR_DIALECT_AFFINEOPS_AFFINEOPS_H

#include "mlir/IR/AffineMap.h"
#include "mlir/IR/Builders.h"
#include "mlir/IR/Dialect.h"
#include "mlir/IR/OpDefinition.h"
#include "mlir/IR/StandardTypes.h"
<<<<<<< HEAD
#include "mlir/Transforms/LoopLikeInterface.h"
=======
#include "mlir/Interfaces/LoopLikeInterface.h"
#include "mlir/Interfaces/SideEffects.h"
>>>>>>> da5f3adc

namespace mlir {
class AffineBound;
class AffineDimExpr;
class AffineValueMap;
class AffineTerminatorOp;
class FlatAffineConstraints;
class OpBuilder;

/// A utility function to check if a value is defined at the top level of a
/// function. A value of index type defined at the top level is always a valid
/// symbol.
bool isTopLevelValue(Value value);

<<<<<<< HEAD
class AffineOpsDialect : public Dialect {
public:
  AffineOpsDialect(MLIRContext *context);
  static StringRef getDialectNamespace() { return "affine"; }

  /// Materialize a single constant operation from a given attribute value with
  /// the desired resultant type.
  Operation *materializeConstant(OpBuilder &builder, Attribute value, Type type,
                                 Location loc) override;
};

/// The "affine.apply" operation applies an affine map to a list of operands,
/// yielding a single result. The operand list must be the same size as the
/// number of arguments to the affine mapping.  All operands and the result are
/// of type 'Index'. This operation requires a single affine map attribute named
/// "map".  For example:
///
///   %y = "affine.apply" (%x) { map: (d0) -> (d0 + 1) } :
///          (index) -> (index)
///
/// equivalently:
///
///   #map42 = (d0)->(d0+1)
///   %y = affine.apply #map42(%x)
///
class AffineApplyOp : public Op<AffineApplyOp, OpTrait::VariadicOperands,
                                OpTrait::OneResult, OpTrait::HasNoSideEffect> {
public:
  using Op::Op;

  /// Builds an affine apply op with the specified map and operands.
  static void build(Builder *builder, OperationState &result, AffineMap map,
                    ValueRange operands);

  /// Returns the affine map to be applied by this operation.
  AffineMap getAffineMap() {
    return getAttrOfType<AffineMapAttr>("map").getValue();
  }

  /// Returns the affine value map computed from this operation.
  AffineValueMap getAffineValueMap();

  /// Returns true if the result of this operation can be used as dimension id.
  bool isValidDim();

  /// Returns true if the result of this operation is a symbol.
  bool isValidSymbol();

  static StringRef getOperationName() { return "affine.apply"; }

  operand_range getMapOperands() { return getOperands(); }

  // Hooks to customize behavior of this op.
  static ParseResult parse(OpAsmParser &parser, OperationState &result);
  void print(OpAsmPrinter &p);
  LogicalResult verify();
  OpFoldResult fold(ArrayRef<Attribute> operands);

  static void getCanonicalizationPatterns(OwningRewritePatternList &results,
                                          MLIRContext *context);
};

=======
>>>>>>> da5f3adc
/// AffineDmaStartOp starts a non-blocking DMA operation that transfers data
/// from a source memref to a destination memref. The source and destination
/// memref need not be of the same dimensionality, but need to have the same
/// elemental type. The operands include the source and destination memref's
/// each followed by its indices, size of the data transfer in terms of the
/// number of elements (of the elemental type of the memref), a tag memref with
/// its indices, and optionally at the end, a stride and a
/// number_of_elements_per_stride arguments. The tag location is used by an
/// AffineDmaWaitOp to check for completion. The indices of the source memref,
/// destination memref, and the tag memref have the same restrictions as any
/// affine.load/store. In particular, index for each memref dimension must be an
/// affine expression of loop induction variables and symbols.
/// The optional stride arguments should be of 'index' type, and specify a
/// stride for the slower memory space (memory space with a lower memory space
/// id), transferring chunks of number_of_elements_per_stride every stride until
/// %num_elements are transferred. Either both or no stride arguments should be
/// specified. The value of 'num_elements' must be a multiple of
/// 'number_of_elements_per_stride'.
//
// For example, a DmaStartOp operation that transfers 256 elements of a memref
// '%src' in memory space 0 at indices [%i + 3, %j] to memref '%dst' in memory
// space 1 at indices [%k + 7, %l], would be specified as follows:
//
//   %num_elements = constant 256
//   %idx = constant 0 : index
//   %tag = alloc() : memref<1xi32, 4>
//   affine.dma_start %src[%i + 3, %j], %dst[%k + 7, %l], %tag[%idx],
//     %num_elements :
//       memref<40x128xf32, 0>, memref<2x1024xf32, 1>, memref<1xi32, 2>
//
//   If %stride and %num_elt_per_stride are specified, the DMA is expected to
//   transfer %num_elt_per_stride elements every %stride elements apart from
//   memory space 0 until %num_elements are transferred.
//
//   affine.dma_start %src[%i, %j], %dst[%k, %l], %tag[%idx], %num_elements,
//     %stride, %num_elt_per_stride : ...
//
// TODO(mlir-team): add additional operands to allow source and destination
// striding, and multiple stride levels (possibly using AffineMaps to specify
// multiple levels of striding).
// TODO(andydavis) Consider replacing src/dst memref indices with view memrefs.
class AffineDmaStartOp : public Op<AffineDmaStartOp, OpTrait::VariadicOperands,
                                   OpTrait::ZeroResult> {
public:
  using Op::Op;

  static void build(Builder *builder, OperationState &result, Value srcMemRef,
                    AffineMap srcMap, ValueRange srcIndices, Value destMemRef,
                    AffineMap dstMap, ValueRange destIndices, Value tagMemRef,
                    AffineMap tagMap, ValueRange tagIndices, Value numElements,
                    Value stride = nullptr, Value elementsPerStride = nullptr);

  /// Returns the operand index of the src memref.
  unsigned getSrcMemRefOperandIndex() { return 0; }

  /// Returns the source MemRefType for this DMA operation.
  Value getSrcMemRef() { return getOperand(getSrcMemRefOperandIndex()); }
  MemRefType getSrcMemRefType() {
    return getSrcMemRef().getType().cast<MemRefType>();
  }

  /// Returns the rank (number of indices) of the source MemRefType.
  unsigned getSrcMemRefRank() { return getSrcMemRefType().getRank(); }

  /// Returns the affine map used to access the src memref.
  AffineMap getSrcMap() { return getSrcMapAttr().getValue(); }
  AffineMapAttr getSrcMapAttr() {
    return getAttr(getSrcMapAttrName()).cast<AffineMapAttr>();
  }

  /// Returns the source memref affine map indices for this DMA operation.
  operand_range getSrcIndices() {
    return {operand_begin() + getSrcMemRefOperandIndex() + 1,
            operand_begin() + getSrcMemRefOperandIndex() + 1 +
                getSrcMap().getNumInputs()};
  }

  /// Returns the memory space of the src memref.
  unsigned getSrcMemorySpace() {
    return getSrcMemRef().getType().cast<MemRefType>().getMemorySpace();
  }

  /// Returns the operand index of the dst memref.
  unsigned getDstMemRefOperandIndex() {
    return getSrcMemRefOperandIndex() + 1 + getSrcMap().getNumInputs();
  }

  /// Returns the destination MemRefType for this DMA operations.
  Value getDstMemRef() { return getOperand(getDstMemRefOperandIndex()); }
  MemRefType getDstMemRefType() {
    return getDstMemRef().getType().cast<MemRefType>();
  }

  /// Returns the rank (number of indices) of the destination MemRefType.
  unsigned getDstMemRefRank() {
    return getDstMemRef().getType().cast<MemRefType>().getRank();
  }

  /// Returns the memory space of the src memref.
  unsigned getDstMemorySpace() {
    return getDstMemRef().getType().cast<MemRefType>().getMemorySpace();
  }

  /// Returns the affine map used to access the dst memref.
  AffineMap getDstMap() { return getDstMapAttr().getValue(); }
  AffineMapAttr getDstMapAttr() {
    return getAttr(getDstMapAttrName()).cast<AffineMapAttr>();
  }

  /// Returns the destination memref indices for this DMA operation.
  operand_range getDstIndices() {
    return {operand_begin() + getDstMemRefOperandIndex() + 1,
            operand_begin() + getDstMemRefOperandIndex() + 1 +
                getDstMap().getNumInputs()};
  }

  /// Returns the operand index of the tag memref.
  unsigned getTagMemRefOperandIndex() {
    return getDstMemRefOperandIndex() + 1 + getDstMap().getNumInputs();
  }

  /// Returns the Tag MemRef for this DMA operation.
  Value getTagMemRef() { return getOperand(getTagMemRefOperandIndex()); }
  MemRefType getTagMemRefType() {
    return getTagMemRef().getType().cast<MemRefType>();
  }

  /// Returns the rank (number of indices) of the tag MemRefType.
  unsigned getTagMemRefRank() {
    return getTagMemRef().getType().cast<MemRefType>().getRank();
  }

  /// Returns the affine map used to access the tag memref.
  AffineMap getTagMap() { return getTagMapAttr().getValue(); }
  AffineMapAttr getTagMapAttr() {
    return getAttr(getTagMapAttrName()).cast<AffineMapAttr>();
  }

  /// Returns the tag memref indices for this DMA operation.
  operand_range getTagIndices() {
    return {operand_begin() + getTagMemRefOperandIndex() + 1,
            operand_begin() + getTagMemRefOperandIndex() + 1 +
                getTagMap().getNumInputs()};
  }

  /// Returns the number of elements being transferred by this DMA operation.
  Value getNumElements() {
    return getOperand(getTagMemRefOperandIndex() + 1 +
                      getTagMap().getNumInputs());
  }

  /// Returns the AffineMapAttr associated with 'memref'.
  NamedAttribute getAffineMapAttrForMemRef(Value memref) {
    if (memref == getSrcMemRef())
      return {Identifier::get(getSrcMapAttrName(), getContext()),
              getSrcMapAttr()};
    else if (memref == getDstMemRef())
      return {Identifier::get(getDstMapAttrName(), getContext()),
              getDstMapAttr()};
    assert(memref == getTagMemRef() &&
           "DmaStartOp expected source, destination or tag memref");
    return {Identifier::get(getTagMapAttrName(), getContext()),
            getTagMapAttr()};
  }

  /// Returns true if this is a DMA from a faster memory space to a slower one.
  bool isDestMemorySpaceFaster() {
    return (getSrcMemorySpace() < getDstMemorySpace());
  }

  /// Returns true if this is a DMA from a slower memory space to a faster one.
  bool isSrcMemorySpaceFaster() {
    // Assumes that a lower number is for a slower memory space.
    return (getDstMemorySpace() < getSrcMemorySpace());
  }

  /// Given a DMA start operation, returns the operand position of either the
  /// source or destination memref depending on the one that is at the higher
  /// level of the memory hierarchy. Asserts failure if neither is true.
  unsigned getFasterMemPos() {
    assert(isSrcMemorySpaceFaster() || isDestMemorySpaceFaster());
    return isSrcMemorySpaceFaster() ? 0 : getDstMemRefOperandIndex();
  }

  static StringRef getSrcMapAttrName() { return "src_map"; }
  static StringRef getDstMapAttrName() { return "dst_map"; }
  static StringRef getTagMapAttrName() { return "tag_map"; }

  static StringRef getOperationName() { return "affine.dma_start"; }
  static ParseResult parse(OpAsmParser &parser, OperationState &result);
  void print(OpAsmPrinter &p);
  LogicalResult verify();
  LogicalResult fold(ArrayRef<Attribute> cstOperands,
                     SmallVectorImpl<OpFoldResult> &results);

  /// Returns true if this DMA operation is strided, returns false otherwise.
  bool isStrided() {
    return getNumOperands() !=
           getTagMemRefOperandIndex() + 1 + getTagMap().getNumInputs() + 1;
  }

  /// Returns the stride value for this DMA operation.
  Value getStride() {
    if (!isStrided())
      return nullptr;
    return getOperand(getNumOperands() - 1 - 1);
  }

  /// Returns the number of elements to transfer per stride for this DMA op.
  Value getNumElementsPerStride() {
    if (!isStrided())
      return nullptr;
    return getOperand(getNumOperands() - 1);
  }
};

/// AffineDmaWaitOp blocks until the completion of a DMA operation associated
/// with the tag element '%tag[%index]'. %tag is a memref, and %index has to be
/// an index with the same restrictions as any load/store index. In particular,
/// index for each memref dimension must be an affine expression of loop
/// induction variables and symbols. %num_elements is the number of elements
/// associated with the DMA operation. For example:
//
//   affine.dma_start %src[%i, %j], %dst[%k, %l], %tag[%index], %num_elements :
//     memref<2048xf32, 0>, memref<256xf32, 1>, memref<1xi32, 2>
//   ...
//   ...
//   affine.dma_wait %tag[%index], %num_elements : memref<1xi32, 2>
//
class AffineDmaWaitOp : public Op<AffineDmaWaitOp, OpTrait::VariadicOperands,
                                  OpTrait::ZeroResult> {
public:
  using Op::Op;

  static void build(Builder *builder, OperationState &result, Value tagMemRef,
                    AffineMap tagMap, ValueRange tagIndices, Value numElements);

  static StringRef getOperationName() { return "affine.dma_wait"; }

  // Returns the Tag MemRef associated with the DMA operation being waited on.
  Value getTagMemRef() { return getOperand(0); }
  MemRefType getTagMemRefType() {
    return getTagMemRef().getType().cast<MemRefType>();
  }

  /// Returns the affine map used to access the tag memref.
  AffineMap getTagMap() { return getTagMapAttr().getValue(); }
  AffineMapAttr getTagMapAttr() {
    return getAttr(getTagMapAttrName()).cast<AffineMapAttr>();
  }

  // Returns the tag memref index for this DMA operation.
  operand_range getTagIndices() {
    return {operand_begin() + 1,
            operand_begin() + 1 + getTagMap().getNumInputs()};
  }

  // Returns the rank (number of indices) of the tag memref.
  unsigned getTagMemRefRank() {
    return getTagMemRef().getType().cast<MemRefType>().getRank();
  }

  /// Returns the AffineMapAttr associated with 'memref'.
  NamedAttribute getAffineMapAttrForMemRef(Value memref) {
    assert(memref == getTagMemRef());
    return {Identifier::get(getTagMapAttrName(), getContext()),
            getTagMapAttr()};
  }

  /// Returns the number of elements transferred in the associated DMA op.
  Value getNumElements() { return getOperand(1 + getTagMap().getNumInputs()); }

  static StringRef getTagMapAttrName() { return "tag_map"; }
  static ParseResult parse(OpAsmParser &parser, OperationState &result);
  void print(OpAsmPrinter &p);
  LogicalResult verify();
  LogicalResult fold(ArrayRef<Attribute> cstOperands,
                     SmallVectorImpl<OpFoldResult> &results);
};

/// The "affine.load" op reads an element from a memref, where the index
/// for each memref dimension is an affine expression of loop induction
/// variables and symbols. The output of 'affine.load' is a new value with the
/// same type as the elements of the memref. An affine expression of loop IVs
/// and symbols must be specified for each dimension of the memref. The keyword
/// 'symbol' can be used to indicate SSA identifiers which are symbolic.
//
//  Example 1:
//
//    %1 = affine.load %0[%i0 + 3, %i1 + 7] : memref<100x100xf32>
//
//  Example 2: Uses 'symbol' keyword for symbols '%n' and '%m'.
//
//    %1 = affine.load %0[%i0 + symbol(%n), %i1 + symbol(%m)]
//      : memref<100x100xf32>
//
class AffineLoadOp : public Op<AffineLoadOp, OpTrait::OneResult,
                               OpTrait::AtLeastNOperands<1>::Impl> {
public:
  using Op::Op;

  /// Builds an affine load op with the specified map and operands.
  static void build(Builder *builder, OperationState &result, AffineMap map,
                    ValueRange operands);
  /// Builds an affine load op with an identity map and operands.
  static void build(Builder *builder, OperationState &result, Value memref,
                    ValueRange indices = {});
  /// Builds an affine load op with the specified map and its operands.
  static void build(Builder *builder, OperationState &result, Value memref,
                    AffineMap map, ValueRange mapOperands);

  /// Returns the operand index of the memref.
  unsigned getMemRefOperandIndex() { return 0; }

  /// Get memref operand.
  Value getMemRef() { return getOperand(getMemRefOperandIndex()); }
  void setMemRef(Value value) { setOperand(getMemRefOperandIndex(), value); }
  MemRefType getMemRefType() {
    return getMemRef().getType().cast<MemRefType>();
  }

  /// Get affine map operands.
  operand_range getMapOperands() { return llvm::drop_begin(getOperands(), 1); }

  /// Returns the affine map used to index the memref for this operation.
  AffineMap getAffineMap() { return getAffineMapAttr().getValue(); }
  AffineMapAttr getAffineMapAttr() {
    return getAttr(getMapAttrName()).cast<AffineMapAttr>();
  }

  /// Returns the AffineMapAttr associated with 'memref'.
  NamedAttribute getAffineMapAttrForMemRef(Value memref) {
    assert(memref == getMemRef());
    return {Identifier::get(getMapAttrName(), getContext()),
            getAffineMapAttr()};
  }

  static StringRef getMapAttrName() { return "map"; }
  static StringRef getOperationName() { return "affine.load"; }

  // Hooks to customize behavior of this op.
  static ParseResult parse(OpAsmParser &parser, OperationState &result);
  void print(OpAsmPrinter &p);
  LogicalResult verify();
  static void getCanonicalizationPatterns(OwningRewritePatternList &results,
                                          MLIRContext *context);
  OpFoldResult fold(ArrayRef<Attribute> operands);
};

/// The "affine.store" op writes an element to a memref, where the index
/// for each memref dimension is an affine expression of loop induction
/// variables and symbols. The 'affine.store' op stores a new value which is the
/// same type as the elements of the memref. An affine expression of loop IVs
/// and symbols must be specified for each dimension of the memref. The keyword
/// 'symbol' can be used to indicate SSA identifiers which are symbolic.
//
//  Example 1:
//
//    affine.store %v0, %0[%i0 + 3, %i1 + 7] : memref<100x100xf32>
//
//  Example 2: Uses 'symbol' keyword for symbols '%n' and '%m'.
//
//    affine.store %v0, %0[%i0 + symbol(%n), %i1 + symbol(%m)]
//      : memref<100x100xf32>
//
class AffineStoreOp : public Op<AffineStoreOp, OpTrait::ZeroResult,
                                OpTrait::AtLeastNOperands<1>::Impl> {
public:
  using Op::Op;

  /// Builds an affine store operation with the provided indices (identity map).
  static void build(Builder *builder, OperationState &result,
                    Value valueToStore, Value memref, ValueRange indices);
  /// Builds an affine store operation with the specified map and its operands.
  static void build(Builder *builder, OperationState &result,
                    Value valueToStore, Value memref, AffineMap map,
                    ValueRange mapOperands);

  /// Get value to be stored by store operation.
  Value getValueToStore() { return getOperand(0); }

  /// Returns the operand index of the memref.
  unsigned getMemRefOperandIndex() { return 1; }

  /// Get memref operand.
  Value getMemRef() { return getOperand(getMemRefOperandIndex()); }
  void setMemRef(Value value) { setOperand(getMemRefOperandIndex(), value); }

  MemRefType getMemRefType() {
    return getMemRef().getType().cast<MemRefType>();
  }

  /// Get affine map operands.
  operand_range getMapOperands() { return llvm::drop_begin(getOperands(), 2); }

  /// Returns the affine map used to index the memref for this operation.
  AffineMap getAffineMap() { return getAffineMapAttr().getValue(); }
  AffineMapAttr getAffineMapAttr() {
    return getAttr(getMapAttrName()).cast<AffineMapAttr>();
  }

  /// Returns the AffineMapAttr associated with 'memref'.
  NamedAttribute getAffineMapAttrForMemRef(Value memref) {
    assert(memref == getMemRef());
    return {Identifier::get(getMapAttrName(), getContext()),
            getAffineMapAttr()};
  }

  static StringRef getMapAttrName() { return "map"; }
  static StringRef getOperationName() { return "affine.store"; }

  // Hooks to customize behavior of this op.
  static ParseResult parse(OpAsmParser &parser, OperationState &result);
  void print(OpAsmPrinter &p);
  LogicalResult verify();
  static void getCanonicalizationPatterns(OwningRewritePatternList &results,
                                          MLIRContext *context);
  LogicalResult fold(ArrayRef<Attribute> cstOperands,
                     SmallVectorImpl<OpFoldResult> &results);
};

/// Returns true if the given Value can be used as a dimension id.
bool isValidDim(Value value);

/// Returns true if the given Value can be used as a symbol.
bool isValidSymbol(Value value);

/// Modifies both `map` and `operands` in-place so as to:
/// 1. drop duplicate operands
/// 2. drop unused dims and symbols from map
/// 3. promote valid symbols to symbolic operands in case they appeared as
///    dimensional operands
/// 4. propagate constant operands and drop them
void canonicalizeMapAndOperands(AffineMap *map,
                                SmallVectorImpl<Value> *operands);

/// Canonicalizes an integer set the same way canonicalizeMapAndOperands does
/// for affine maps.
void canonicalizeSetAndOperands(IntegerSet *set,
                                SmallVectorImpl<Value> *operands);

/// Returns a composed AffineApplyOp by composing `map` and `operands` with
/// other AffineApplyOps supplying those operands. The operands of the resulting
/// AffineApplyOp do not change the length of  AffineApplyOp chains.
AffineApplyOp makeComposedAffineApply(OpBuilder &b, Location loc, AffineMap map,
                                      ArrayRef<Value> operands);

/// Given an affine map `map` and its input `operands`, this method composes
/// into `map`, maps of AffineApplyOps whose results are the values in
/// `operands`, iteratively until no more of `operands` are the result of an
/// AffineApplyOp. When this function returns, `map` becomes the composed affine
/// map, and each Value in `operands` is guaranteed to be either a loop IV or a
/// terminal symbol, i.e., a symbol defined at the top level or a block/function
/// argument.
void fullyComposeAffineMapAndOperands(AffineMap *map,
                                      SmallVectorImpl<Value> *operands);

#include "mlir/Dialect/AffineOps/AffineOpsDialect.h.inc"

#define GET_OP_CLASSES
#include "mlir/Dialect/AffineOps/AffineOps.h.inc"

/// Returns if the provided value is the induction variable of a AffineForOp.
bool isForInductionVar(Value val);

/// Returns the loop parent of an induction variable. If the provided value is
/// not an induction variable, then return nullptr.
AffineForOp getForInductionVarOwner(Value val);

/// Extracts the induction variables from a list of AffineForOps and places them
/// in the output argument `ivs`.
void extractForInductionVars(ArrayRef<AffineForOp> forInsts,
                             SmallVectorImpl<Value> *ivs);

/// AffineBound represents a lower or upper bound in the for operation.
/// This class does not own the underlying operands. Instead, it refers
/// to the operands stored in the AffineForOp. Its life span should not exceed
/// that of the for operation it refers to.
class AffineBound {
public:
  AffineForOp getAffineForOp() { return op; }
  AffineMap getMap() { return map; }

  unsigned getNumOperands() { return opEnd - opStart; }
  Value getOperand(unsigned idx) { return op.getOperand(opStart + idx); }

  using operand_iterator = AffineForOp::operand_iterator;
  using operand_range = AffineForOp::operand_range;

  operand_iterator operand_begin() { return op.operand_begin() + opStart; }
  operand_iterator operand_end() { return op.operand_begin() + opEnd; }
  operand_range getOperands() { return {operand_begin(), operand_end()}; }

private:
  // 'affine.for' operation that contains this bound.
  AffineForOp op;
  // Start and end positions of this affine bound operands in the list of
  // the containing 'affine.for' operation operands.
  unsigned opStart, opEnd;
  // Affine map for this bound.
  AffineMap map;

  AffineBound(AffineForOp op, unsigned opStart, unsigned opEnd, AffineMap map)
      : op(op), opStart(opStart), opEnd(opEnd), map(map) {}

  friend class AffineForOp;
};

/// An `AffineApplyNormalizer` is a helper class that supports renumbering
/// operands of AffineApplyOp. This acts as a reindexing map of Value to
/// positional dims or symbols and allows simplifications such as:
///
/// ```mlir
///    %1 = affine.apply (d0, d1) -> (d0 - d1) (%0, %0)
/// ```
///
/// into:
///
/// ```mlir
///    %1 = affine.apply () -> (0)
/// ```
struct AffineApplyNormalizer {
  AffineApplyNormalizer(AffineMap map, ArrayRef<Value> operands);

  /// Returns the AffineMap resulting from normalization.
  AffineMap getAffineMap() { return affineMap; }

  SmallVector<Value, 8> getOperands() {
    SmallVector<Value, 8> res(reorderedDims);
    res.append(concatenatedSymbols.begin(), concatenatedSymbols.end());
    return res;
  }

  unsigned getNumSymbols() { return concatenatedSymbols.size(); }
  unsigned getNumDims() { return reorderedDims.size(); }

  /// Normalizes 'otherMap' and its operands 'otherOperands' to map to this
  /// normalizer's coordinate space.
  void normalize(AffineMap *otherMap, SmallVectorImpl<Value> *otherOperands);

private:
  /// Helper function to insert `v` into the coordinate system of the current
  /// AffineApplyNormalizer. Returns the AffineDimExpr with the corresponding
  /// renumbered position.
  AffineDimExpr renumberOneDim(Value v);

  /// Given an `other` normalizer, this rewrites `other.affineMap` in the
  /// coordinate system of the current AffineApplyNormalizer.
  /// Returns the rewritten AffineMap and updates the dims and symbols of
  /// `this`.
  AffineMap renumber(const AffineApplyNormalizer &other);

  /// Maps of Value to position in `affineMap`.
  DenseMap<Value, unsigned> dimValueToPosition;

  /// Ordered dims and symbols matching positional dims and symbols in
  /// `affineMap`.
  SmallVector<Value, 8> reorderedDims;
  SmallVector<Value, 8> concatenatedSymbols;

  /// The number of symbols in concatenated symbols that belong to the original
  /// map as opposed to those concatendated during map composition.
  unsigned numProperSymbols;

  AffineMap affineMap;

  /// Used with RAII to control the depth at which AffineApply are composed
  /// recursively. Only accepts depth 1 for now to allow a behavior where a
  /// newly composed AffineApplyOp does not increase the length of the chain of
  /// AffineApplyOps. Full composition is implemented iteratively on top of
  /// this behavior.
  static unsigned &affineApplyDepth() {
    static thread_local unsigned depth = 0;
    return depth;
  }
  static constexpr unsigned kMaxAffineApplyDepth = 1;

  AffineApplyNormalizer() : numProperSymbols(0) { affineApplyDepth()++; }

public:
  ~AffineApplyNormalizer() { affineApplyDepth()--; }
};

} // end namespace mlir

#endif<|MERGE_RESOLUTION|>--- conflicted
+++ resolved
@@ -19,14 +19,11 @@
 #include "mlir/IR/Dialect.h"
 #include "mlir/IR/OpDefinition.h"
 #include "mlir/IR/StandardTypes.h"
-<<<<<<< HEAD
-#include "mlir/Transforms/LoopLikeInterface.h"
-=======
 #include "mlir/Interfaces/LoopLikeInterface.h"
 #include "mlir/Interfaces/SideEffects.h"
->>>>>>> da5f3adc
 
 namespace mlir {
+class AffineApplyOp;
 class AffineBound;
 class AffineDimExpr;
 class AffineValueMap;
@@ -39,71 +36,6 @@
 /// symbol.
 bool isTopLevelValue(Value value);
 
-<<<<<<< HEAD
-class AffineOpsDialect : public Dialect {
-public:
-  AffineOpsDialect(MLIRContext *context);
-  static StringRef getDialectNamespace() { return "affine"; }
-
-  /// Materialize a single constant operation from a given attribute value with
-  /// the desired resultant type.
-  Operation *materializeConstant(OpBuilder &builder, Attribute value, Type type,
-                                 Location loc) override;
-};
-
-/// The "affine.apply" operation applies an affine map to a list of operands,
-/// yielding a single result. The operand list must be the same size as the
-/// number of arguments to the affine mapping.  All operands and the result are
-/// of type 'Index'. This operation requires a single affine map attribute named
-/// "map".  For example:
-///
-///   %y = "affine.apply" (%x) { map: (d0) -> (d0 + 1) } :
-///          (index) -> (index)
-///
-/// equivalently:
-///
-///   #map42 = (d0)->(d0+1)
-///   %y = affine.apply #map42(%x)
-///
-class AffineApplyOp : public Op<AffineApplyOp, OpTrait::VariadicOperands,
-                                OpTrait::OneResult, OpTrait::HasNoSideEffect> {
-public:
-  using Op::Op;
-
-  /// Builds an affine apply op with the specified map and operands.
-  static void build(Builder *builder, OperationState &result, AffineMap map,
-                    ValueRange operands);
-
-  /// Returns the affine map to be applied by this operation.
-  AffineMap getAffineMap() {
-    return getAttrOfType<AffineMapAttr>("map").getValue();
-  }
-
-  /// Returns the affine value map computed from this operation.
-  AffineValueMap getAffineValueMap();
-
-  /// Returns true if the result of this operation can be used as dimension id.
-  bool isValidDim();
-
-  /// Returns true if the result of this operation is a symbol.
-  bool isValidSymbol();
-
-  static StringRef getOperationName() { return "affine.apply"; }
-
-  operand_range getMapOperands() { return getOperands(); }
-
-  // Hooks to customize behavior of this op.
-  static ParseResult parse(OpAsmParser &parser, OperationState &result);
-  void print(OpAsmPrinter &p);
-  LogicalResult verify();
-  OpFoldResult fold(ArrayRef<Attribute> operands);
-
-  static void getCanonicalizationPatterns(OwningRewritePatternList &results,
-                                          MLIRContext *context);
-};
-
-=======
->>>>>>> da5f3adc
 /// AffineDmaStartOp starts a non-blocking DMA operation that transfers data
 /// from a source memref to a destination memref. The source and destination
 /// memref need not be of the same dimensionality, but need to have the same
