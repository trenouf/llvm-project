import("//clang/resource_dir.gni")
import("//clang/utils/TableGen/clang_tablegen.gni")

# Generate arm_neon.h
clang_tablegen("arm_neon") {
  args = [ "-gen-arm-neon" ]
  td_file = "//clang/include/clang/Basic/arm_neon.td"
  output_name = "arm_neon.h"
}

# Generate arm_fp16.h
clang_tablegen("arm_fp16") {
  args = [ "-gen-arm-fp16" ]
  td_file = "//clang/include/clang/Basic/arm_fp16.td"
  output_name = "arm_fp16.h"
}

# Generate arm_sve.h
clang_tablegen("arm_sve") {
  args = [ "-gen-arm-sve-header" ]
  td_file = "//clang/include/clang/Basic/arm_sve.td"
  output_name = "arm_sve.h"
}

# Generate arm_mve.h
clang_tablegen("arm_mve") {
  args = [ "-gen-arm-mve-header" ]
  td_file = "//clang/include/clang/Basic/arm_mve.td"
  output_name = "arm_mve.h"
}

copy("arm_headers") {
  visibility = [ ":Headers" ]
  deps = [
    ":arm_fp16",
    ":arm_mve",
    ":arm_neon",
    ":arm_sve",
  ]
<<<<<<< HEAD
  sources = get_target_outputs(":arm_neon") + get_target_outputs(":arm_fp16") +
            get_target_outputs(":arm_mve")
=======
  sources = []
  foreach (dep, deps) {
    sources += get_target_outputs(dep)
  }
>>>>>>> da5f3adc
  outputs = [ "$clang_resource_dir/include/{{source_file_part}}" ]
}

copy("Headers") {
  deps = [ ":arm_headers" ]

  # NOSORT
  # Tell `gn format` to not reorder the sources list: Its order matches CMake,
  # and the ordering is alphabetical but ignores leading underscores.
  sources = [
    "arm_cmse.h",
    "adxintrin.h",
    "altivec.h",
    "ammintrin.h",
    "arm_acle.h",
    "armintr.h",
    "arm64intr.h",
    "avx2intrin.h",
    "avx512bf16intrin.h",
    "avx512bwintrin.h",
    "avx512bitalgintrin.h",
    "avx512vlbitalgintrin.h",
    "avx512cdintrin.h",
    "avx512vpopcntdqintrin.h",
    "avx512dqintrin.h",
    "avx512erintrin.h",
    "avx512fintrin.h",
    "avx512ifmaintrin.h",
    "avx512ifmavlintrin.h",
    "avx512pfintrin.h",
    "avx512vbmiintrin.h",
    "avx512vbmivlintrin.h",
    "avx512vbmi2intrin.h",
    "avx512vlvbmi2intrin.h",
    "avx512vlbf16intrin.h",
    "avx512vlbwintrin.h",
    "avx512vlcdintrin.h",
    "avx512vldqintrin.h",
    "avx512vlintrin.h",
    "avx512vp2intersectintrin.h",
    "avx512vlvp2intersectintrin.h",
    "avx512vpopcntdqvlintrin.h",
    "avx512vnniintrin.h",
    "avx512vlvnniintrin.h",
    "avxintrin.h",
    "bmi2intrin.h",
    "bmiintrin.h",
    "__clang_cuda_builtin_vars.h",
    "__clang_cuda_cmath.h",
    "__clang_cuda_complex_builtins.h",
    "__clang_cuda_device_functions.h",
    "__clang_cuda_intrinsics.h",
    "__clang_cuda_libdevice_declares.h",
    "__clang_cuda_math_forward_declares.h",
    "__clang_cuda_runtime_wrapper.h",
    "cetintrin.h",
    "cldemoteintrin.h",
    "clzerointrin.h",
    "cpuid.h",
    "clflushoptintrin.h",
    "clwbintrin.h",
    "emmintrin.h",
    "enqcmdintrin.h",
    "f16cintrin.h",
    "float.h",
    "fma4intrin.h",
    "fmaintrin.h",
    "fxsrintrin.h",
    "gfniintrin.h",
    "htmintrin.h",
    "htmxlintrin.h",
    "ia32intrin.h",
    "immintrin.h",
    "intrin.h",
    "inttypes.h",
    "invpcidintrin.h",
    "iso646.h",
    "limits.h",
    "lwpintrin.h",
    "lzcntintrin.h",
    "mm3dnow.h",
    "mmintrin.h",
    "mm_malloc.h",
    "module.modulemap",
    "movdirintrin.h",
    "msa.h",
    "mwaitxintrin.h",
    "nmmintrin.h",
    "opencl-c.h",
    "opencl-c-base.h",
    "pconfigintrin.h",
    "pkuintrin.h",
    "pmmintrin.h",
    "popcntintrin.h",
    "prfchwintrin.h",
    "ptwriteintrin.h",
    "rdseedintrin.h",
    "rtmintrin.h",
    "s390intrin.h",
    "sgxintrin.h",
    "shaintrin.h",
    "smmintrin.h",
    "stdalign.h",
    "stdarg.h",
    "stdatomic.h",
    "stdbool.h",
    "stddef.h",
    "__stddef_max_align_t.h",
    "stdint.h",
    "stdnoreturn.h",
    "tbmintrin.h",
    "tgmath.h",
    "tmmintrin.h",
    "unwind.h",
    "vadefs.h",
    "vaesintrin.h",
    "varargs.h",
    "vecintrin.h",
    "vpclmulqdqintrin.h",
    "waitpkgintrin.h",
    "wbnoinvdintrin.h",
    "wmmintrin.h",
    "__wmmintrin_aes.h",
    "__wmmintrin_pclmul.h",
    "x86intrin.h",
    "xmmintrin.h",
    "xopintrin.h",
    "xsavecintrin.h",
    "xsaveintrin.h",
    "xsaveoptintrin.h",
    "xsavesintrin.h",
    "xtestintrin.h",
    "cuda_wrappers/algorithm",
    "cuda_wrappers/complex",
    "cuda_wrappers/new",
    "ppc_wrappers/mmintrin.h",
    "ppc_wrappers/xmmintrin.h",
    "ppc_wrappers/mm_malloc.h",
    "ppc_wrappers/emmintrin.h",
    "ppc_wrappers/pmmintrin.h",
    "ppc_wrappers/smmintrin.h",
    "ppc_wrappers/tmmintrin.h",
    "openmp_wrappers/math.h",
    "openmp_wrappers/cmath",
    "openmp_wrappers/__clang_openmp_math.h",
    "openmp_wrappers/__clang_openmp_math_declares.h",
  ]
  outputs = [ "$clang_resource_dir/include/{{source_target_relative}}" ]
}<|MERGE_RESOLUTION|>--- conflicted
+++ resolved
@@ -29,23 +29,26 @@
   output_name = "arm_mve.h"
 }
 
+# Generate arm_cde.h
+clang_tablegen("arm_cde") {
+  args = [ "-gen-arm-cde-header" ]
+  td_file = "//clang/include/clang/Basic/arm_cde.td"
+  output_name = "arm_cde.h"
+}
+
 copy("arm_headers") {
   visibility = [ ":Headers" ]
   deps = [
+    ":arm_cde",
     ":arm_fp16",
     ":arm_mve",
     ":arm_neon",
     ":arm_sve",
   ]
-<<<<<<< HEAD
-  sources = get_target_outputs(":arm_neon") + get_target_outputs(":arm_fp16") +
-            get_target_outputs(":arm_mve")
-=======
   sources = []
   foreach (dep, deps) {
     sources += get_target_outputs(dep)
   }
->>>>>>> da5f3adc
   outputs = [ "$clang_resource_dir/include/{{source_file_part}}" ]
 }
 
