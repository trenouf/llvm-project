# Modifications Copyright (c) 2019 Advanced Micro Devices, Inc. All rights reserved.
# Notified per clause 4(b) of the license.
# RUN: llc -march=amdgcn -amdgpu-enable-merge-m0 -verify-machineinstrs -run-pass si-fix-sgpr-copies %s -o - | FileCheck -check-prefix=GCN %s

# GCN-LABEL: name: merge-m0-many-init
# GCN:    bb.0.entry:
# GCN:      SI_INIT_M0 -1
# GCN-NEXT: IMPLICIT_DEF
# GCN-NEXT: IMPLICIT_DEF
# GCN-NEXT: DS_WRITE_B32
# GCN-NEXT: DS_WRITE_B32
# GCN-NEXT: SI_INIT_M0 65536
# GCN-NEXT: DS_WRITE_B32
# GCN-NEXT: DS_WRITE_B32
# GCN-NEXT: SI_INIT_M0 -1
# GCN-NEXT: DS_WRITE_B32
# GCN-NEXT: SI_INIT_M0 65536
# GCN-NEXT: DS_WRITE_B32

# GCN:    bb.1:
# GCN:      SI_INIT_M0 -1
# GCN-NEXT: DS_WRITE_B32
# GCN-NEXT: DS_WRITE_B32

# GCN:    bb.2:
# GCN:      SI_INIT_M0 65536
# GCN-NEXT: DS_WRITE_B32

# GCN:    bb.3:
# GCN:      SI_INIT_M0 3

# GCN:    bb.4:
# GCN-NOT:  SI_INIT_M0
# GCN:      DS_WRITE_B32
# GCN-NEXT: SI_INIT_M0 4
# GCN-NEXT: DS_WRITE_B32

# GCN:    bb.5:
# GCN-NOT: SI_INIT_M0
# GCN:     DS_WRITE_B32
# GCN-NEXT: SI_INIT_M0 4
# GCN-NEXT: DS_WRITE_B32

# GCN:    bb.6:
# GCN:      SI_INIT_M0 -1,
# GCN-NEXT: DS_WRITE_B32
# GCN:      SI_INIT_M0 %2
# GCN-NEXT: DS_WRITE_B32
# GCN-NEXT: SI_INIT_M0 %2
# GCN-NEXT: DS_WRITE_B32
# GCN-NEXT: SI_INIT_M0 -1
# GCN-NEXT: DS_WRITE_B32
---
<<<<<<< HEAD
name:            test
alignment:       0
exposesReturnsTwice: false
legalized:       false
regBankSelected: false
selected:        false
tracksRegLiveness: true
=======
name: merge-m0-many-init
>>>>>>> 8e415910
registers:
  - { id: 0, class: vgpr_32 }
  - { id: 1, class: vgpr_32 }
  - { id: 2, class: sreg_32_xm0 }
body:             |
  bb.0.entry:
    successors: %bb.1, %bb.2

    %0 = IMPLICIT_DEF
    %1 = IMPLICIT_DEF
    SI_INIT_M0 -1, implicit-def $m0
    DS_WRITE_B32 %0, %1, 0, 0, implicit $m0, implicit $exec
    SI_INIT_M0 -1, implicit-def $m0
    DS_WRITE_B32 %0, %1, 0, 0, implicit $m0, implicit $exec
    SI_INIT_M0 65536, implicit-def $m0
    DS_WRITE_B32 %0, %1, 0, 0, implicit $m0, implicit $exec
    SI_INIT_M0 65536, implicit-def $m0
    DS_WRITE_B32 %0, %1, 0, 0, implicit $m0, implicit $exec
    SI_INIT_M0 -1, implicit-def $m0
    DS_WRITE_B32 %0, %1, 0, 0, implicit $m0, implicit $exec
    SI_INIT_M0 65536, implicit-def $m0
    DS_WRITE_B32 %0, %1, 0, 0, implicit $m0, implicit $exec
    S_CBRANCH_VCCZ %bb.1, implicit undef $vcc
    S_BRANCH %bb.2

  bb.1:
    successors: %bb.2
    SI_INIT_M0 -1, implicit-def $m0
    DS_WRITE_B32 %0, %1, 0, 0, implicit $m0, implicit $exec
    SI_INIT_M0 -1, implicit-def $m0
    DS_WRITE_B32 %0, %1, 0, 0, implicit $m0, implicit $exec
    S_BRANCH %bb.2

  bb.2:
    successors: %bb.3
    SI_INIT_M0 65536, implicit-def $m0
    DS_WRITE_B32 %0, %1, 0, 0, implicit $m0, implicit $exec
    S_BRANCH %bb.3

  bb.3:
    successors: %bb.4, %bb.5
    S_CBRANCH_VCCZ %bb.4, implicit undef $vcc
    S_BRANCH %bb.5

  bb.4:
    successors: %bb.6
    SI_INIT_M0 3, implicit-def $m0
    DS_WRITE_B32 %0, %1, 0, 0, implicit $m0, implicit $exec
    SI_INIT_M0 4, implicit-def $m0
    DS_WRITE_B32 %0, %1, 0, 0, implicit $m0, implicit $exec
    S_BRANCH %bb.6

  bb.5:
    successors: %bb.6
    SI_INIT_M0 3, implicit-def $m0
    DS_WRITE_B32 %0, %1, 0, 0, implicit $m0, implicit $exec
    SI_INIT_M0 4, implicit-def $m0
    DS_WRITE_B32 %0, %1, 0, 0, implicit $m0, implicit $exec
    S_BRANCH %bb.6

  bb.6:
    successors: %bb.0.entry, %bb.6
    SI_INIT_M0 -1, implicit-def $m0
    DS_WRITE_B32 %0, %1, 0, 0, implicit $m0, implicit $exec
    %2 = IMPLICIT_DEF
    SI_INIT_M0 %2, implicit-def $m0
    DS_WRITE_B32 %0, %1, 0, 0, implicit $m0, implicit $exec
    SI_INIT_M0 %2, implicit-def $m0
    DS_WRITE_B32 %0, %1, 0, 0, implicit $m0, implicit $exec
    SI_INIT_M0 -1, implicit-def $m0
    DS_WRITE_B32 %0, %1, 0, 0, implicit $m0, implicit $exec
    S_CBRANCH_VCCZ %bb.6, implicit undef $vcc
    S_BRANCH %bb.0.entry

<<<<<<< HEAD
=======
...

# GCN-LABEL: name: merge-m0-dont-hoist-past-init-with-different-initializer
# GCN:    bb.0.entry:
# GCN:      SI_INIT_M0 65536
# GCN-NEXT: IMPLICIT_DEF
# GCN-NEXT: IMPLICIT_DEF
# GCN-NEXT: DS_WRITE_B32

# GCN:    bb.1:
# GCN-NOT:  SI_INIT_M0 65536
# GCN-NOT:  SI_INIT_M0 -1

# GCN:    bb.2:
# GCN:      SI_INIT_M0 -1

# GCN:    bb.3:
# GCN:      SI_INIT_M0 -1
---
name: merge-m0-dont-hoist-past-init-with-different-initializer
registers:
  - { id: 0, class: vgpr_32 }
  - { id: 1, class: vgpr_32 }
body:             |
  bb.0.entry:
    successors: %bb.1

    %0 = IMPLICIT_DEF
    %1 = IMPLICIT_DEF
    SI_INIT_M0 65536, implicit-def $m0
    DS_WRITE_B32 %0, %1, 0, 0, implicit $m0, implicit $exec
    S_BRANCH %bb.1

  bb.1:
    successors: %bb.2, %bb.3

    SI_INIT_M0 65536, implicit-def $m0
    DS_WRITE_B32 %0, %1, 0, 0, implicit $m0, implicit $exec
    S_CBRANCH_VCCZ %bb.2, implicit undef $vcc
    S_BRANCH %bb.3

  bb.2:
    successors: %bb.4

    SI_INIT_M0 -1, implicit-def $m0
    DS_WRITE_B32 %0, %1, 0, 0, implicit $m0, implicit $exec
    S_BRANCH %bb.4

  bb.3:
    successors: %bb.4

    SI_INIT_M0 -1, implicit-def $m0
    DS_WRITE_B32 %0, %1, 0, 0, implicit $m0, implicit $exec
    S_BRANCH %bb.4

  bb.4:
    S_ENDPGM 0
...

# GCN-LABEL: name: merge-m0-after-prologue
# GCN:    bb.0.entry:
# GCN-NOT:  SI_INIT_M0
# GCN:      S_OR_B64
# GCN-NEXT: SI_INIT_M0

# GCN:     bb.1:
# GCN-NOT:   SI_INIT_M0 -1

# GCN:     bb.2:
# GCN-NOT:   SI_INIT_MO -1
---
name: merge-m0-after-prologue
registers:
  - { id: 0, class: vgpr_32 }
  - { id: 1, class: vgpr_32 }
body:             |
  bb.0.entry:
    successors: %bb.1, %bb.2
    liveins: $sgpr0_sgpr1

    $exec = S_OR_B64 $exec, killed $sgpr0_sgpr1, implicit-def $scc
    %0 = IMPLICIT_DEF
    %1 = IMPLICIT_DEF
    S_CBRANCH_VCCZ %bb.1, implicit undef $vcc
    S_BRANCH %bb.2

  bb.1:
    successors: %bb.3

    SI_INIT_M0 -1, implicit-def $m0
    DS_WRITE_B32 %0, %1, 0, 0, implicit $m0, implicit $exec
    S_BRANCH %bb.3

  bb.2:
    successors: %bb.3

    SI_INIT_M0 -1, implicit-def $m0
    DS_WRITE_B32 %0, %1, 0, 0, implicit $m0, implicit $exec
    S_BRANCH %bb.3

  bb.3:
    S_ENDPGM 0
...

# GCN-LABEL: name: move-m0-avoid-hazard
# GCN: $m0 = S_MOV_B32 -1
# GCN-NEXT: $vgpr0 = V_MOV_B32_e32 0, implicit $exec
# GCN-NEXT: DS_GWS_INIT $vgpr0, 0, 1, implicit $m0, implicit $exec
---
name: move-m0-avoid-hazard
body:             |
  bb.0:
    $vgpr0 = V_MOV_B32_e32 0, implicit $exec
    $m0 = S_MOV_B32 -1
    DS_GWS_INIT $vgpr0, 0, 1, implicit $m0, implicit $exec
...

# GCN-LABEL: name: move-m0-with-prologue
# GCN $exec = S_OR_B64 $exec, killed $sgpr0_sgpr1, implicit-def $scc
# GCN: $m0 = S_MOV_B32 -1
# GCN-NEXT: $vgpr0 = V_MOV_B32_e32 0, implicit $exec
# GCN-NEXT: DS_GWS_INIT $vgpr0, 0, 1, implicit $m0, implicit $exec
---
name: move-m0-with-prologue
body:             |
  bb.0:
    liveins: $sgpr0_sgpr1

    $exec = S_OR_B64 $exec, killed $sgpr0_sgpr1, implicit-def $scc
    $vgpr0 = V_MOV_B32_e32 0, implicit $exec
    $m0 = S_MOV_B32 -1
    DS_GWS_INIT $vgpr0, 0, 1, implicit $m0, implicit $exec
...

# GCN-LABEL: name: move-m0-different-initializer
# GCN: SI_INIT_M0 -1
# GCN-NEXT: %0:vgpr_32 = IMPLICIT_DEF
# GCN: SI_INIT_M0 65536
# GCN-NEXT: S_NOP
---
name: move-m0-different-initializer
registers:
  - { id: 0, class: vgpr_32 }
  - { id: 1, class: vgpr_32 }
body:             |
  bb.0:
    %0 = IMPLICIT_DEF
    %1 = IMPLICIT_DEF
    SI_INIT_M0 -1, implicit-def $m0
    DS_WRITE_B32 %0, %1, 0, 0, implicit $m0, implicit $exec
    S_NOP 0
    SI_INIT_M0 65536, implicit-def $m0
    DS_WRITE_B32 %0, %1, 0, 0, implicit $m0, implicit $exec
...

# GCN-LABEL: name: move-m0-schedule-boundary
# GCN: S_SETREG
# GCN-NEXT: SI_INIT_M0 -1
---
name: move-m0-schedule-boundary
registers:
  - { id: 0, class: vgpr_32 }
  - { id: 1, class: vgpr_32 }
body:             |
  bb.0:
    %0 = IMPLICIT_DEF
    %1 = IMPLICIT_DEF
    S_SETREG_IMM32_B32 0, 1
    SI_INIT_M0 -1, implicit-def $m0
    DS_WRITE_B32 %0, %1, 0, 0, implicit $m0, implicit $exec
>>>>>>> 8e415910
...<|MERGE_RESOLUTION|>--- conflicted
+++ resolved
@@ -1,5 +1,3 @@
-# Modifications Copyright (c) 2019 Advanced Micro Devices, Inc. All rights reserved.
-# Notified per clause 4(b) of the license.
 # RUN: llc -march=amdgcn -amdgpu-enable-merge-m0 -verify-machineinstrs -run-pass si-fix-sgpr-copies %s -o - | FileCheck -check-prefix=GCN %s
 
 # GCN-LABEL: name: merge-m0-many-init
@@ -51,17 +49,7 @@
 # GCN-NEXT: SI_INIT_M0 -1
 # GCN-NEXT: DS_WRITE_B32
 ---
-<<<<<<< HEAD
-name:            test
-alignment:       0
-exposesReturnsTwice: false
-legalized:       false
-regBankSelected: false
-selected:        false
-tracksRegLiveness: true
-=======
 name: merge-m0-many-init
->>>>>>> 8e415910
 registers:
   - { id: 0, class: vgpr_32 }
   - { id: 1, class: vgpr_32 }
@@ -136,8 +124,6 @@
     S_CBRANCH_VCCZ %bb.6, implicit undef $vcc
     S_BRANCH %bb.0.entry
 
-<<<<<<< HEAD
-=======
 ...
 
 # GCN-LABEL: name: merge-m0-dont-hoist-past-init-with-different-initializer
@@ -308,5 +294,4 @@
     S_SETREG_IMM32_B32 0, 1
     SI_INIT_M0 -1, implicit-def $m0
     DS_WRITE_B32 %0, %1, 0, 0, implicit $m0, implicit $exec
->>>>>>> 8e415910
 ...