<<<<<<< HEAD
# Modifications Copyright (c) 2019 Advanced Micro Devices, Inc. All rights reserved.
# Notified per clause 4(b) of the license.
# XFAIL: *
=======
>>>>>>> 3bbd3f12
# RUN: llc -march=amdgcn -mcpu=gfx900 -run-pass=gcn-dpp-combine -verify-machineinstrs -o - %s | FileCheck %s -check-prefix=GCN

---
# old is undefined: only combine when masks are fully enabled and
# bound_ctrl:0 is set, otherwise the result of DPP VALU op can be undefined.
# GCN-LABEL: name: old_is_undef
# GCN: %2:vgpr_32 = IMPLICIT_DEF
# VOP2:
# GCN: %4:vgpr_32 = V_ADD_U32_dpp %2, %0, %1, 1, 15, 15, 1, implicit $exec
# GCN: %6:vgpr_32 = V_ADD_U32_e32 %5, %1, implicit $exec
# GCN: %8:vgpr_32 = V_ADD_U32_e32 %7, %1, implicit $exec
# GCN: %10:vgpr_32 = V_ADD_U32_e32 %9, %1, implicit $exec
# VOP1:
# GCN: %12:vgpr_32 = V_NOT_B32_dpp %2, %0, 1, 15, 15, 1, implicit $exec
# GCN: %14:vgpr_32 = V_NOT_B32_e32 %13, implicit $exec
# GCN: %16:vgpr_32 = V_NOT_B32_e32 %15, implicit $exec
# GCN: %18:vgpr_32 = V_NOT_B32_e32 %17, implicit $exec
name: old_is_undef
tracksRegLiveness: true
body: |
  bb.0:
    liveins: $vgpr0, $vgpr1
    %0:vgpr_32 = COPY $vgpr0
    %1:vgpr_32 = COPY $vgpr1
    %2:vgpr_32 = IMPLICIT_DEF

    ; VOP2
    %3:vgpr_32 = V_MOV_B32_dpp %2, %0, 1, 15, 15, 1, implicit $exec
    %4:vgpr_32 = V_ADD_U32_e32 %3, %1, implicit $exec

    %5:vgpr_32 = V_MOV_B32_dpp %2, %0, 1, 15, 15, 0, implicit $exec
    %6:vgpr_32 = V_ADD_U32_e32 %5, %1, implicit $exec

    %7:vgpr_32 = V_MOV_B32_dpp %2, %0, 1, 14, 15, 1, implicit $exec
    %8:vgpr_32 = V_ADD_U32_e32 %7, %1, implicit $exec

    %9:vgpr_32 = V_MOV_B32_dpp %2, %0, 1, 14, 15, 0, implicit $exec
    %10:vgpr_32 = V_ADD_U32_e32 %9, %1, implicit $exec

    ; VOP1
    %11:vgpr_32 = V_MOV_B32_dpp %2, %0, 1, 15, 15, 1, implicit $exec
    %12:vgpr_32 = V_NOT_B32_e32 %11, implicit $exec

    %13:vgpr_32 = V_MOV_B32_dpp %2, %0, 1, 15, 15, 0, implicit $exec
    %14:vgpr_32 = V_NOT_B32_e32 %13, implicit $exec

    %15:vgpr_32 = V_MOV_B32_dpp %2, %0, 1, 14, 15, 1, implicit $exec
    %16:vgpr_32 = V_NOT_B32_e32 %15, implicit $exec

    %17:vgpr_32 = V_MOV_B32_dpp %2, %0, 1, 14, 15, 0, implicit $exec
    %18:vgpr_32 = V_NOT_B32_e32 %17, implicit $exec
...

# old is zero cases:

# GCN-LABEL: name: old_is_0

# VOP2:
# case 1: old is zero, masks are fully enabled, bound_ctrl:0 is on:
# the DPP mov result would be either zero ({src lane disabled}|{src lane is
# out of range}) or active src lane result - can combine with old = undef.
# undef is preffered as it makes life easier for the regalloc.
# GCN: [[U1:%[0-9]+]]:vgpr_32 = IMPLICIT_DEF
# GCN: %4:vgpr_32 = V_ADD_U32_dpp [[U1]], %0, %1, 1, 15, 15, 1, implicit $exec

# case 2: old is zero, masks are fully enabled, bound_ctrl:0 is off:
# as the DPP mov old is zero this case is no different from case 1 - combine it
# setting bound_ctrl0 on for the combined DPP VALU op to make old undefined
# GCN: [[U2:%[0-9]+]]:vgpr_32 = IMPLICIT_DEF
# GCN: %6:vgpr_32 = V_ADD_U32_dpp [[U2]], %0, %1, 1, 15, 15, 1, implicit $exec

# case 3: masks are partialy disabled, bound_ctrl:0 is on:
# the DPP mov result would be either zero ({src lane disabled}|{src lane is
# out of range} or {the DPP mov's dest VGPR write is disabled by masks}) or
# active src lane result - can combine with old = src1 of the VALU op.
# The VALU op should have the same masks as DPP mov as they select lanes
# with identity value.
# Special case: the bound_ctrl for the combined DPP VALU op isn't important
# here but let's make it off to keep the combiner's logic simpler.
# GCN: %8:vgpr_32 = V_ADD_U32_dpp %1, %0, %1, 1, 14, 15, 0, implicit $exec

# case 4: masks are partialy disabled, bound_ctrl:0 is off:
# the DPP mov result would be either zero ({src lane disabled}|{src lane is
# out of range} or {the DPP mov's dest VGPR write is disabled by masks}) or
# active src lane result - can combine with old = src1 of the VALU op.
# The VALU op should have the same masks as DPP mov as they select
# lanes with identity value
# GCN: %10:vgpr_32 = V_ADD_U32_dpp %1, %0, %1, 1, 14, 15, 0, implicit $exec

# VOP1:
# see case 1
# GCN: [[U3:%[0-9]+]]:vgpr_32 = IMPLICIT_DEF
# GCN: %12:vgpr_32 = V_NOT_B32_dpp [[U3]], %0, 1, 15, 15, 1, implicit $exec
# see case 2
# GCN: [[U4:%[0-9]+]]:vgpr_32 = IMPLICIT_DEF
# GCN: %14:vgpr_32 = V_NOT_B32_dpp [[U4]], %0, 1, 15, 15, 1, implicit $exec
# case 3 and 4 not appliable as there is no way to specify unchanged result
# for the unary VALU op
# GCN: %16:vgpr_32 = V_NOT_B32_e32 %15, implicit $exec
# GCN: %18:vgpr_32 = V_NOT_B32_e32 %17, implicit $exec

name: old_is_0
tracksRegLiveness: true
body: |
  bb.0:
    liveins: $vgpr0, $vgpr1
    %0:vgpr_32 = COPY $vgpr0
    %1:vgpr_32 = COPY $vgpr1
    %2:vgpr_32 = V_MOV_B32_e32 0, implicit $exec

    ; VOP2
    %3:vgpr_32 = V_MOV_B32_dpp %2, %0, 1, 15, 15, 1, implicit $exec
    %4:vgpr_32 = V_ADD_U32_e32 %3, %1, implicit $exec

    %5:vgpr_32 = V_MOV_B32_dpp %2, %0, 1, 15, 15, 0, implicit $exec
    %6:vgpr_32 = V_ADD_U32_e32 %5, %1, implicit $exec

    %7:vgpr_32 = V_MOV_B32_dpp %2, %0, 1, 14, 15, 1, implicit $exec
    %8:vgpr_32 = V_ADD_U32_e32 %7, %1, implicit $exec

    %9:vgpr_32 = V_MOV_B32_dpp %2, %0, 1, 14, 15, 0, implicit $exec
    %10:vgpr_32 = V_ADD_U32_e32 %9, %1, implicit $exec

    ; VOP1
    %11:vgpr_32 = V_MOV_B32_dpp %2, %0, 1, 15, 15, 1, implicit $exec
    %12:vgpr_32 = V_NOT_B32_e32 %11, implicit $exec

    %13:vgpr_32 = V_MOV_B32_dpp %2, %0, 1, 15, 15, 0, implicit $exec
    %14:vgpr_32 = V_NOT_B32_e32 %13, implicit $exec

    %15:vgpr_32 = V_MOV_B32_dpp %2, %0, 1, 14, 15, 1, implicit $exec
    %16:vgpr_32 = V_NOT_B32_e32 %15, implicit $exec

    %17:vgpr_32 = V_MOV_B32_dpp %2, %0, 1, 14, 15, 0, implicit $exec
    %18:vgpr_32 = V_NOT_B32_e32 %17, implicit $exec
...

# old is nonzero identity cases:

# old is nonzero identity, masks are fully enabled, bound_ctrl:0 is off:
# the DPP mov result would be either identity ({src lane disabled}|{out of
# range}) or src lane result - can combine with old = src1 of the VALU op
# The DPP VALU op should have the same masks (and bctrl) as DPP mov as they
# select lanes with identity value

# GCN-LABEL: name: nonzero_old_is_identity_masks_enabled_bctl_off
# GCN: %4:vgpr_32 = V_MUL_U32_U24_dpp %1, %0, %1, 1, 15, 15, 0, implicit $exec
# GCN: %7:vgpr_32 = V_AND_B32_dpp %1, %0, %1, 1, 15, 15, 0, implicit $exec
# GCN: %10:vgpr_32 = V_MAX_I32_dpp %1, %0, %1, 1, 15, 15, 0, implicit $exec
# GCN: %13:vgpr_32 = V_MIN_I32_dpp %1, %0, %1, 1, 15, 15, 0, implicit $exec

name: nonzero_old_is_identity_masks_enabled_bctl_off
tracksRegLiveness: true
body: |
  bb.0:
    liveins: $vgpr0, $vgpr1
    %0:vgpr_32 = COPY $vgpr0
    %1:vgpr_32 = COPY $vgpr1

    %2:vgpr_32 = V_MOV_B32_e32 1, implicit $exec
    %3:vgpr_32 = V_MOV_B32_dpp %2, %0, 1, 15, 15, 0, implicit $exec
    %4:vgpr_32 = V_MUL_U32_U24_e32 %3, %1, implicit $exec

    %5:vgpr_32 = V_MOV_B32_e32 4294967295, implicit $exec
    %6:vgpr_32 = V_MOV_B32_dpp %5, %0, 1, 15, 15, 0, implicit $exec
    %7:vgpr_32 = V_AND_B32_e32 %6, %1, implicit $exec

    %8:vgpr_32 = V_MOV_B32_e32 -2147483648, implicit $exec
    %9:vgpr_32 = V_MOV_B32_dpp %8, %0, 1, 15, 15, 0, implicit $exec
    %10:vgpr_32 = V_MAX_I32_e32 %9, %1, implicit $exec

    %11:vgpr_32 = V_MOV_B32_e32 2147483647, implicit $exec
    %12:vgpr_32 = V_MOV_B32_dpp %11, %0, 1, 15, 15, 0, implicit $exec
    %13:vgpr_32 = V_MIN_I32_e32 %12, %1, implicit $exec
...

# old is nonzero identity, masks are partially enabled, bound_ctrl:0 is off:
# the DPP mov result would be either identity ({src lane disabled}|{src lane is
# out of range} or {the DPP mov's dest VGPR write is disabled by masks}) or
# active src lane result - can combine with old = src1 of the VALU op.
# The DPP VALU op should have the same masks (and bctrl) as DPP mov as they
# select lanes with identity value

# GCN-LABEL: name: nonzero_old_is_identity_masks_partially_disabled_bctl_off
# GCN: %4:vgpr_32 = V_MUL_U32_U24_dpp %1, %0, %1, 1, 14, 15, 0, implicit $exec
# GCN: %7:vgpr_32 = V_AND_B32_dpp %1, %0, %1, 1, 15, 14, 0, implicit $exec
# GCN: %10:vgpr_32 = V_MAX_I32_dpp %1, %0, %1, 1, 14, 15, 0, implicit $exec
# GCN: %13:vgpr_32 = V_MIN_I32_dpp %1, %0, %1, 1, 15, 14, 0, implicit $exec

name: nonzero_old_is_identity_masks_partially_disabled_bctl_off
tracksRegLiveness: true
body: |
  bb.0:
    liveins: $vgpr0, $vgpr1
    %0:vgpr_32 = COPY $vgpr0
    %1:vgpr_32 = COPY $vgpr1

    %2:vgpr_32 = V_MOV_B32_e32 1, implicit $exec
    %3:vgpr_32 = V_MOV_B32_dpp %2, %0, 1, 14, 15, 0, implicit $exec
    %4:vgpr_32 = V_MUL_U32_U24_e32 %3, %1, implicit $exec

    %5:vgpr_32 = V_MOV_B32_e32 4294967295, implicit $exec
    %6:vgpr_32 = V_MOV_B32_dpp %5, %0, 1, 15, 14, 0, implicit $exec
    %7:vgpr_32 = V_AND_B32_e32 %6, %1, implicit $exec

    %8:vgpr_32 = V_MOV_B32_e32 -2147483648, implicit $exec
    %9:vgpr_32 = V_MOV_B32_dpp %8, %0, 1, 14, 15, 0, implicit $exec
    %10:vgpr_32 = V_MAX_I32_e32 %9, %1, implicit $exec

    %11:vgpr_32 = V_MOV_B32_e32 2147483647, implicit $exec
    %12:vgpr_32 = V_MOV_B32_dpp %11, %0, 1, 15, 14, 0, implicit $exec
    %13:vgpr_32 = V_MIN_I32_e32 %12, %1, implicit $exec
...

# old is nonzero identity, masks are partially enabled, bound_ctrl:0 is on:
# the DPP mov result may have 3 different values:
#   1. the active src lane result
#   2. 0 if the src lane is disabled|out of range
#   3. DPP mov's old value if the mov's dest VGPR write is disabled by masks
# can't combine

# GCN-LABEL: name: nonzero_old_is_identity_masks_partially_disabled_bctl0
# GCN: %4:vgpr_32 = V_MUL_U32_U24_e32 %3, %1, implicit $exec
# GCN: %7:vgpr_32 = V_AND_B32_e32 %6, %1, implicit $exec
# GCN: %10:vgpr_32 = V_MAX_I32_e32 %9, %1, implicit $exec
# GCN: %13:vgpr_32 = V_MIN_I32_e32 %12, %1, implicit $exec

name: nonzero_old_is_identity_masks_partially_disabled_bctl0
tracksRegLiveness: true
body: |
  bb.0:
    liveins: $vgpr0, $vgpr1
    %0:vgpr_32 = COPY $vgpr0
    %1:vgpr_32 = COPY $vgpr1

    %2:vgpr_32 = V_MOV_B32_e32 1, implicit $exec
    %3:vgpr_32 = V_MOV_B32_dpp %2, %0, 1, 14, 15, 1, implicit $exec
    %4:vgpr_32 = V_MUL_U32_U24_e32 %3, %1, implicit $exec

    %5:vgpr_32 = V_MOV_B32_e32 4294967295, implicit $exec
    %6:vgpr_32 = V_MOV_B32_dpp %5, %0, 1, 15, 14, 1, implicit $exec
    %7:vgpr_32 = V_AND_B32_e32 %6, %1, implicit $exec

    %8:vgpr_32 = V_MOV_B32_e32 -2147483648, implicit $exec
    %9:vgpr_32 = V_MOV_B32_dpp %8, %0, 1, 14, 15, 1, implicit $exec
    %10:vgpr_32 = V_MAX_I32_e32 %9, %1, implicit $exec

    %11:vgpr_32 = V_MOV_B32_e32 2147483647, implicit $exec
    %12:vgpr_32 = V_MOV_B32_dpp %11, %0, 1, 15, 14, 1, implicit $exec
    %13:vgpr_32 = V_MIN_I32_e32 %12, %1, implicit $exec
...

# when the DPP source isn't a src0 operand the operation should be commuted if possible
# GCN-LABEL: name: dpp_commute
# GCN: %4:vgpr_32 = V_MUL_U32_U24_dpp %1, %0, %1, 1, 14, 15, 0, implicit $exec
# GCN: %7:vgpr_32 = V_AND_B32_dpp %1, %0, %1, 1, 15, 14, 0, implicit $exec
# GCN: %10:vgpr_32 = V_MAX_I32_dpp %1, %0, %1, 1, 14, 15, 0, implicit $exec
# GCN: %13:vgpr_32 = V_MIN_I32_dpp %1, %0, %1, 1, 15, 14, 0, implicit $exec
# GCN: %16:vgpr_32 = V_SUBREV_I32_dpp %1, %0, %1, 1, 14, 15, 0, implicit-def $vcc, implicit $exec
# GCN: %19:vgpr_32 = V_ADD_I32_e32 5, %18, implicit-def $vcc, implicit $exec
name: dpp_commute
tracksRegLiveness: true
body:             |
  bb.0:
    liveins: $vgpr0, $vgpr1

    %0:vgpr_32 = COPY $vgpr0
    %1:vgpr_32 = COPY $vgpr1

    %2:vgpr_32 = V_MOV_B32_e32 1, implicit $exec
    %3:vgpr_32 = V_MOV_B32_dpp %2, %0, 1, 14, 15, 0, implicit $exec
    %4:vgpr_32 = V_MUL_U32_U24_e32 %1, %3, implicit $exec

    %5:vgpr_32 = V_MOV_B32_e32 4294967295, implicit $exec
    %6:vgpr_32 = V_MOV_B32_dpp %5, %0, 1, 15, 14, 0, implicit $exec
    %7:vgpr_32 = V_AND_B32_e32 %1, %6, implicit $exec

    %8:vgpr_32 = V_MOV_B32_e32 -2147483648, implicit $exec
    %9:vgpr_32 = V_MOV_B32_dpp %8, %0, 1, 14, 15, 0, implicit $exec
    %10:vgpr_32 = V_MAX_I32_e32 %1, %9, implicit $exec

    %11:vgpr_32 = V_MOV_B32_e32 2147483647, implicit $exec
    %12:vgpr_32 = V_MOV_B32_dpp %11, %0, 1, 15, 14, 0, implicit $exec
    %13:vgpr_32 = V_MIN_I32_e32 %1, %12, implicit $exec

    %14:vgpr_32 = V_MOV_B32_e32 0, implicit $exec
    %15:vgpr_32 = V_MOV_B32_dpp %14, %0, 1, 14, 15, 0, implicit $exec
    %16:vgpr_32 = V_SUB_I32_e32 %1, %15, implicit-def $vcc, implicit $exec

    ; this cannot be combined because immediate as src0 isn't commutable
    %17:vgpr_32 = V_MOV_B32_e32 0, implicit $exec
    %18:vgpr_32 = V_MOV_B32_dpp %17, %0, 1, 14, 15, 0, implicit $exec
    %19:vgpr_32 = V_ADD_I32_e32 5, %18, implicit-def $vcc, implicit $exec
...

# check for floating point modifiers
# GCN-LABEL: name: add_f32_e64
# GCN: %3:vgpr_32 = V_MOV_B32_dpp undef %2, %1, 1, 15, 15, 1, implicit $exec
# GCN: %4:vgpr_32 = V_ADD_F32_e64 0, %3, 0, %0, 0, 1, implicit $exec
# GCN: %6:vgpr_32 = V_ADD_F32_dpp %2, 0, %1, 0, %0, 1, 15, 15, 1, implicit $exec
# GCN: %8:vgpr_32 = V_ADD_F32_dpp %2, 1, %1, 2, %0, 1, 15, 15, 1, implicit $exec
# GCN: %10:vgpr_32 = V_ADD_F32_e64 4, %9, 8, %0, 0, 0, implicit $exec

name: add_f32_e64
tracksRegLiveness: true
body:             |
  bb.0:
    liveins: $vgpr0, $vgpr1

    %0:vgpr_32 = COPY $vgpr0
    %1:vgpr_32 = COPY $vgpr1
    %2:vgpr_32 = IMPLICIT_DEF

    ; this shouldn't be combined as omod is set
    %3:vgpr_32 = V_MOV_B32_dpp undef %2, %1, 1, 15, 15, 1, implicit $exec
    %4:vgpr_32 = V_ADD_F32_e64 0, %3, 0, %0, 0, 1, implicit $exec

    ; this should be combined as all modifiers are default
    %5:vgpr_32 = V_MOV_B32_dpp undef %2, %1, 1, 15, 15, 1, implicit $exec
    %6:vgpr_32 = V_ADD_F32_e64 0, %5, 0, %0, 0, 0, implicit $exec

    ; this should be combined as modifiers other than abs|neg are default
    %7:vgpr_32 = V_MOV_B32_dpp undef %2, %1, 1, 15, 15, 1, implicit $exec
    %8:vgpr_32 = V_ADD_F32_e64 1, %7, 2, %0, 0, 0, implicit $exec

    ; this shouldn't be combined as modifiers aren't abs|neg
    %9:vgpr_32 = V_MOV_B32_dpp undef %2, %1, 1, 15, 15, 1, implicit $exec
    %10:vgpr_32 = V_ADD_F32_e64 4, %9, 8, %0, 0, 0, implicit $exec
...

# check for e64 modifiers
# GCN-LABEL: name: add_u32_e64
# GCN: %4:vgpr_32 = V_ADD_U32_dpp %2, %0, %1, 1, 15, 15, 1, implicit $exec
# GCN: %6:vgpr_32 = V_ADD_U32_e64 %5, %1, 1, implicit $exec

name: add_u32_e64
tracksRegLiveness: true
body:             |
  bb.0:
    liveins: $vgpr0, $vgpr1

    %0:vgpr_32 = COPY $vgpr0
    %1:vgpr_32 = COPY $vgpr1
    %2:vgpr_32 = IMPLICIT_DEF

    ; this should be combined as all modifiers are default
    %3:vgpr_32 = V_MOV_B32_dpp undef %2, %0, 1, 15, 15, 1, implicit $exec
    %4:vgpr_32 = V_ADD_U32_e64 %3, %1, 0, implicit $exec

    ; this shouldn't be combined as clamp is set
    %5:vgpr_32 = V_MOV_B32_dpp undef %2, %0, 1, 15, 15, 1, implicit $exec
    %6:vgpr_32 = V_ADD_U32_e64 %5, %1, 1, implicit $exec
...

# tests on sequences of dpp consumers
# GCN-LABEL: name: dpp_seq
# GCN: %4:vgpr_32 = V_ADD_I32_dpp %1, %0, %1, 1, 14, 15, 0, implicit-def $vcc, implicit $exec
# GCN: %5:vgpr_32 = V_SUBREV_I32_dpp %1, %0, %1, 1, 14, 15, 0, implicit-def $vcc, implicit $exec
# GCN: %6:vgpr_32 = V_OR_B32_dpp %1, %0, %1, 1, 14, 15, 0, implicit $exec
# broken sequence:
# GCN: %7:vgpr_32 = V_MOV_B32_dpp %2, %0, 1, 14, 15, 0, implicit $exec

name: dpp_seq
tracksRegLiveness: true
body: |
  bb.0:
    liveins: $vgpr0, $vgpr1
    %0:vgpr_32 = COPY $vgpr0
    %1:vgpr_32 = COPY $vgpr1
    %2:vgpr_32 = V_MOV_B32_e32 0, implicit $exec

    %3:vgpr_32 = V_MOV_B32_dpp %2, %0, 1, 14, 15, 0, implicit $exec
    %4:vgpr_32 = V_ADD_I32_e32 %3, %1, implicit-def $vcc, implicit $exec
    %5:vgpr_32 = V_SUB_I32_e32 %1, %3, implicit-def $vcc, implicit $exec
    %6:vgpr_32 = V_OR_B32_e32 %3, %1, implicit $exec

    %7:vgpr_32 = V_MOV_B32_dpp %2, %0, 1, 14, 15, 0, implicit $exec
    %8:vgpr_32 = V_ADD_I32_e32 %7, %1, implicit-def $vcc, implicit $exec
    ; this breaks the sequence
    %9:vgpr_32 = V_SUB_I32_e32 5, %7, implicit-def $vcc, implicit $exec
...

# tests on sequences of dpp consumers followed by control flow
# GCN-LABEL: name: dpp_seq_cf
# GCN: %4:vgpr_32 = V_ADD_I32_dpp %1, %0, %1, 1, 14, 15, 0, implicit-def $vcc, implicit $exec
# GCN: %5:vgpr_32 = V_SUBREV_I32_dpp %1, %0, %1, 1, 14, 15, 0, implicit-def $vcc, implicit $exec
# GCN: %6:vgpr_32 = V_OR_B32_dpp %1, %0, %1, 1, 14, 15, 0, implicit $exec

name: dpp_seq_cf
tracksRegLiveness: true
body: |
  bb.0:
    successors: %bb.1, %bb.2
    liveins: $vgpr0, $vgpr1
    %0:vgpr_32 = COPY $vgpr0
    %1:vgpr_32 = COPY $vgpr1
    %2:vgpr_32 = V_MOV_B32_e32 0, implicit $exec

    %3:vgpr_32 = V_MOV_B32_dpp %2, %0, 1, 14, 15, 0, implicit $exec
    %4:vgpr_32 = V_ADD_I32_e32 %3, %1, implicit-def $vcc, implicit $exec
    %5:vgpr_32 = V_SUB_I32_e32 %1, %3, implicit-def $vcc, implicit $exec
    %6:vgpr_32 = V_OR_B32_e32 %3, %1, implicit $exec

    %7:sreg_64 = V_CMP_EQ_U32_e64 %5, %6, implicit $exec
    %8:sreg_64 = SI_IF %7, %bb.2, implicit-def dead $exec, implicit-def dead $scc, implicit $exec
    S_BRANCH %bb.1

  bb.1:
    successors: %bb.2

  bb.2:
    SI_END_CF %8, implicit-def dead $exec, implicit-def dead $scc, implicit $exec
...

# old reg def is in diff BB - cannot combine
# GCN-LABEL: name: old_in_diff_bb
# GCN: %3:vgpr_32 = V_MOV_B32_dpp %2, %1, 1, 1, 1, 0, implicit $exec

name: old_in_diff_bb
tracksRegLiveness: true
body: |
  bb.0:
    successors: %bb.1
    liveins: $vgpr0, $vgpr1

    %0:vgpr_32 = COPY $vgpr0
    %1:vgpr_32 = COPY $vgpr1
    %2:vgpr_32 = V_MOV_B32_e32 0, implicit $exec
    S_BRANCH %bb.1

  bb.1:
    %3:vgpr_32 = V_MOV_B32_dpp %2, %1, 1, 1, 1, 0, implicit $exec
    %4:vgpr_32 = V_ADD_U32_e32 %3, %0, implicit $exec
...

# old reg def is in diff BB but bound_ctrl:0 - can combine
# GCN-LABEL: name: old_in_diff_bb_bctrl_zero
# GCN: %4:vgpr_32 = V_ADD_U32_dpp {{%[0-9]}}, %0, %1, 1, 15, 15, 1, implicit $exec

name: old_in_diff_bb_bctrl_zero
tracksRegLiveness: true
body: |
  bb.0:
    successors: %bb.1
    liveins: $vgpr0, $vgpr1

    %0:vgpr_32 = COPY $vgpr0
    %1:vgpr_32 = COPY $vgpr1
    %2:vgpr_32 = V_MOV_B32_e32 0, implicit $exec
    S_BRANCH %bb.1

  bb.1:
    %3:vgpr_32 = V_MOV_B32_dpp %2, %0, 1, 15, 15, 1, implicit $exec
    %4:vgpr_32 = V_ADD_U32_e32 %3, %1, implicit $exec
...

# EXEC mask changed between def and use - cannot combine
# GCN-LABEL: name: exec_changed
# GCN: %3:vgpr_32 = V_MOV_B32_dpp %2, %0, 1, 15, 15, 1, implicit $exec

name: exec_changed
tracksRegLiveness: true
body: |
  bb.0:
    liveins: $vgpr0, $vgpr1

    %0:vgpr_32 = COPY $vgpr0
    %1:vgpr_32 = COPY $vgpr1
    %2:vgpr_32 = V_MOV_B32_e32 0, implicit $exec
    %3:vgpr_32 = V_MOV_B32_dpp %2, %0, 1, 15, 15, 1, implicit $exec
    %4:vgpr_32 = V_ADD_U32_e32 %3, %1, implicit $exec
    %5:sreg_64 = COPY $exec, implicit-def $exec
    %6:vgpr_32 = V_ADD_U32_e32 %3, %1, implicit $exec
...

# test if $old definition is correctly tracked through subreg manipulation pseudos

# GCN-LABEL: name: mul_old_subreg
# GCN: %7:vgpr_32 = V_MUL_I32_I24_dpp %0.sub1, %1, %0.sub1, 1, 1, 1, 0, implicit $exec

name:            mul_old_subreg
tracksRegLiveness: true
body: |
  bb.0:
    liveins: $vgpr0, $vgpr1

    %0:vreg_64 = COPY $vgpr0
    %1:vgpr_32 = COPY $vgpr1
    %2:vgpr_32 = V_MOV_B32_e32 1, implicit $exec
    %3:vgpr_32 = V_MOV_B32_e32 42, implicit $exec
    %4:vreg_64 = REG_SEQUENCE %2, %subreg.sub0, %3, %subreg.sub1
    %5:vreg_64 = INSERT_SUBREG %4, %1, %subreg.sub1 ; %5.sub0 is taken from %4
    %6:vgpr_32 = V_MOV_B32_dpp %5.sub0, %1, 1, 1, 1, 0, implicit $exec
    %7:vgpr_32 = V_MUL_I32_I24_e32 %6, %0.sub1, implicit $exec
...

# GCN-LABEL: name: add_old_subreg
# GCN: %5:vgpr_32 = V_ADD_U32_dpp %0.sub1, %1, %0.sub1, 1, 1, 1, 0, implicit $exec

name:            add_old_subreg
tracksRegLiveness: true
body: |
  bb.0:
    liveins: $vgpr0, $vgpr1

    %0:vreg_64 = COPY $vgpr0
    %1:vgpr_32 = COPY $vgpr1
    %2:vgpr_32 = V_MOV_B32_e32 0, implicit $exec
    %3:vreg_64 = INSERT_SUBREG %0, %2, %subreg.sub1 ; %3.sub1 is inserted
    %4:vgpr_32 = V_MOV_B32_dpp %3.sub1, %1, 1, 1, 1, 0, implicit $exec
    %5:vgpr_32 = V_ADD_U32_e32 %4, %0.sub1, implicit $exec
...

# GCN-LABEL: name: add_old_subreg_undef
# GCN: %5:vgpr_32 = V_ADD_U32_dpp undef %3.sub1, %1, %0.sub1, 1, 15, 15, 1, implicit $exec

name:            add_old_subreg_undef
tracksRegLiveness: true
body: |
  bb.0:
    liveins: $vgpr0, $vgpr1

    %0:vreg_64 = COPY $vgpr0
    %1:vgpr_32 = COPY $vgpr1
    %2:vgpr_32 = V_MOV_B32_e32 0, implicit $exec
    %3:vreg_64 = REG_SEQUENCE %2, %subreg.sub0 ; %3.sub1 is undef
    %4:vgpr_32 = V_MOV_B32_dpp %3.sub1, %1, 1, 15, 15, 1, implicit $exec
    %5:vgpr_32 = V_ADD_U32_e32 %4, %0.sub1, implicit $exec
...

# Test instruction which does not have modifiers in VOP1 form but does in DPP form.
# GCN-LABEL: name: dpp_vop1
# GCN: %3:vgpr_32 = V_CEIL_F32_dpp %0, 0, undef %2:vgpr_32, 1, 15, 15, 1, implicit $exec
name: dpp_vop1
tracksRegLiveness: true
body: |
  bb.0:
    %1:vgpr_32 = IMPLICIT_DEF
    %2:vgpr_32 = V_MOV_B32_dpp %1:vgpr_32, undef %0:vgpr_32, 1, 15, 15, 1, implicit $exec
    %3:vgpr_32 = V_CEIL_F32_e32 %2, implicit $exec
...

# Test instruction which does not have modifiers in VOP2 form but does in DPP form.
# GCN-LABEL: name: dpp_min
# GCN: %3:vgpr_32 = V_MIN_F32_dpp %0, 0, undef %2:vgpr_32, 0, undef %4:vgpr_32, 1, 15, 15, 1, implicit $exec
name: dpp_min
tracksRegLiveness: true
body: |
  bb.0:
    %1:vgpr_32 = IMPLICIT_DEF
    %2:vgpr_32 = V_MOV_B32_dpp %1:vgpr_32, undef %0:vgpr_32, 1, 15, 15, 1, implicit $exec
    %4:vgpr_32 = V_MIN_F32_e32 %2, undef %3:vgpr_32, implicit $exec
...

# Test an undef old operand
# GCN-LABEL: name: dpp_undef_old
# GCN: %3:vgpr_32 = V_CEIL_F32_dpp undef %1:vgpr_32, 0, undef %2:vgpr_32, 1, 15, 15, 1, implicit $exec
name: dpp_undef_old
tracksRegLiveness: true
body: |
  bb.0:
    %2:vgpr_32 = V_MOV_B32_dpp undef %1:vgpr_32, undef %0:vgpr_32, 1, 15, 15, 1, implicit $exec
    %3:vgpr_32 = V_CEIL_F32_e32 %2, implicit $exec
...

# Do not combine a dpp mov which writes a physreg.
# GCN-LABEL: name: phys_dpp_mov_dst
# GCN: $vgpr0 = V_MOV_B32_dpp undef %0:vgpr_32, undef %1:vgpr_32, 1, 15, 15, 1, implicit $exec
# GCN: %2:vgpr_32 = V_CEIL_F32_e32 $vgpr0, implicit $exec
name: phys_dpp_mov_dst
tracksRegLiveness: true
body: |
  bb.0:
    $vgpr0 = V_MOV_B32_dpp undef %1:vgpr_32, undef %0:vgpr_32, 1, 15, 15, 1, implicit $exec
    %2:vgpr_32 = V_CEIL_F32_e32 $vgpr0, implicit $exec
...

# Do not combine a dpp mov which reads a physreg.
# GCN-LABEL: name: phys_dpp_mov_old_src
# GCN: %0:vgpr_32 = V_MOV_B32_dpp undef $vgpr0, undef %1:vgpr_32, 1, 15, 15, 1, implicit $exec
# GCN: %2:vgpr_32 = V_CEIL_F32_e32 %0, implicit $exec
name: phys_dpp_mov_old_src
tracksRegLiveness: true
body: |
  bb.0:
    %1:vgpr_32 = V_MOV_B32_dpp undef $vgpr0, undef %0:vgpr_32, 1, 15, 15, 1, implicit $exec
    %2:vgpr_32 = V_CEIL_F32_e32 %1, implicit $exec
...

# Do not combine a dpp mov which reads a physreg.
# GCN-LABEL: name: phys_dpp_mov_src
# GCN: %0:vgpr_32 = V_MOV_B32_dpp undef %1:vgpr_32, undef $vgpr0, 1, 15, 15, 1, implicit $exec
# GCN: %2:vgpr_32 = V_CEIL_F32_e32 %0, implicit $exec
name: phys_dpp_mov_src
tracksRegLiveness: true
body: |
  bb.0:
    %1:vgpr_32 = V_MOV_B32_dpp undef %0:vgpr_32, undef $vgpr0, 1, 15, 15, 1, implicit $exec
    %2:vgpr_32 = V_CEIL_F32_e32 %1, implicit $exec
...

# GCN-LABEL: name: dpp_reg_sequence_both_combined
# GCN: %0:vreg_64 = COPY $vgpr0_vgpr1
# GCN: %1:vreg_64 = COPY $vgpr2_vgpr3
# GCN: %2:vgpr_32 = V_MOV_B32_e32 5, implicit $exec
# GCN: %9:vgpr_32 = IMPLICIT_DEF
# GCN: %8:vgpr_32 = IMPLICIT_DEF
# GCN: %6:vgpr_32 = V_ADD_I32_dpp %9, %1.sub0, %2, 1, 15, 15, 1, implicit-def $vcc, implicit $exec
# GCN: %7:vgpr_32 = V_ADDC_U32_dpp %8, %1.sub1, %2, 1, 15, 15, 1, implicit-def $vcc, implicit $vcc, implicit $exec
name: dpp_reg_sequence_both_combined
tracksRegLiveness: true
body: |
  bb.0:
    liveins: $vgpr0_vgpr1, $vgpr2_vgpr3

    %0:vreg_64 = COPY $vgpr0_vgpr1
    %1:vreg_64 = COPY $vgpr2_vgpr3
    %5:vgpr_32 = V_MOV_B32_e32 5, implicit $exec
    %2:vgpr_32 = V_MOV_B32_dpp %0.sub0, %1.sub0, 1, 15, 15, 1, implicit $exec
    %3:vgpr_32 = V_MOV_B32_dpp %0.sub1, %1.sub1, 1, 15, 15, 1, implicit $exec
    %4:vreg_64 = REG_SEQUENCE %2, %subreg.sub0, %3, %subreg.sub1
    %6:vgpr_32 = V_ADD_I32_e32 %4.sub0, %5, implicit-def $vcc, implicit $exec
    %7:vgpr_32 = V_ADDC_U32_e32 %4.sub1, %5, implicit-def $vcc, implicit $vcc, implicit $exec
...

# GCN-LABEL: name: dpp_reg_sequence_first_combined
# GCN: %0:vreg_64 = COPY $vgpr0_vgpr1
# GCN: %1:vreg_64 = COPY $vgpr2_vgpr3
# GCN: %2:vgpr_32 = V_MOV_B32_e32 5, implicit $exec
# GCN: %8:vgpr_32 = IMPLICIT_DEF
# GCN: %4:vgpr_32 = V_MOV_B32_dpp %0.sub1, %1.sub1, 1, 1, 1, 1, implicit $exec
# GCN: %5:vreg_64 = REG_SEQUENCE undef %3:vgpr_32, %subreg.sub0, %4, %subreg.sub1
# GCN: %6:vgpr_32 = V_ADD_I32_dpp %8, %1.sub0, %2, 1, 15, 15, 1, implicit-def $vcc, implicit $exec
# GCN: %7:vgpr_32 = V_ADDC_U32_e32 %5.sub1, %2, implicit-def $vcc, implicit $vcc, implicit $exec
name: dpp_reg_sequence_first_combined
tracksRegLiveness: true
body: |
  bb.0:
    liveins: $vgpr0_vgpr1, $vgpr2_vgpr3

    %0:vreg_64 = COPY $vgpr0_vgpr1
    %1:vreg_64 = COPY $vgpr2_vgpr3
    %5:vgpr_32 = V_MOV_B32_e32 5, implicit $exec
    %2:vgpr_32 = V_MOV_B32_dpp %0.sub0, %1.sub0, 1, 15, 15, 1, implicit $exec
    %3:vgpr_32 = V_MOV_B32_dpp %0.sub1, %1.sub1, 1, 1, 1, 1, implicit $exec
    %4:vreg_64 = REG_SEQUENCE %2, %subreg.sub0, %3, %subreg.sub1
    %6:vgpr_32 = V_ADD_I32_e32 %4.sub0, %5, implicit-def $vcc, implicit $exec
    %7:vgpr_32 = V_ADDC_U32_e32 %4.sub1, %5, implicit-def $vcc, implicit $vcc, implicit $exec
...

# GCN-LABEL: name: dpp_reg_sequence_second_combined
# GCN: %0:vreg_64 = COPY $vgpr0_vgpr1
# GCN: %1:vreg_64 = COPY $vgpr2_vgpr3
# GCN: %2:vgpr_32 = V_MOV_B32_e32 5, implicit $exec
# GCN: %3:vgpr_32 = V_MOV_B32_dpp %0.sub0, %1.sub0, 1, 1, 1, 1, implicit $exec
# GCN: %8:vgpr_32 = IMPLICIT_DEF
# GCN: %5:vreg_64 = REG_SEQUENCE %3, %subreg.sub0, undef %4:vgpr_32, %subreg.sub1
# GCN: %6:vgpr_32 = V_ADD_I32_e32 %5.sub0, %2, implicit-def $vcc, implicit $exec
# GCN: %7:vgpr_32 = V_ADDC_U32_dpp %8, %1.sub1, %2, 1, 15, 15, 1, implicit-def $vcc, implicit $vcc, implicit $exec
name: dpp_reg_sequence_second_combined
tracksRegLiveness: true
body: |
  bb.0:
    liveins: $vgpr0_vgpr1, $vgpr2_vgpr3

    %0:vreg_64 = COPY $vgpr0_vgpr1
    %1:vreg_64 = COPY $vgpr2_vgpr3
    %5:vgpr_32 = V_MOV_B32_e32 5, implicit $exec
    %2:vgpr_32 = V_MOV_B32_dpp %0.sub0, %1.sub0, 1, 1, 1, 1, implicit $exec
    %3:vgpr_32 = V_MOV_B32_dpp %0.sub1, %1.sub1, 1, 15, 15, 1, implicit $exec
    %4:vreg_64 = REG_SEQUENCE %2, %subreg.sub0, %3, %subreg.sub1
    %6:vgpr_32 = V_ADD_I32_e32 %4.sub0, %5, implicit-def $vcc, implicit $exec
    %7:vgpr_32 = V_ADDC_U32_e32 %4.sub1, %5, implicit-def $vcc, implicit $vcc, implicit $exec
...

# GCN-LABEL: name: dpp_reg_sequence_none_combined
# GCN: %0:vreg_64 = COPY $vgpr0_vgpr1
# GCN: %1:vreg_64 = COPY $vgpr2_vgpr3
# GCN: %2:vgpr_32 = V_MOV_B32_e32 5, implicit $exec
# GCN: %3:vgpr_32 = V_MOV_B32_dpp %0.sub0, %1.sub0, 1, 1, 1, 1, implicit $exec
# GCN: %4:vgpr_32 = V_MOV_B32_dpp %0.sub1, %1.sub1, 1, 1, 1, 1, implicit $exec
# GCN: %5:vreg_64 = REG_SEQUENCE %3, %subreg.sub0, %4, %subreg.sub1
# GCN: %6:vgpr_32 = V_ADD_I32_e32 %5.sub0, %2, implicit-def $vcc, implicit $exec
# GCN: %7:vgpr_32 = V_ADDC_U32_e32 %5.sub1, %2, implicit-def $vcc, implicit $vcc, implicit $exec
name: dpp_reg_sequence_none_combined
tracksRegLiveness: true
body: |
  bb.0:
    liveins: $vgpr0_vgpr1, $vgpr2_vgpr3

    %0:vreg_64 = COPY $vgpr0_vgpr1
    %1:vreg_64 = COPY $vgpr2_vgpr3
    %5:vgpr_32 = V_MOV_B32_e32 5, implicit $exec
    %2:vgpr_32 = V_MOV_B32_dpp %0.sub0, %1.sub0, 1, 1, 1, 1, implicit $exec
    %3:vgpr_32 = V_MOV_B32_dpp %0.sub1, %1.sub1, 1, 1, 1, 1, implicit $exec
    %4:vreg_64 = REG_SEQUENCE %2, %subreg.sub0, %3, %subreg.sub1
    %6:vgpr_32 = V_ADD_I32_e32 %4.sub0, %5, implicit-def $vcc, implicit $exec
    %7:vgpr_32 = V_ADDC_U32_e32 %4.sub1, %5, implicit-def $vcc, implicit $vcc, implicit $exec
...

# GCN-LABEL: name: dpp_reg_sequence_exec_changed
# GCN:   %0:vreg_64 = COPY $vgpr0_vgpr1
# GCN:   %1:vreg_64 = COPY $vgpr2_vgpr3
# GCN:   %2:vgpr_32 = V_MOV_B32_e32 5, implicit $exec
# GCN:   %3:vgpr_32 = V_MOV_B32_dpp %0.sub0, %1.sub0, 1, 15, 15, 1, implicit $exec
# GCN:   %4:vgpr_32 = V_MOV_B32_dpp %0.sub1, %1.sub1, 1, 15, 15, 1, implicit $exec
# GCN:   %5:vreg_64 = REG_SEQUENCE %3, %subreg.sub0, %4, %subreg.sub1
# GCN:   S_BRANCH %bb.1
# GCN: bb.1:
# GCN:   %6:vgpr_32 = V_ADD_I32_e32 %5.sub0, %2, implicit-def $vcc, implicit $exec
# GCN:   %7:vgpr_32 = V_ADDC_U32_e32 %5.sub1, %2, implicit-def $vcc, implicit $vcc, implicit $exec
name: dpp_reg_sequence_exec_changed
tracksRegLiveness: true
body: |
  bb.0:
    liveins: $vgpr0_vgpr1, $vgpr2_vgpr3

    %0:vreg_64 = COPY $vgpr0_vgpr1
    %1:vreg_64 = COPY $vgpr2_vgpr3
    %5:vgpr_32 = V_MOV_B32_e32 5, implicit $exec
    %2:vgpr_32 = V_MOV_B32_dpp %0.sub0, %1.sub0, 1, 15, 15, 1, implicit $exec
    %3:vgpr_32 = V_MOV_B32_dpp %0.sub1, %1.sub1, 1, 15, 15, 1, implicit $exec
    %4:vreg_64 = REG_SEQUENCE %2, %subreg.sub0, %3, %subreg.sub1
    S_BRANCH %bb.1

  bb.1:
    %6:vgpr_32 = V_ADD_I32_e32 %4.sub0, %5, implicit-def $vcc, implicit $exec
    %7:vgpr_32 = V_ADDC_U32_e32 %4.sub1, %5, implicit-def $vcc, implicit $vcc, implicit $exec
...

# GCN-LABEL: name: dpp_reg_sequence_subreg
# GCN: %0:vreg_64 = COPY $vgpr0_vgpr1
# GCN: %1:vreg_64 = COPY $vgpr2_vgpr3
# GCN: %2:vgpr_32 = V_MOV_B32_e32 5, implicit $exec
# GCN: %3:vgpr_32 = V_MOV_B32_dpp %0.sub0, %1.sub0, 1, 15, 15, 1, implicit $exec
# GCN: %4:vgpr_32 = V_MOV_B32_dpp %0.sub1, %1.sub1, 1, 15, 15, 1, implicit $exec
# GCN: %5:vreg_64 = REG_SEQUENCE %3, %subreg.sub0, %4, %subreg.sub1
# GCN: %6:vreg_64 = REG_SEQUENCE %5.sub0, %subreg.sub0, %5.sub1, %subreg.sub1
# GCN: %7:vgpr_32 = V_ADD_I32_e32 %6.sub0, %2, implicit-def $vcc, implicit $exec
# GCN: %8:vgpr_32 = V_ADDC_U32_e32 %6.sub1, %2, implicit-def $vcc, implicit $vcc, implicit $exec
name: dpp_reg_sequence_subreg
tracksRegLiveness: true
body: |
  bb.0:
    liveins: $vgpr0_vgpr1, $vgpr2_vgpr3

    %0:vreg_64 = COPY $vgpr0_vgpr1
    %1:vreg_64 = COPY $vgpr2_vgpr3
    %8:vgpr_32 = V_MOV_B32_e32 5, implicit $exec
    %2:vgpr_32 = V_MOV_B32_dpp %0.sub0, %1.sub0, 1, 15, 15, 1, implicit $exec
    %3:vgpr_32 = V_MOV_B32_dpp %0.sub1, %1.sub1, 1, 15, 15, 1, implicit $exec
    %4:vreg_64 = REG_SEQUENCE %2, %subreg.sub0, %3, %subreg.sub1
    %5:vreg_64 = REG_SEQUENCE %4.sub0, %subreg.sub0, %4.sub1, %subreg.sub1
    %6:vgpr_32 = V_ADD_I32_e32 %5.sub0, %8, implicit-def $vcc, implicit $exec
    %7:vgpr_32 = V_ADDC_U32_e32 %5.sub1, %8, implicit-def $vcc, implicit $vcc, implicit $exec
...

# GCN-LABEL: name: dpp64_add64_impdef
# GCN: %3:vgpr_32 = V_ADD_I32_dpp %1.sub0, %0.sub0, undef %4:vgpr_32, 1, 15, 15, 1, implicit-def $vcc, implicit $exec
# GCN: %5:vgpr_32 = V_ADDC_U32_dpp %1.sub1, %0.sub1, undef %4:vgpr_32, 1, 15, 15, 1, implicit-def $vcc, implicit $vcc, implicit $exec
name: dpp64_add64_impdef
tracksRegLiveness: true
body: |
  bb.0:
    %0:vreg_64 = IMPLICIT_DEF
    %1:vreg_64 = IMPLICIT_DEF
    %2:vreg_64 = V_MOV_B64_DPP_PSEUDO %1:vreg_64, %0:vreg_64, 1, 15, 15, 1, implicit $exec
    %5:vgpr_32 = V_ADD_I32_e32 %2.sub0, undef %4:vgpr_32, implicit-def $vcc, implicit $exec
    %6:vgpr_32 = V_ADDC_U32_e32 %2.sub1, undef %4, implicit-def $vcc, implicit $vcc, implicit $exec
...

# GCN-LABEL: name:  dpp64_add64_undef
# GCN: %3:vgpr_32 = V_ADD_I32_dpp undef %1.sub0:vreg_64, undef %2.sub0:vreg_64, undef %4:vgpr_32, 1, 15, 15, 1, implicit-def $vcc, implicit $exec
# GCN: %5:vgpr_32 = V_ADDC_U32_dpp undef %1.sub1:vreg_64, undef %2.sub1:vreg_64, undef %4:vgpr_32, 1, 15, 15, 1, implicit-def $vcc, implicit $vcc, implicit $exec
name: dpp64_add64_undef
tracksRegLiveness: true
body: |
  bb.0:
    %2:vreg_64 = V_MOV_B64_DPP_PSEUDO undef %1:vreg_64, undef %0:vreg_64, 1, 15, 15, 1, implicit $exec
    %5:vgpr_32 = V_ADD_I32_e32 %2.sub0, undef %4:vgpr_32, implicit-def $vcc, implicit $exec
    %6:vgpr_32 = V_ADDC_U32_e32 %2.sub1, undef %4, implicit-def $vcc, implicit $vcc, implicit $exec
...

# GCN-LABEL: name: dpp64_add64_first_combined
# GCN: %8:vgpr_32 = V_MOV_B32_dpp undef %1.sub1:vreg_64, undef %2.sub1:vreg_64, 1, 15, 15, 1, implicit $exec
# GCN: %0:vreg_64 = REG_SEQUENCE undef %7:vgpr_32, %subreg.sub0, %8, %subreg.sub1
# GCN: %3:vgpr_32 = V_ADD_I32_dpp undef %1.sub0:vreg_64, undef %2.sub0:vreg_64, undef %4:vgpr_32, 1, 15, 15, 1, implicit-def $vcc, implicit $exec
# GCN: %5:vgpr_32, dead %6:sreg_64_xexec = V_ADDC_U32_e64 1, %0.sub1, undef $vcc, 0, implicit $exec
name: dpp64_add64_first_combined
tracksRegLiveness: true
body: |
  bb.0:
    %2:vreg_64 = V_MOV_B64_DPP_PSEUDO undef %1:vreg_64, undef %0:vreg_64, 1, 15, 15, 1, implicit $exec
    %4:vgpr_32 = V_ADD_I32_e32 %2.sub0, undef %3:vgpr_32, implicit-def $vcc, implicit $exec
    %5:vgpr_32, dead %6:sreg_64_xexec = V_ADDC_U32_e64 1, %2.sub1, undef $vcc, 0, implicit $exec
...

# GCN-LABEL: name: dont_combine_cndmask_with_src2
# GCN: %5:vgpr_32 = V_CNDMASK_B32_e64 0, %3, 0, %1, %4, implicit $exec
name: dont_combine_cndmask_with_src2
tracksRegLiveness: true
body: |
  bb.0:
    liveins: $vgpr0, $vgpr1
    %0:vgpr_32 = COPY $vgpr0
    %1:vgpr_32 = COPY $vgpr1
    %2:vgpr_32 = IMPLICIT_DEF

    %3:vgpr_32 = V_MOV_B32_dpp %2, %0, 1, 15, 15, 1, implicit $exec
    %4:sreg_64_xexec = IMPLICIT_DEF
    %5:vgpr_32 = V_CNDMASK_B32_e64 0, %3, 0, %1, %4, implicit $exec
...<|MERGE_RESOLUTION|>--- conflicted
+++ resolved
@@ -1,9 +1,3 @@
-<<<<<<< HEAD
-# Modifications Copyright (c) 2019 Advanced Micro Devices, Inc. All rights reserved.
-# Notified per clause 4(b) of the license.
-# XFAIL: *
-=======
->>>>>>> 3bbd3f12
 # RUN: llc -march=amdgcn -mcpu=gfx900 -run-pass=gcn-dpp-combine -verify-machineinstrs -o - %s | FileCheck %s -check-prefix=GCN
 
 ---
