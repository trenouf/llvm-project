--- conflicted
+++ resolved
@@ -1,10 +1,4 @@
-<<<<<<< HEAD
-; Modifications Copyright (c) 2020 Advanced Micro Devices, Inc. All rights reserved.
-; Notified per clause 4(b) of the license.
-; RUN: llc -march=amdgcn -mcpu=gfx1010 -verify-machineinstrs < %s | FileCheck -check-prefix=GCN %s
-=======
 ; RUN: llc -march=amdgcn -mcpu=gfx1010 -verify-machineinstrs -enable-misched=0 < %s | FileCheck -check-prefix=GCN %s
->>>>>>> 2ad1b3f0
 
 ; GCN-LABEL: {{^}}sample_contig_nsa:
 ; GCN-DAG: image_sample_c_l v{{[0-9]+}}, v[{{[0-9]+:[0-9]+}}],
