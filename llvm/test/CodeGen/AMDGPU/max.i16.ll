; NOTE: Assertions have been autogenerated by utils/update_llc_test_checks.py
; RUN: llc -mtriple=amdgcn-- -mcpu=fiji -mattr=-flat-for-global -verify-machineinstrs < %s | FileCheck %s -check-prefixes=GCN,VIPLUS,VI
; RUN: llc -mtriple=amdgcn-- -mcpu=gfx900 -mattr=-flat-for-global -verify-machineinstrs < %s | FileCheck %s -check-prefixes=GCN,VIPLUS,GFX9

; FIXME: Need to handle non-uniform case for function below (load without gep).
define amdgpu_kernel void @v_test_imax_sge_i16(i16 addrspace(1)* %out, i16 addrspace(1)* %aptr, i16 addrspace(1)* %bptr) nounwind {
; VI-LABEL: v_test_imax_sge_i16:
; VI:       ; %bb.0:
; VI-NEXT:    s_load_dwordx4 s[4:7], s[0:1], 0x24
; VI-NEXT:    s_load_dwordx2 s[0:1], s[0:1], 0x34
; VI-NEXT:    v_lshlrev_b32_e32 v4, 1, v0
; VI-NEXT:    s_waitcnt lgkmcnt(0)
; VI-NEXT:    v_mov_b32_e32 v1, s7
; VI-NEXT:    v_add_u32_e32 v0, vcc, s6, v4
; VI-NEXT:    v_addc_u32_e32 v1, vcc, 0, v1, vcc
; VI-NEXT:    v_mov_b32_e32 v3, s1
; VI-NEXT:    v_add_u32_e32 v2, vcc, s0, v4
; VI-NEXT:    v_addc_u32_e32 v3, vcc, 0, v3, vcc
; VI-NEXT:    flat_load_ushort v0, v[0:1]
; VI-NEXT:    flat_load_ushort v1, v[2:3]
; VI-NEXT:    v_mov_b32_e32 v5, s5
; VI-NEXT:    v_add_u32_e32 v4, vcc, s4, v4
; VI-NEXT:    v_addc_u32_e32 v5, vcc, 0, v5, vcc
; VI-NEXT:    s_waitcnt vmcnt(0) lgkmcnt(0)
; VI-NEXT:    v_max_i16_e32 v0, v0, v1
; VI-NEXT:    flat_store_short v[4:5], v0
; VI-NEXT:    s_endpgm
;
; GFX9-LABEL: v_test_imax_sge_i16:
; GFX9:       ; %bb.0:
; GFX9-NEXT:    s_load_dwordx4 s[4:7], s[0:1], 0x24
; GFX9-NEXT:    s_load_dwordx2 s[0:1], s[0:1], 0x34
; GFX9-NEXT:    v_lshlrev_b32_e32 v4, 1, v0
; GFX9-NEXT:    s_waitcnt lgkmcnt(0)
; GFX9-NEXT:    v_mov_b32_e32 v1, s7
; GFX9-NEXT:    v_add_co_u32_e32 v0, vcc, s6, v4
; GFX9-NEXT:    v_addc_co_u32_e32 v1, vcc, 0, v1, vcc
; GFX9-NEXT:    v_mov_b32_e32 v3, s1
; GFX9-NEXT:    v_add_co_u32_e32 v2, vcc, s0, v4
; GFX9-NEXT:    v_addc_co_u32_e32 v3, vcc, 0, v3, vcc
; GFX9-NEXT:    global_load_ushort v0, v[0:1], off
; GFX9-NEXT:    global_load_ushort v1, v[2:3], off
; GFX9-NEXT:    v_mov_b32_e32 v5, s5
; GFX9-NEXT:    v_add_co_u32_e32 v4, vcc, s4, v4
; GFX9-NEXT:    v_addc_co_u32_e32 v5, vcc, 0, v5, vcc
; GFX9-NEXT:    s_waitcnt vmcnt(0)
; GFX9-NEXT:    v_max_i16_e32 v0, v0, v1
; GFX9-NEXT:    global_store_short v[4:5], v0, off
; GFX9-NEXT:    s_endpgm
  %tid = call i32 @llvm.amdgcn.workitem.id.x() nounwind readnone
  %gep0 = getelementptr i16, i16 addrspace(1)* %aptr, i32 %tid
  %gep1 = getelementptr i16, i16 addrspace(1)* %bptr, i32 %tid
  %outgep = getelementptr i16, i16 addrspace(1)* %out, i32 %tid
  %a = load i16, i16 addrspace(1)* %gep0, align 4
  %b = load i16, i16 addrspace(1)* %gep1, align 4
  %cmp = icmp sge i16 %a, %b
  %val = select i1 %cmp, i16 %a, i16 %b
  store i16 %val, i16 addrspace(1)* %outgep, align 4
  ret void
}

; FIXME: Need to handle non-uniform case for function below (load without gep).
define amdgpu_kernel void @v_test_imax_sge_v2i16(<2 x i16> addrspace(1)* %out, <2 x i16> addrspace(1)* %aptr, <2 x i16> addrspace(1)* %bptr) nounwind {
; VI-LABEL: v_test_imax_sge_v2i16:
; VI:       ; %bb.0:
; VI-NEXT:    s_load_dwordx4 s[4:7], s[0:1], 0x24
; VI-NEXT:    s_load_dwordx2 s[0:1], s[0:1], 0x34
; VI-NEXT:    v_lshlrev_b32_e32 v4, 2, v0
; VI-NEXT:    s_waitcnt lgkmcnt(0)
; VI-NEXT:    v_mov_b32_e32 v1, s7
; VI-NEXT:    v_add_u32_e32 v0, vcc, s6, v4
; VI-NEXT:    v_addc_u32_e32 v1, vcc, 0, v1, vcc
; VI-NEXT:    v_mov_b32_e32 v3, s1
; VI-NEXT:    v_add_u32_e32 v2, vcc, s0, v4
; VI-NEXT:    v_addc_u32_e32 v3, vcc, 0, v3, vcc
; VI-NEXT:    flat_load_dword v0, v[0:1]
; VI-NEXT:    flat_load_dword v1, v[2:3]
; VI-NEXT:    v_mov_b32_e32 v5, s5
; VI-NEXT:    v_add_u32_e32 v4, vcc, s4, v4
; VI-NEXT:    v_addc_u32_e32 v5, vcc, 0, v5, vcc
; VI-NEXT:    s_waitcnt vmcnt(0) lgkmcnt(0)
; VI-NEXT:    v_max_i16_e32 v2, v0, v1
; VI-NEXT:    v_max_i16_sdwa v0, v0, v1 dst_sel:WORD_1 dst_unused:UNUSED_PAD src0_sel:WORD_1 src1_sel:WORD_1
; VI-NEXT:    v_or_b32_e32 v0, v2, v0
; VI-NEXT:    flat_store_dword v[4:5], v0
; VI-NEXT:    s_endpgm
;
; GFX9-LABEL: v_test_imax_sge_v2i16:
; GFX9:       ; %bb.0:
; GFX9-NEXT:    s_load_dwordx4 s[4:7], s[0:1], 0x24
; GFX9-NEXT:    s_load_dwordx2 s[0:1], s[0:1], 0x34
; GFX9-NEXT:    v_lshlrev_b32_e32 v4, 2, v0
; GFX9-NEXT:    s_waitcnt lgkmcnt(0)
; GFX9-NEXT:    v_mov_b32_e32 v1, s7
; GFX9-NEXT:    v_add_co_u32_e32 v0, vcc, s6, v4
; GFX9-NEXT:    v_addc_co_u32_e32 v1, vcc, 0, v1, vcc
; GFX9-NEXT:    v_mov_b32_e32 v3, s1
; GFX9-NEXT:    v_add_co_u32_e32 v2, vcc, s0, v4
; GFX9-NEXT:    v_addc_co_u32_e32 v3, vcc, 0, v3, vcc
; GFX9-NEXT:    global_load_dword v0, v[0:1], off
; GFX9-NEXT:    global_load_dword v1, v[2:3], off
; GFX9-NEXT:    v_mov_b32_e32 v5, s5
; GFX9-NEXT:    v_add_co_u32_e32 v4, vcc, s4, v4
; GFX9-NEXT:    v_addc_co_u32_e32 v5, vcc, 0, v5, vcc
; GFX9-NEXT:    s_waitcnt vmcnt(0)
; GFX9-NEXT:    v_pk_max_i16 v0, v0, v1
; GFX9-NEXT:    global_store_dword v[4:5], v0, off
; GFX9-NEXT:    s_endpgm
  %tid = call i32 @llvm.amdgcn.workitem.id.x() nounwind readnone
  %gep0 = getelementptr <2 x i16>, <2 x i16> addrspace(1)* %aptr, i32 %tid
  %gep1 = getelementptr <2 x i16>, <2 x i16> addrspace(1)* %bptr, i32 %tid
  %outgep = getelementptr <2 x i16>, <2 x i16> addrspace(1)* %out, i32 %tid
  %a = load <2 x i16>, <2 x i16> addrspace(1)* %gep0, align 4
  %b = load <2 x i16>, <2 x i16> addrspace(1)* %gep1, align 4
  %cmp = icmp sge <2 x i16> %a, %b
  %val = select <2 x i1> %cmp, <2 x i16> %a, <2 x i16> %b
  store <2 x i16> %val, <2 x i16> addrspace(1)* %outgep, align 4
  ret void
}

; FIXME: Need to handle non-uniform case for function below (load without gep).
define amdgpu_kernel void @v_test_imax_sge_v3i16(<3 x i16> addrspace(1)* %out, <3 x i16> addrspace(1)* %aptr, <3 x i16> addrspace(1)* %bptr) nounwind {
; VI-LABEL: v_test_imax_sge_v3i16:
; VI:       ; %bb.0:
; VI-NEXT:    s_load_dwordx4 s[4:7], s[0:1], 0x24
; VI-NEXT:    s_load_dwordx2 s[0:1], s[0:1], 0x34
; VI-NEXT:    v_lshlrev_b32_e32 v4, 3, v0
; VI-NEXT:    s_waitcnt lgkmcnt(0)
; VI-NEXT:    v_mov_b32_e32 v1, s7
; VI-NEXT:    v_add_u32_e32 v0, vcc, s6, v4
; VI-NEXT:    v_addc_u32_e32 v1, vcc, 0, v1, vcc
; VI-NEXT:    v_mov_b32_e32 v3, s1
; VI-NEXT:    v_add_u32_e32 v2, vcc, s0, v4
; VI-NEXT:    v_addc_u32_e32 v3, vcc, 0, v3, vcc
; VI-NEXT:    v_mov_b32_e32 v5, s5
; VI-NEXT:    v_add_u32_e32 v4, vcc, s4, v4
; VI-NEXT:    v_addc_u32_e32 v5, vcc, 0, v5, vcc
; VI-NEXT:    v_add_u32_e32 v6, vcc, 4, v0
; VI-NEXT:    v_addc_u32_e32 v7, vcc, 0, v1, vcc
; VI-NEXT:    flat_load_ushort v8, v[6:7]
; VI-NEXT:    flat_load_dword v9, v[0:1]
; VI-NEXT:    v_add_u32_e32 v0, vcc, 4, v2
; VI-NEXT:    v_addc_u32_e32 v1, vcc, 0, v3, vcc
; VI-NEXT:    flat_load_ushort v0, v[0:1]
; VI-NEXT:    flat_load_dword v1, v[2:3]
; VI-NEXT:    v_add_u32_e32 v6, vcc, 4, v4
; VI-NEXT:    v_addc_u32_e32 v7, vcc, 0, v5, vcc
; VI-NEXT:    s_waitcnt vmcnt(1) lgkmcnt(1)
; VI-NEXT:    v_max_i16_e32 v0, v8, v0
; VI-NEXT:    s_waitcnt vmcnt(0) lgkmcnt(0)
; VI-NEXT:    v_max_i16_e32 v2, v9, v1
; VI-NEXT:    v_max_i16_sdwa v1, v9, v1 dst_sel:WORD_1 dst_unused:UNUSED_PAD src0_sel:WORD_1 src1_sel:WORD_1
; VI-NEXT:    v_or_b32_e32 v1, v2, v1
; VI-NEXT:    flat_store_short v[6:7], v0
; VI-NEXT:    flat_store_dword v[4:5], v1
; VI-NEXT:    s_endpgm
;
; GFX9-LABEL: v_test_imax_sge_v3i16:
; GFX9:       ; %bb.0:
; GFX9-NEXT:    s_load_dwordx4 s[4:7], s[0:1], 0x24
; GFX9-NEXT:    s_load_dwordx2 s[0:1], s[0:1], 0x34
; GFX9-NEXT:    v_lshlrev_b32_e32 v4, 3, v0
; GFX9-NEXT:    v_mov_b32_e32 v6, 0
; GFX9-NEXT:    v_mov_b32_e32 v7, 0
; GFX9-NEXT:    s_waitcnt lgkmcnt(0)
; GFX9-NEXT:    v_mov_b32_e32 v1, s7
; GFX9-NEXT:    v_add_co_u32_e32 v0, vcc, s6, v4
; GFX9-NEXT:    v_addc_co_u32_e32 v1, vcc, 0, v1, vcc
; GFX9-NEXT:    v_mov_b32_e32 v3, s1
; GFX9-NEXT:    v_add_co_u32_e32 v2, vcc, s0, v4
; GFX9-NEXT:    v_addc_co_u32_e32 v3, vcc, 0, v3, vcc
<<<<<<< HEAD
; GFX9-NEXT:    global_load_short_d16 v7, v[0:1], off offset:4
; GFX9-NEXT:    global_load_dword v0, v[0:1], off
; GFX9-NEXT:    global_load_short_d16 v6, v[2:3], off offset:4
; GFX9-NEXT:    global_load_dword v1, v[2:3], off
; GFX9-NEXT:    v_mov_b32_e32 v5, s5
; GFX9-NEXT:    v_add_co_u32_e32 v4, vcc, s4, v4
; GFX9-NEXT:    v_addc_co_u32_e32 v5, vcc, 0, v5, vcc
=======
; GFX9-NEXT:    global_load_short_d16 v6, v[0:1], off offset:4
; GFX9-NEXT:    global_load_dword v7, v[0:1], off
; GFX9-NEXT:    global_load_short_d16 v5, v[2:3], off offset:4
; GFX9-NEXT:    global_load_dword v2, v[2:3], off
; GFX9-NEXT:    v_mov_b32_e32 v1, s5
; GFX9-NEXT:    v_add_co_u32_e32 v0, vcc, s4, v4
; GFX9-NEXT:    v_addc_co_u32_e32 v1, vcc, 0, v1, vcc
; GFX9-NEXT:    s_waitcnt vmcnt(1)
; GFX9-NEXT:    v_pk_max_i16 v3, v6, v5
>>>>>>> 69558c84
; GFX9-NEXT:    s_waitcnt vmcnt(0)
; GFX9-NEXT:    v_pk_max_i16 v0, v0, v1
; GFX9-NEXT:    v_pk_max_i16 v1, v7, v6
; GFX9-NEXT:    global_store_short v[4:5], v1, off offset:4
; GFX9-NEXT:    global_store_dword v[4:5], v0, off
; GFX9-NEXT:    s_endpgm
  %tid = call i32 @llvm.amdgcn.workitem.id.x() nounwind readnone
  %gep0 = getelementptr <3 x i16>, <3 x i16> addrspace(1)* %aptr, i32 %tid
  %gep1 = getelementptr <3 x i16>, <3 x i16> addrspace(1)* %bptr, i32 %tid
  %outgep = getelementptr <3 x i16>, <3 x i16> addrspace(1)* %out, i32 %tid
  %a = load <3 x i16>, <3 x i16> addrspace(1)* %gep0, align 4
  %b = load <3 x i16>, <3 x i16> addrspace(1)* %gep1, align 4
  %cmp = icmp sge <3 x i16> %a, %b
  %val = select <3 x i1> %cmp, <3 x i16> %a, <3 x i16> %b
  store <3 x i16> %val, <3 x i16> addrspace(1)* %outgep, align 4
  ret void
}

; FIXME: Need to handle non-uniform case for function below (load without gep).
define amdgpu_kernel void @v_test_imax_sge_v4i16(<4 x i16> addrspace(1)* %out, <4 x i16> addrspace(1)* %aptr, <4 x i16> addrspace(1)* %bptr) nounwind {
; VI-LABEL: v_test_imax_sge_v4i16:
; VI:       ; %bb.0:
; VI-NEXT:    s_load_dwordx4 s[4:7], s[0:1], 0x24
; VI-NEXT:    s_load_dwordx2 s[0:1], s[0:1], 0x34
; VI-NEXT:    v_lshlrev_b32_e32 v4, 3, v0
; VI-NEXT:    s_waitcnt lgkmcnt(0)
; VI-NEXT:    v_mov_b32_e32 v1, s7
; VI-NEXT:    v_add_u32_e32 v0, vcc, s6, v4
; VI-NEXT:    v_addc_u32_e32 v1, vcc, 0, v1, vcc
; VI-NEXT:    v_mov_b32_e32 v3, s1
; VI-NEXT:    v_add_u32_e32 v2, vcc, s0, v4
; VI-NEXT:    v_addc_u32_e32 v3, vcc, 0, v3, vcc
; VI-NEXT:    flat_load_dwordx2 v[0:1], v[0:1]
; VI-NEXT:    flat_load_dwordx2 v[2:3], v[2:3]
; VI-NEXT:    v_mov_b32_e32 v5, s5
; VI-NEXT:    v_add_u32_e32 v4, vcc, s4, v4
; VI-NEXT:    v_addc_u32_e32 v5, vcc, 0, v5, vcc
; VI-NEXT:    s_waitcnt vmcnt(0) lgkmcnt(0)
; VI-NEXT:    v_max_i16_e32 v6, v1, v3
; VI-NEXT:    v_max_i16_sdwa v1, v1, v3 dst_sel:WORD_1 dst_unused:UNUSED_PAD src0_sel:WORD_1 src1_sel:WORD_1
; VI-NEXT:    v_max_i16_e32 v3, v0, v2
; VI-NEXT:    v_max_i16_sdwa v0, v0, v2 dst_sel:WORD_1 dst_unused:UNUSED_PAD src0_sel:WORD_1 src1_sel:WORD_1
; VI-NEXT:    v_or_b32_e32 v1, v6, v1
; VI-NEXT:    v_or_b32_e32 v0, v3, v0
; VI-NEXT:    flat_store_dwordx2 v[4:5], v[0:1]
; VI-NEXT:    s_endpgm
;
; GFX9-LABEL: v_test_imax_sge_v4i16:
; GFX9:       ; %bb.0:
; GFX9-NEXT:    s_load_dwordx4 s[4:7], s[0:1], 0x24
; GFX9-NEXT:    s_load_dwordx2 s[0:1], s[0:1], 0x34
; GFX9-NEXT:    v_lshlrev_b32_e32 v4, 3, v0
; GFX9-NEXT:    s_waitcnt lgkmcnt(0)
; GFX9-NEXT:    v_mov_b32_e32 v1, s7
; GFX9-NEXT:    v_add_co_u32_e32 v0, vcc, s6, v4
; GFX9-NEXT:    v_addc_co_u32_e32 v1, vcc, 0, v1, vcc
; GFX9-NEXT:    v_mov_b32_e32 v3, s1
; GFX9-NEXT:    v_add_co_u32_e32 v2, vcc, s0, v4
; GFX9-NEXT:    v_addc_co_u32_e32 v3, vcc, 0, v3, vcc
; GFX9-NEXT:    global_load_dwordx2 v[0:1], v[0:1], off
; GFX9-NEXT:    global_load_dwordx2 v[2:3], v[2:3], off
; GFX9-NEXT:    v_mov_b32_e32 v5, s5
; GFX9-NEXT:    v_add_co_u32_e32 v4, vcc, s4, v4
; GFX9-NEXT:    v_addc_co_u32_e32 v5, vcc, 0, v5, vcc
; GFX9-NEXT:    s_waitcnt vmcnt(0)
; GFX9-NEXT:    v_pk_max_i16 v1, v1, v3
; GFX9-NEXT:    v_pk_max_i16 v0, v0, v2
; GFX9-NEXT:    global_store_dwordx2 v[4:5], v[0:1], off
; GFX9-NEXT:    s_endpgm
  %tid = call i32 @llvm.amdgcn.workitem.id.x() nounwind readnone
  %gep0 = getelementptr <4 x i16>, <4 x i16> addrspace(1)* %aptr, i32 %tid
  %gep1 = getelementptr <4 x i16>, <4 x i16> addrspace(1)* %bptr, i32 %tid
  %outgep = getelementptr <4 x i16>, <4 x i16> addrspace(1)* %out, i32 %tid
  %a = load <4 x i16>, <4 x i16> addrspace(1)* %gep0, align 4
  %b = load <4 x i16>, <4 x i16> addrspace(1)* %gep1, align 4
  %cmp = icmp sge <4 x i16> %a, %b
  %val = select <4 x i1> %cmp, <4 x i16> %a, <4 x i16> %b
  store <4 x i16> %val, <4 x i16> addrspace(1)* %outgep, align 4
  ret void
}

; FIXME: Need to handle non-uniform case for function below (load without gep).
define amdgpu_kernel void @v_test_imax_sgt_i16(i16 addrspace(1)* %out, i16 addrspace(1)* %aptr, i16 addrspace(1)* %bptr) nounwind {
; VI-LABEL: v_test_imax_sgt_i16:
; VI:       ; %bb.0:
; VI-NEXT:    s_load_dwordx4 s[4:7], s[0:1], 0x24
; VI-NEXT:    s_load_dwordx2 s[0:1], s[0:1], 0x34
; VI-NEXT:    v_lshlrev_b32_e32 v4, 1, v0
; VI-NEXT:    s_waitcnt lgkmcnt(0)
; VI-NEXT:    v_mov_b32_e32 v1, s7
; VI-NEXT:    v_add_u32_e32 v0, vcc, s6, v4
; VI-NEXT:    v_addc_u32_e32 v1, vcc, 0, v1, vcc
; VI-NEXT:    v_mov_b32_e32 v3, s1
; VI-NEXT:    v_add_u32_e32 v2, vcc, s0, v4
; VI-NEXT:    v_addc_u32_e32 v3, vcc, 0, v3, vcc
; VI-NEXT:    flat_load_ushort v0, v[0:1]
; VI-NEXT:    flat_load_ushort v1, v[2:3]
; VI-NEXT:    v_mov_b32_e32 v5, s5
; VI-NEXT:    v_add_u32_e32 v4, vcc, s4, v4
; VI-NEXT:    v_addc_u32_e32 v5, vcc, 0, v5, vcc
; VI-NEXT:    s_waitcnt vmcnt(0) lgkmcnt(0)
; VI-NEXT:    v_max_i16_e32 v0, v0, v1
; VI-NEXT:    flat_store_short v[4:5], v0
; VI-NEXT:    s_endpgm
;
; GFX9-LABEL: v_test_imax_sgt_i16:
; GFX9:       ; %bb.0:
; GFX9-NEXT:    s_load_dwordx4 s[4:7], s[0:1], 0x24
; GFX9-NEXT:    s_load_dwordx2 s[0:1], s[0:1], 0x34
; GFX9-NEXT:    v_lshlrev_b32_e32 v4, 1, v0
; GFX9-NEXT:    s_waitcnt lgkmcnt(0)
; GFX9-NEXT:    v_mov_b32_e32 v1, s7
; GFX9-NEXT:    v_add_co_u32_e32 v0, vcc, s6, v4
; GFX9-NEXT:    v_addc_co_u32_e32 v1, vcc, 0, v1, vcc
; GFX9-NEXT:    v_mov_b32_e32 v3, s1
; GFX9-NEXT:    v_add_co_u32_e32 v2, vcc, s0, v4
; GFX9-NEXT:    v_addc_co_u32_e32 v3, vcc, 0, v3, vcc
; GFX9-NEXT:    global_load_ushort v0, v[0:1], off
; GFX9-NEXT:    global_load_ushort v1, v[2:3], off
; GFX9-NEXT:    v_mov_b32_e32 v5, s5
; GFX9-NEXT:    v_add_co_u32_e32 v4, vcc, s4, v4
; GFX9-NEXT:    v_addc_co_u32_e32 v5, vcc, 0, v5, vcc
; GFX9-NEXT:    s_waitcnt vmcnt(0)
; GFX9-NEXT:    v_max_i16_e32 v0, v0, v1
; GFX9-NEXT:    global_store_short v[4:5], v0, off
; GFX9-NEXT:    s_endpgm
  %tid = call i32 @llvm.amdgcn.workitem.id.x() nounwind readnone
  %gep0 = getelementptr i16, i16 addrspace(1)* %aptr, i32 %tid
  %gep1 = getelementptr i16, i16 addrspace(1)* %bptr, i32 %tid
  %outgep = getelementptr i16, i16 addrspace(1)* %out, i32 %tid
  %a = load i16, i16 addrspace(1)* %gep0, align 4
  %b = load i16, i16 addrspace(1)* %gep1, align 4
  %cmp = icmp sgt i16 %a, %b
  %val = select i1 %cmp, i16 %a, i16 %b
  store i16 %val, i16 addrspace(1)* %outgep, align 4
  ret void
}

; FIXME: Need to handle non-uniform case for function below (load without gep).
define amdgpu_kernel void @v_test_umax_uge_i16(i16 addrspace(1)* %out, i16 addrspace(1)* %aptr, i16 addrspace(1)* %bptr) nounwind {
; VI-LABEL: v_test_umax_uge_i16:
; VI:       ; %bb.0:
; VI-NEXT:    s_load_dwordx4 s[4:7], s[0:1], 0x24
; VI-NEXT:    s_load_dwordx2 s[0:1], s[0:1], 0x34
; VI-NEXT:    v_lshlrev_b32_e32 v4, 1, v0
; VI-NEXT:    s_waitcnt lgkmcnt(0)
; VI-NEXT:    v_mov_b32_e32 v1, s7
; VI-NEXT:    v_add_u32_e32 v0, vcc, s6, v4
; VI-NEXT:    v_addc_u32_e32 v1, vcc, 0, v1, vcc
; VI-NEXT:    v_mov_b32_e32 v3, s1
; VI-NEXT:    v_add_u32_e32 v2, vcc, s0, v4
; VI-NEXT:    v_addc_u32_e32 v3, vcc, 0, v3, vcc
; VI-NEXT:    flat_load_ushort v0, v[0:1]
; VI-NEXT:    flat_load_ushort v1, v[2:3]
; VI-NEXT:    v_mov_b32_e32 v5, s5
; VI-NEXT:    v_add_u32_e32 v4, vcc, s4, v4
; VI-NEXT:    v_addc_u32_e32 v5, vcc, 0, v5, vcc
; VI-NEXT:    s_waitcnt vmcnt(0) lgkmcnt(0)
; VI-NEXT:    v_max_u16_e32 v0, v0, v1
; VI-NEXT:    flat_store_short v[4:5], v0
; VI-NEXT:    s_endpgm
;
; GFX9-LABEL: v_test_umax_uge_i16:
; GFX9:       ; %bb.0:
; GFX9-NEXT:    s_load_dwordx4 s[4:7], s[0:1], 0x24
; GFX9-NEXT:    s_load_dwordx2 s[0:1], s[0:1], 0x34
; GFX9-NEXT:    v_lshlrev_b32_e32 v4, 1, v0
; GFX9-NEXT:    s_waitcnt lgkmcnt(0)
; GFX9-NEXT:    v_mov_b32_e32 v1, s7
; GFX9-NEXT:    v_add_co_u32_e32 v0, vcc, s6, v4
; GFX9-NEXT:    v_addc_co_u32_e32 v1, vcc, 0, v1, vcc
; GFX9-NEXT:    v_mov_b32_e32 v3, s1
; GFX9-NEXT:    v_add_co_u32_e32 v2, vcc, s0, v4
; GFX9-NEXT:    v_addc_co_u32_e32 v3, vcc, 0, v3, vcc
; GFX9-NEXT:    global_load_ushort v0, v[0:1], off
; GFX9-NEXT:    global_load_ushort v1, v[2:3], off
; GFX9-NEXT:    v_mov_b32_e32 v5, s5
; GFX9-NEXT:    v_add_co_u32_e32 v4, vcc, s4, v4
; GFX9-NEXT:    v_addc_co_u32_e32 v5, vcc, 0, v5, vcc
; GFX9-NEXT:    s_waitcnt vmcnt(0)
; GFX9-NEXT:    v_max_u16_e32 v0, v0, v1
; GFX9-NEXT:    global_store_short v[4:5], v0, off
; GFX9-NEXT:    s_endpgm
  %tid = call i32 @llvm.amdgcn.workitem.id.x() nounwind readnone
  %gep0 = getelementptr i16, i16 addrspace(1)* %aptr, i32 %tid
  %gep1 = getelementptr i16, i16 addrspace(1)* %bptr, i32 %tid
  %outgep = getelementptr i16, i16 addrspace(1)* %out, i32 %tid
  %a = load i16, i16 addrspace(1)* %gep0, align 4
  %b = load i16, i16 addrspace(1)* %gep1, align 4
  %cmp = icmp uge i16 %a, %b
  %val = select i1 %cmp, i16 %a, i16 %b
  store i16 %val, i16 addrspace(1)* %outgep, align 4
  ret void
}

; FIXME: Need to handle non-uniform case for function below (load without gep).
define amdgpu_kernel void @v_test_umax_ugt_i16(i16 addrspace(1)* %out, i16 addrspace(1)* %aptr, i16 addrspace(1)* %bptr) nounwind {
; VI-LABEL: v_test_umax_ugt_i16:
; VI:       ; %bb.0:
; VI-NEXT:    s_load_dwordx4 s[4:7], s[0:1], 0x24
; VI-NEXT:    s_load_dwordx2 s[0:1], s[0:1], 0x34
; VI-NEXT:    v_lshlrev_b32_e32 v4, 1, v0
; VI-NEXT:    s_waitcnt lgkmcnt(0)
; VI-NEXT:    v_mov_b32_e32 v1, s7
; VI-NEXT:    v_add_u32_e32 v0, vcc, s6, v4
; VI-NEXT:    v_addc_u32_e32 v1, vcc, 0, v1, vcc
; VI-NEXT:    v_mov_b32_e32 v3, s1
; VI-NEXT:    v_add_u32_e32 v2, vcc, s0, v4
; VI-NEXT:    v_addc_u32_e32 v3, vcc, 0, v3, vcc
; VI-NEXT:    flat_load_ushort v0, v[0:1]
; VI-NEXT:    flat_load_ushort v1, v[2:3]
; VI-NEXT:    v_mov_b32_e32 v5, s5
; VI-NEXT:    v_add_u32_e32 v4, vcc, s4, v4
; VI-NEXT:    v_addc_u32_e32 v5, vcc, 0, v5, vcc
; VI-NEXT:    s_waitcnt vmcnt(0) lgkmcnt(0)
; VI-NEXT:    v_max_u16_e32 v0, v0, v1
; VI-NEXT:    flat_store_short v[4:5], v0
; VI-NEXT:    s_endpgm
;
; GFX9-LABEL: v_test_umax_ugt_i16:
; GFX9:       ; %bb.0:
; GFX9-NEXT:    s_load_dwordx4 s[4:7], s[0:1], 0x24
; GFX9-NEXT:    s_load_dwordx2 s[0:1], s[0:1], 0x34
; GFX9-NEXT:    v_lshlrev_b32_e32 v4, 1, v0
; GFX9-NEXT:    s_waitcnt lgkmcnt(0)
; GFX9-NEXT:    v_mov_b32_e32 v1, s7
; GFX9-NEXT:    v_add_co_u32_e32 v0, vcc, s6, v4
; GFX9-NEXT:    v_addc_co_u32_e32 v1, vcc, 0, v1, vcc
; GFX9-NEXT:    v_mov_b32_e32 v3, s1
; GFX9-NEXT:    v_add_co_u32_e32 v2, vcc, s0, v4
; GFX9-NEXT:    v_addc_co_u32_e32 v3, vcc, 0, v3, vcc
; GFX9-NEXT:    global_load_ushort v0, v[0:1], off
; GFX9-NEXT:    global_load_ushort v1, v[2:3], off
; GFX9-NEXT:    v_mov_b32_e32 v5, s5
; GFX9-NEXT:    v_add_co_u32_e32 v4, vcc, s4, v4
; GFX9-NEXT:    v_addc_co_u32_e32 v5, vcc, 0, v5, vcc
; GFX9-NEXT:    s_waitcnt vmcnt(0)
; GFX9-NEXT:    v_max_u16_e32 v0, v0, v1
; GFX9-NEXT:    global_store_short v[4:5], v0, off
; GFX9-NEXT:    s_endpgm
  %tid = call i32 @llvm.amdgcn.workitem.id.x() nounwind readnone
  %gep0 = getelementptr i16, i16 addrspace(1)* %aptr, i32 %tid
  %gep1 = getelementptr i16, i16 addrspace(1)* %bptr, i32 %tid
  %outgep = getelementptr i16, i16 addrspace(1)* %out, i32 %tid
  %a = load i16, i16 addrspace(1)* %gep0, align 4
  %b = load i16, i16 addrspace(1)* %gep1, align 4
  %cmp = icmp ugt i16 %a, %b
  %val = select i1 %cmp, i16 %a, i16 %b
  store i16 %val, i16 addrspace(1)* %outgep, align 4
  ret void
}

define amdgpu_kernel void @v_test_umax_ugt_v2i16(<2 x i16> addrspace(1)* %out, <2 x i16> addrspace(1)* %aptr, <2 x i16> addrspace(1)* %bptr) nounwind {
; VI-LABEL: v_test_umax_ugt_v2i16:
; VI:       ; %bb.0:
; VI-NEXT:    s_load_dwordx4 s[4:7], s[0:1], 0x24
; VI-NEXT:    s_load_dwordx2 s[0:1], s[0:1], 0x34
; VI-NEXT:    v_lshlrev_b32_e32 v4, 2, v0
; VI-NEXT:    s_waitcnt lgkmcnt(0)
; VI-NEXT:    v_mov_b32_e32 v1, s7
; VI-NEXT:    v_add_u32_e32 v0, vcc, s6, v4
; VI-NEXT:    v_addc_u32_e32 v1, vcc, 0, v1, vcc
; VI-NEXT:    v_mov_b32_e32 v3, s1
; VI-NEXT:    v_add_u32_e32 v2, vcc, s0, v4
; VI-NEXT:    v_addc_u32_e32 v3, vcc, 0, v3, vcc
; VI-NEXT:    flat_load_dword v0, v[0:1]
; VI-NEXT:    flat_load_dword v1, v[2:3]
; VI-NEXT:    v_mov_b32_e32 v5, s5
; VI-NEXT:    v_add_u32_e32 v4, vcc, s4, v4
; VI-NEXT:    v_addc_u32_e32 v5, vcc, 0, v5, vcc
; VI-NEXT:    s_waitcnt vmcnt(0) lgkmcnt(0)
; VI-NEXT:    v_max_u16_e32 v2, v0, v1
; VI-NEXT:    v_max_u16_sdwa v0, v0, v1 dst_sel:WORD_1 dst_unused:UNUSED_PAD src0_sel:WORD_1 src1_sel:WORD_1
; VI-NEXT:    v_or_b32_e32 v0, v2, v0
; VI-NEXT:    flat_store_dword v[4:5], v0
; VI-NEXT:    s_endpgm
;
; GFX9-LABEL: v_test_umax_ugt_v2i16:
; GFX9:       ; %bb.0:
; GFX9-NEXT:    s_load_dwordx4 s[4:7], s[0:1], 0x24
; GFX9-NEXT:    s_load_dwordx2 s[0:1], s[0:1], 0x34
; GFX9-NEXT:    v_lshlrev_b32_e32 v4, 2, v0
; GFX9-NEXT:    s_waitcnt lgkmcnt(0)
; GFX9-NEXT:    v_mov_b32_e32 v1, s7
; GFX9-NEXT:    v_add_co_u32_e32 v0, vcc, s6, v4
; GFX9-NEXT:    v_addc_co_u32_e32 v1, vcc, 0, v1, vcc
; GFX9-NEXT:    v_mov_b32_e32 v3, s1
; GFX9-NEXT:    v_add_co_u32_e32 v2, vcc, s0, v4
; GFX9-NEXT:    v_addc_co_u32_e32 v3, vcc, 0, v3, vcc
; GFX9-NEXT:    global_load_dword v0, v[0:1], off
; GFX9-NEXT:    global_load_dword v1, v[2:3], off
; GFX9-NEXT:    v_mov_b32_e32 v5, s5
; GFX9-NEXT:    v_add_co_u32_e32 v4, vcc, s4, v4
; GFX9-NEXT:    v_addc_co_u32_e32 v5, vcc, 0, v5, vcc
; GFX9-NEXT:    s_waitcnt vmcnt(0)
; GFX9-NEXT:    v_pk_max_u16 v0, v0, v1
; GFX9-NEXT:    global_store_dword v[4:5], v0, off
; GFX9-NEXT:    s_endpgm
  %tid = call i32 @llvm.amdgcn.workitem.id.x() nounwind readnone
  %gep0 = getelementptr <2 x i16>, <2 x i16> addrspace(1)* %aptr, i32 %tid
  %gep1 = getelementptr <2 x i16>, <2 x i16> addrspace(1)* %bptr, i32 %tid
  %outgep = getelementptr <2 x i16>, <2 x i16> addrspace(1)* %out, i32 %tid
  %a = load <2 x i16>, <2 x i16> addrspace(1)* %gep0, align 4
  %b = load <2 x i16>, <2 x i16> addrspace(1)* %gep1, align 4
  %cmp = icmp ugt <2 x i16> %a, %b
  %val = select <2 x i1> %cmp, <2 x i16> %a, <2 x i16> %b
  store <2 x i16> %val, <2 x i16> addrspace(1)* %outgep, align 4
  ret void
}

declare i32 @llvm.amdgcn.workitem.id.x() nounwind readnone<|MERGE_RESOLUTION|>--- conflicted
+++ resolved
@@ -169,15 +169,6 @@
 ; GFX9-NEXT:    v_mov_b32_e32 v3, s1
 ; GFX9-NEXT:    v_add_co_u32_e32 v2, vcc, s0, v4
 ; GFX9-NEXT:    v_addc_co_u32_e32 v3, vcc, 0, v3, vcc
-<<<<<<< HEAD
-; GFX9-NEXT:    global_load_short_d16 v7, v[0:1], off offset:4
-; GFX9-NEXT:    global_load_dword v0, v[0:1], off
-; GFX9-NEXT:    global_load_short_d16 v6, v[2:3], off offset:4
-; GFX9-NEXT:    global_load_dword v1, v[2:3], off
-; GFX9-NEXT:    v_mov_b32_e32 v5, s5
-; GFX9-NEXT:    v_add_co_u32_e32 v4, vcc, s4, v4
-; GFX9-NEXT:    v_addc_co_u32_e32 v5, vcc, 0, v5, vcc
-=======
 ; GFX9-NEXT:    global_load_short_d16 v6, v[0:1], off offset:4
 ; GFX9-NEXT:    global_load_dword v7, v[0:1], off
 ; GFX9-NEXT:    global_load_short_d16 v5, v[2:3], off offset:4
@@ -187,7 +178,6 @@
 ; GFX9-NEXT:    v_addc_co_u32_e32 v1, vcc, 0, v1, vcc
 ; GFX9-NEXT:    s_waitcnt vmcnt(1)
 ; GFX9-NEXT:    v_pk_max_i16 v3, v6, v5
->>>>>>> 69558c84
 ; GFX9-NEXT:    s_waitcnt vmcnt(0)
 ; GFX9-NEXT:    v_pk_max_i16 v0, v0, v1
 ; GFX9-NEXT:    v_pk_max_i16 v1, v7, v6
