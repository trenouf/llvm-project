<<<<<<< HEAD
; Modifications Copyright (c) 2019 Advanced Micro Devices, Inc. All rights reserved.
; Notified per clause 4(b) of the license.
; RUN: llc -mtriple=amdgcn--amdpal -verify-machineinstrs < %s | FileCheck -check-prefix=GCN -check-prefix=PAL %s
=======
; RUN: llc -mtriple=amdgcn--amdpal -verify-machineinstrs < %s | FileCheck -check-prefix=GCN -check-prefix=PAL %s
; RUN: llc -mtriple=amdgcn-- -mcpu=kaveri -verify-machineinstrs < %s | FileCheck -check-prefix=GCN -check-prefix=NOPAL %s
; RUN: llc -mtriple=amdgcn-mesa-mesa3d -mcpu=kaveri -verify-machineinstrs < %s | FileCheck -check-prefix=GCN -check-prefix=NOPAL %s
>>>>>>> 8e415910
; RUN: llc -mtriple=amdgcn--amdhsa -mcpu=kaveri -verify-machineinstrs < %s | FileCheck -check-prefix=GCN -check-prefix=NOPAL %s

@private1 = private unnamed_addr addrspace(4) constant [4 x float] [float 0.0, float 1.0, float 2.0, float 3.0]
@private2 = private unnamed_addr addrspace(4) constant [4 x float] [float 4.0, float 5.0, float 6.0, float 7.0]
@available_externally = available_externally addrspace(4) global [256 x i32] zeroinitializer

; GCN-LABEL: {{^}}private_test:
; GCN: s_getpc_b64 s{{\[}}[[PC0_LO:[0-9]+]]:[[PC0_HI:[0-9]+]]{{\]}}

; PAL OSes use fixup into .text section.
; PAL: s_add_u32 s{{[0-9]+}}, s[[PC0_LO]], private1
; PAL: s_addc_u32 s{{[0-9]+}}, s[[PC0_HI]], 0

; Non-PAL OSes use relocations.
; NOPAL: s_add_u32 s{{[0-9]+}}, s[[PC0_LO]], private1@rel32@lo+4
; NOPAL: s_addc_u32 s{{[0-9]+}}, s[[PC0_HI]], private1@rel32@hi+4

; GCN: s_getpc_b64 s{{\[}}[[PC1_LO:[0-9]+]]:[[PC1_HI:[0-9]+]]{{\]}}

; PAL OSes use fixup into .text section.
; PAL: s_add_u32 s{{[0-9]+}}, s[[PC1_LO]], private2
; PAL: s_addc_u32 s{{[0-9]+}}, s[[PC1_HI]], 0

; Non-PAL OSes use relocations.
; NOPAL: s_add_u32 s{{[0-9]+}}, s[[PC1_LO]], private2@rel32@lo+4
; NOPAL: s_addc_u32 s{{[0-9]+}}, s[[PC1_HI]], private2@rel32@hi+4

define amdgpu_kernel void @private_test(i32 %index, float addrspace(1)* %out) {
  %ptr = getelementptr [4 x float], [4 x float] addrspace(4) * @private1, i32 0, i32 %index
  %val = load float, float addrspace(4)* %ptr
  store volatile float %val, float addrspace(1)* %out
  %ptr2 = getelementptr [4 x float], [4 x float] addrspace(4) * @private2, i32 0, i32 %index
  %val2 = load float, float addrspace(4)* %ptr2
  store volatile float %val2, float addrspace(1)* %out
  ret void
}

; NOPAL-LABEL: {{^}}available_externally_test:
; NOPAL: s_getpc_b64 s{{\[}}[[PC0_LO:[0-9]+]]:[[PC0_HI:[0-9]+]]{{\]}}
; NOPAL: s_add_u32 s{{[0-9]+}}, s[[PC0_LO]], available_externally@gotpcrel32@lo+4
; NOPAL: s_addc_u32 s{{[0-9]+}}, s[[PC0_HI]], available_externally@gotpcrel32@hi+4
define amdgpu_kernel void @available_externally_test(i32 addrspace(1)* %out) {
  %ptr = getelementptr [256 x i32], [256 x i32] addrspace(4)* @available_externally, i32 0, i32 1
  %val = load i32, i32 addrspace(4)* %ptr
  store i32 %val, i32 addrspace(1)* %out
  ret void
}

; PAL: .text
; NOPAL: .section .rodata

; GCN: private1:
; GCN: private2:<|MERGE_RESOLUTION|>--- conflicted
+++ resolved
@@ -1,12 +1,6 @@
-<<<<<<< HEAD
-; Modifications Copyright (c) 2019 Advanced Micro Devices, Inc. All rights reserved.
-; Notified per clause 4(b) of the license.
-; RUN: llc -mtriple=amdgcn--amdpal -verify-machineinstrs < %s | FileCheck -check-prefix=GCN -check-prefix=PAL %s
-=======
 ; RUN: llc -mtriple=amdgcn--amdpal -verify-machineinstrs < %s | FileCheck -check-prefix=GCN -check-prefix=PAL %s
 ; RUN: llc -mtriple=amdgcn-- -mcpu=kaveri -verify-machineinstrs < %s | FileCheck -check-prefix=GCN -check-prefix=NOPAL %s
 ; RUN: llc -mtriple=amdgcn-mesa-mesa3d -mcpu=kaveri -verify-machineinstrs < %s | FileCheck -check-prefix=GCN -check-prefix=NOPAL %s
->>>>>>> 8e415910
 ; RUN: llc -mtriple=amdgcn--amdhsa -mcpu=kaveri -verify-machineinstrs < %s | FileCheck -check-prefix=GCN -check-prefix=NOPAL %s
 
 @private1 = private unnamed_addr addrspace(4) constant [4 x float] [float 0.0, float 1.0, float 2.0, float 3.0]
