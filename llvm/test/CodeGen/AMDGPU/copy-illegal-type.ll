--- conflicted
+++ resolved
@@ -281,22 +281,6 @@
 ; VI-NEXT:    s_movk_i32 s9, 0x900
 ; VI-NEXT:    s_mov_b32 s0, s6
 ; VI-NEXT:    s_mov_b32 s1, s7
-<<<<<<< HEAD
-; VI-NEXT:    s_mov_b32 s6, s2
-; VI-NEXT:    s_mov_b32 s7, s3
-; VI-NEXT:    s_waitcnt vmcnt(0) lgkmcnt(0)
-; VI-NEXT:    v_lshrrev_b32_e32 v1, 16, v0
-; VI-NEXT:    v_and_b32_e32 v4, s10, v1
-; VI-NEXT:    v_add_u16_e32 v1, 9, v1
-; VI-NEXT:    v_add_u16_e32 v3, 9, v0
-; VI-NEXT:    v_and_b32_e32 v1, s8, v1
-; VI-NEXT:    v_or_b32_e32 v1, v4, v1
-; VI-NEXT:    v_and_b32_e32 v2, s10, v0
-; VI-NEXT:    v_and_b32_e32 v3, s8, v3
-; VI-NEXT:    v_or_b32_e32 v2, v2, v3
-; VI-NEXT:    v_add_u16_e32 v1, s9, v1
-; VI-NEXT:    v_add_u16_e32 v2, s9, v2
-=======
 ; VI-NEXT:    s_movk_i32 s9, 0xff
 ; VI-NEXT:    s_mov_b32 s6, s2
 ; VI-NEXT:    s_mov_b32 s7, s3
@@ -314,7 +298,6 @@
 ; VI-NEXT:    v_or_b32_e32 v0, v2, v0
 ; VI-NEXT:    v_add_u16_e32 v1, s10, v1
 ; VI-NEXT:    v_add_u16_e32 v0, s10, v0
->>>>>>> bbb8eade
 ; VI-NEXT:    v_lshlrev_b32_e32 v1, 16, v1
 ; VI-NEXT:    v_or_b32_e32 v1, v2, v1
 ; VI-NEXT:    buffer_store_dword v0, off, s[4:7], 0
@@ -378,15 +361,9 @@
 ; VI:       ; %bb.0:
 ; VI-NEXT:    s_load_dwordx8 s[0:7], s[0:1], 0x24
 ; VI-NEXT:    v_lshlrev_b32_e32 v0, 2, v0
-<<<<<<< HEAD
-; VI-NEXT:    s_mov_b32 s11, 0xf000
-; VI-NEXT:    s_mov_b32 s10, -1
-; VI-NEXT:    s_mov_b32 s14, s10
-=======
 ; VI-NEXT:    s_movk_i32 s12, 0xff00
 ; VI-NEXT:    s_movk_i32 s13, 0xff
 ; VI-NEXT:    s_movk_i32 s14, 0x900
->>>>>>> bbb8eade
 ; VI-NEXT:    s_waitcnt lgkmcnt(0)
 ; VI-NEXT:    v_add_u32_e32 v0, vcc, s6, v0
 ; VI-NEXT:    v_mov_b32_e32 v1, s7
@@ -404,18 +381,6 @@
 ; VI-NEXT:    s_mov_b32 s3, s11
 ; VI-NEXT:    s_waitcnt vmcnt(0) lgkmcnt(0)
 ; VI-NEXT:    v_lshrrev_b32_e32 v1, 16, v0
-<<<<<<< HEAD
-; VI-NEXT:    v_and_b32_e32 v4, s6, v1
-; VI-NEXT:    v_add_u16_e32 v1, 9, v1
-; VI-NEXT:    v_add_u16_e32 v3, 9, v0
-; VI-NEXT:    v_and_b32_e32 v1, s4, v1
-; VI-NEXT:    v_or_b32_e32 v1, v4, v1
-; VI-NEXT:    v_and_b32_e32 v2, s6, v0
-; VI-NEXT:    v_and_b32_e32 v3, s4, v3
-; VI-NEXT:    v_or_b32_e32 v2, v2, v3
-; VI-NEXT:    v_add_u16_e32 v1, s5, v1
-; VI-NEXT:    v_add_u16_e32 v2, s5, v2
-=======
 ; VI-NEXT:    v_and_b32_e32 v4, s12, v1
 ; VI-NEXT:    v_add_u16_e32 v1, 9, v1
 ; VI-NEXT:    v_add_u16_e32 v3, 9, v0
@@ -426,7 +391,6 @@
 ; VI-NEXT:    v_or_b32_e32 v2, v2, v3
 ; VI-NEXT:    v_add_u16_e32 v1, s14, v1
 ; VI-NEXT:    v_add_u16_e32 v2, s14, v2
->>>>>>> bbb8eade
 ; VI-NEXT:    v_lshlrev_b32_e32 v1, 16, v1
 ; VI-NEXT:    v_or_b32_e32 v1, v2, v1
 ; VI-NEXT:    buffer_store_dword v0, off, s[0:3], 0
