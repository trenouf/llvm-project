<<<<<<< HEAD
; RUN: llc -march=amdgcn -mcpu=tahiti -verify-machineinstrs < %s | FileCheck -enable-var-scope -check-prefixes=GCN,ALL %s
; RUN: llc -march=amdgcn -mcpu=tahiti -verify-machineinstrs -amdgpu-opt-exec-mask-pre-ra=0 < %s | FileCheck -enable-var-scope -check-prefixes=DISABLED,ALL %s
=======
; RUN: llc -march=amdgcn -mcpu=tahiti -verify-machineinstrs -amdgpu-remove-redundant-endcf < %s | FileCheck -enable-var-scope -check-prefix=GCN %s
>>>>>>> da5f3adc

; ALL-LABEL: {{^}}simple_nested_if:
; GCN:      s_and_saveexec_b64 [[SAVEEXEC:s\[[0-9:]+\]]]
; GCN-NEXT: s_cbranch_execz [[ENDIF:BB[0-9_]+]]
; GCN:      s_and_b64 exec, exec, vcc
; GCN-NEXT: s_cbranch_execz [[ENDIF]]
; GCN-NEXT: ; %bb.{{[0-9]+}}:
; GCN:      store_dword
; GCN-NEXT: {{^}}[[ENDIF]]:
; GCN-NEXT: s_or_b64 exec, exec, [[SAVEEXEC]]
; GCN: ds_write_b32
; GCN: s_endpgm


; DISABLED: s_or_b64 exec, exec
; DISABLED: s_or_b64 exec, exec
define amdgpu_kernel void @simple_nested_if(i32 addrspace(1)* nocapture %arg) {
bb:
  %tmp = tail call i32 @llvm.amdgcn.workitem.id.x()
  %tmp1 = icmp ugt i32 %tmp, 1
  br i1 %tmp1, label %bb.outer.then, label %bb.outer.end

bb.outer.then:                                    ; preds = %bb
  %tmp4 = getelementptr inbounds i32, i32 addrspace(1)* %arg, i32 %tmp
  store i32 0, i32 addrspace(1)* %tmp4, align 4
  %tmp5 = icmp eq i32 %tmp, 2
  br i1 %tmp5, label %bb.outer.end, label %bb.inner.then

bb.inner.then:                                    ; preds = %bb.outer.then
  %tmp7 = add i32 %tmp, 1
  %tmp9 = getelementptr inbounds i32, i32 addrspace(1)* %arg, i32 %tmp7
  store i32 1, i32 addrspace(1)* %tmp9, align 4
  br label %bb.outer.end

bb.outer.end:                                     ; preds = %bb.outer.then, %bb.inner.then, %bb
  store i32 3, i32 addrspace(3)* null
  ret void
}

; ALL-LABEL: {{^}}uncollapsable_nested_if:
; GCN:      s_and_saveexec_b64 [[SAVEEXEC_OUTER:s\[[0-9:]+\]]]
; GCN-NEXT: s_cbranch_execz [[ENDIF_OUTER:BB[0-9_]+]]
; GCN:      s_and_saveexec_b64 [[SAVEEXEC_INNER:s\[[0-9:]+\]]]
; GCN-NEXT: s_cbranch_execz [[ENDIF_INNER:BB[0-9_]+]]
; GCN-NEXT: ; %bb.{{[0-9]+}}:
; GCN:      store_dword
; GCN-NEXT: {{^}}[[ENDIF_INNER]]:
; GCN-NEXT: s_or_b64 exec, exec, [[SAVEEXEC_INNER]]
; GCN:      store_dword
; GCN-NEXT: {{^}}[[ENDIF_OUTER]]:
; GCN-NEXT: s_or_b64 exec, exec, [[SAVEEXEC_OUTER]]
; GCN: ds_write_b32
; GCN: s_endpgm
define amdgpu_kernel void @uncollapsable_nested_if(i32 addrspace(1)* nocapture %arg) {
bb:
  %tmp = tail call i32 @llvm.amdgcn.workitem.id.x()
  %tmp1 = icmp ugt i32 %tmp, 1
  br i1 %tmp1, label %bb.outer.then, label %bb.outer.end

bb.outer.then:                                    ; preds = %bb
  %tmp4 = getelementptr inbounds i32, i32 addrspace(1)* %arg, i32 %tmp
  store i32 0, i32 addrspace(1)* %tmp4, align 4
  %tmp5 = icmp eq i32 %tmp, 2
  br i1 %tmp5, label %bb.inner.end, label %bb.inner.then

bb.inner.then:                                    ; preds = %bb.outer.then
  %tmp7 = add i32 %tmp, 1
  %tmp8 = getelementptr inbounds i32, i32 addrspace(1)* %arg, i32 %tmp7
  store i32 1, i32 addrspace(1)* %tmp8, align 4
  br label %bb.inner.end

bb.inner.end:                                     ; preds = %bb.inner.then, %bb.outer.then
  %tmp9 = add i32 %tmp, 2
  %tmp10 = getelementptr inbounds i32, i32 addrspace(1)* %arg, i32 %tmp9
  store i32 2, i32 addrspace(1)* %tmp10, align 4
  br label %bb.outer.end

bb.outer.end:                                     ; preds = %bb.inner.then, %bb
  store i32 3, i32 addrspace(3)* null
  ret void
}

; ALL-LABEL: {{^}}nested_if_if_else:
; GCN:      s_and_saveexec_b64 [[SAVEEXEC_OUTER:s\[[0-9:]+\]]]
; GCN-NEXT: s_cbranch_execz [[ENDIF_OUTER:BB[0-9_]+]]
; GCN:      s_and_saveexec_b64 [[SAVEEXEC_INNER:s\[[0-9:]+\]]]
; GCN-NEXT: s_xor_b64 [[SAVEEXEC_INNER2:s\[[0-9:]+\]]], exec, [[SAVEEXEC_INNER]]
; GCN-NEXT: s_cbranch_execz [[THEN_INNER:BB[0-9_]+]]
; GCN-NEXT: ; %bb.{{[0-9]+}}:
; GCN:      store_dword
; GCN-NEXT: {{^}}[[THEN_INNER]]:
; GCN-NEXT: s_or_saveexec_b64 [[SAVEEXEC_INNER3:s\[[0-9:]+\]]], [[SAVEEXEC_INNER2]]
; GCN-NEXT: s_xor_b64 exec, exec, [[SAVEEXEC_INNER3]]
; GCN-NEXT: s_cbranch_execz [[ENDIF_OUTER]]
; GCN:      store_dword
; GCN-NEXT: {{^}}[[ENDIF_OUTER]]:
; GCN-NEXT: s_or_b64 exec, exec, [[SAVEEXEC_OUTER]]
; GCN: ds_write_b32
; GCN: s_endpgm
define amdgpu_kernel void @nested_if_if_else(i32 addrspace(1)* nocapture %arg) {
bb:
  %tmp = tail call i32 @llvm.amdgcn.workitem.id.x()
  %tmp1 = getelementptr inbounds i32, i32 addrspace(1)* %arg, i32 %tmp
  store i32 0, i32 addrspace(1)* %tmp1, align 4
  %tmp2 = icmp ugt i32 %tmp, 1
  br i1 %tmp2, label %bb.outer.then, label %bb.outer.end

bb.outer.then:                                       ; preds = %bb
  %tmp5 = icmp eq i32 %tmp, 2
  br i1 %tmp5, label %bb.then, label %bb.else

bb.then:                                             ; preds = %bb.outer.then
  %tmp3 = add i32 %tmp, 1
  %tmp4 = getelementptr inbounds i32, i32 addrspace(1)* %arg, i32 %tmp3
  store i32 1, i32 addrspace(1)* %tmp4, align 4
  br label %bb.outer.end

bb.else:                                             ; preds = %bb.outer.then
  %tmp7 = add i32 %tmp, 2
  %tmp9 = getelementptr inbounds i32, i32 addrspace(1)* %arg, i32 %tmp7
  store i32 2, i32 addrspace(1)* %tmp9, align 4
  br label %bb.outer.end

bb.outer.end:                                        ; preds = %bb, %bb.then, %bb.else
  store i32 3, i32 addrspace(3)* null
  ret void
}

; ALL-LABEL: {{^}}nested_if_else_if:
; GCN:      s_and_saveexec_b64 [[SAVEEXEC_OUTER:s\[[0-9:]+\]]]
; GCN-NEXT: s_xor_b64 [[SAVEEXEC_OUTER2:s\[[0-9:]+\]]], exec, [[SAVEEXEC_OUTER]]
; GCN-NEXT: s_cbranch_execz [[THEN_OUTER:BB[0-9_]+]]
; GCN-NEXT: ; %bb.{{[0-9]+}}:
; GCN:      store_dword
; GCN-NEXT: s_and_saveexec_b64 [[SAVEEXEC_INNER_IF_OUTER_ELSE:s\[[0-9:]+\]]]
; GCN-NEXT: s_cbranch_execz [[THEN_OUTER_FLOW:BB[0-9_]+]]
; GCN-NEXT: ; %bb.{{[0-9]+}}:
; GCN:      store_dword
; GCN-NEXT: {{^}}[[THEN_OUTER_FLOW]]:
; GCN-NEXT: s_or_b64 exec, exec, [[SAVEEXEC_INNER_IF_OUTER_ELSE]]
; GCN-NEXT: {{^}}[[THEN_OUTER]]:
; GCN-NEXT: s_or_saveexec_b64 [[SAVEEXEC_OUTER3:s\[[0-9:]+\]]], [[SAVEEXEC_OUTER2]]
; GCN-NEXT: s_xor_b64 exec, exec, [[SAVEEXEC_OUTER3]]
; GCN-NEXT: s_cbranch_execz [[ENDIF_OUTER:BB[0-9_]+]]
; GCN-NEXT: ; %bb.{{[0-9]+}}:
; GCN:      store_dword
<<<<<<< HEAD
; GCN-NEXT: s_and_saveexec_b64 [[SAVEEXEC_INNER_IF_OUTER_THEN:s\[[0-9:]+\]]]
=======
; GCN-NEXT: s_and_saveexec_b64 [[SAVEEXEC_ELSE:s\[[0-9:]+\]]],
>>>>>>> da5f3adc
; GCN-NEXT: s_cbranch_execz [[FLOW1:BB[0-9_]+]]
; GCN-NEXT: ; %bb.{{[0-9]+}}:
; GCN:      store_dword
; GCN-NEXT: [[FLOW1]]:
<<<<<<< HEAD
; GCN-NEXT: s_or_b64 exec, exec, [[SAVEEXEC_INNER_IF_OUTER_THEN]]
; GCN-NEXT: {{^}}[[ENDIF_OUTER]]:
; GCN-NEXT: s_or_b64 exec, exec, [[SAVEEXEC_OUTER]]
; GCN: ds_write_b32
; GCN: s_endpgm
=======
; GCN-NEXT: s_or_b64 exec, exec, [[SAVEEXEC_ELSE]]
; GCN:      s_or_b64 exec, exec, [[SAVEEXEC_OUTER3]]
; GCN:      ds_write_b32
; GCN:      s_endpgm
>>>>>>> da5f3adc
define amdgpu_kernel void @nested_if_else_if(i32 addrspace(1)* nocapture %arg) {
bb:
  %tmp = tail call i32 @llvm.amdgcn.workitem.id.x()
  %tmp1 = getelementptr inbounds i32, i32 addrspace(1)* %arg, i32 %tmp
  store i32 0, i32 addrspace(1)* %tmp1, align 4
  %cc1 = icmp ugt i32 %tmp, 1
  br i1 %cc1, label %bb.outer.then, label %bb.outer.else

bb.outer.then:
  %tmp2 = getelementptr inbounds i32, i32 addrspace(1)* %tmp1, i32 1
  store i32 1, i32 addrspace(1)* %tmp2, align 4
  %cc2 = icmp eq i32 %tmp, 2
  br i1 %cc2, label %bb.inner.then, label %bb.outer.end

bb.inner.then:
  %tmp3 = getelementptr inbounds i32, i32 addrspace(1)* %tmp1, i32 2
  store i32 2, i32 addrspace(1)* %tmp3, align 4
  br label %bb.outer.end

bb.outer.else:
  %tmp4 = getelementptr inbounds i32, i32 addrspace(1)* %tmp1, i32 3
  store i32 3, i32 addrspace(1)* %tmp4, align 4
  %cc3 = icmp eq i32 %tmp, 2
  br i1 %cc3, label %bb.inner.then2, label %bb.outer.end

bb.inner.then2:
  %tmp5 = getelementptr inbounds i32, i32 addrspace(1)* %tmp1, i32 4
  store i32 4, i32 addrspace(1)* %tmp5, align 4
  br label %bb.outer.end

bb.outer.end:
  store i32 3, i32 addrspace(3)* null
  ret void
}

; ALL-LABEL: {{^}}s_endpgm_unsafe_barrier:
; GCN:      s_and_saveexec_b64 [[SAVEEXEC:s\[[0-9:]+\]]]
; GCN-NEXT: s_cbranch_execz [[ENDIF:BB[0-9_]+]]
; GCN-NEXT: ; %bb.{{[0-9]+}}:
; GCN:      store_dword
; GCN-NEXT: {{^}}[[ENDIF]]:
; GCN-NEXT: s_or_b64 exec, exec, [[SAVEEXEC]]
; GCN:      s_barrier
; GCN-NEXT: s_endpgm
define amdgpu_kernel void @s_endpgm_unsafe_barrier(i32 addrspace(1)* nocapture %arg) {
bb:
  %tmp = tail call i32 @llvm.amdgcn.workitem.id.x()
  %tmp1 = icmp ugt i32 %tmp, 1
  br i1 %tmp1, label %bb.then, label %bb.end

bb.then:                                          ; preds = %bb
  %tmp4 = getelementptr inbounds i32, i32 addrspace(1)* %arg, i32 %tmp
  store i32 0, i32 addrspace(1)* %tmp4, align 4
  br label %bb.end

bb.end:                                           ; preds = %bb.then, %bb
  call void @llvm.amdgcn.s.barrier()
  ret void
}

; Make sure scc liveness is updated if sor_b64 is removed
; ALL-LABEL: {{^}}scc_liveness:

; GCN: %bb10
; GCN: s_or_b64 exec, exec, s{{\[[0-9]+:[0-9]+\]}}
; GCN: s_andn2_b64
; GCN-NEXT: s_cbranch_execz

; GCN: [[BB1_LOOP:BB[0-9]+_[0-9]+]]:
; GCN: s_andn2_b64 exec, exec,
; GCN-NEXT: s_cbranch_execnz [[BB1_LOOP]]

; GCN: buffer_load_dword v{{[0-9]+}}, v{{[0-9]+}}, s{{\[[0-9]+:[0-9]+\]}}, s{{[0-9]+}} offen
; GCN: s_and_b64 exec, exec, {{vcc|s\[[0-9:]+\]}}

; GCN-NOT: s_or_b64 exec, exec

; GCN: s_or_b64 exec, exec, s{{\[[0-9]+:[0-9]+\]}}
; GCN: buffer_store_dword
; GCN: buffer_store_dword
; GCN: buffer_store_dword
; GCN: buffer_store_dword
; GCN: s_setpc_b64
define void @scc_liveness(i32 %arg) local_unnamed_addr #0 {
bb:
  br label %bb1

bb1:                                              ; preds = %Flow1, %bb1, %bb
  %tmp = icmp slt i32 %arg, 519
  br i1 %tmp, label %bb2, label %bb1

bb2:                                              ; preds = %bb1
  %tmp3 = icmp eq i32 %arg, 0
  br i1 %tmp3, label %bb4, label %bb10

bb4:                                              ; preds = %bb2
  %tmp6 = load float, float addrspace(5)* undef
  %tmp7 = fcmp olt float %tmp6, 0.0
  br i1 %tmp7, label %bb8, label %Flow

bb8:                                              ; preds = %bb4
  %tmp9 = insertelement <4 x float> undef, float 0.0, i32 1
  br label %Flow

Flow:                                             ; preds = %bb8, %bb4
  %tmp8 = phi <4 x float> [ %tmp9, %bb8 ], [ zeroinitializer, %bb4 ]
  br label %bb10

bb10:                                             ; preds = %Flow, %bb2
  %tmp11 = phi <4 x float> [ zeroinitializer, %bb2 ], [ %tmp8, %Flow ]
  br i1 %tmp3, label %bb12, label %Flow1

Flow1:                                            ; preds = %bb10
  br label %bb1

bb12:                                             ; preds = %bb10
  store volatile <4 x float> %tmp11, <4 x float> addrspace(5)* undef, align 16
  ret void
}

declare i32 @llvm.amdgcn.workitem.id.x() #0
declare void @llvm.amdgcn.s.barrier() #1

attributes #0 = { nounwind readnone speculatable }
attributes #1 = { nounwind convergent }
attributes #2 = { nounwind }<|MERGE_RESOLUTION|>--- conflicted
+++ resolved
@@ -1,11 +1,6 @@
-<<<<<<< HEAD
-; RUN: llc -march=amdgcn -mcpu=tahiti -verify-machineinstrs < %s | FileCheck -enable-var-scope -check-prefixes=GCN,ALL %s
-; RUN: llc -march=amdgcn -mcpu=tahiti -verify-machineinstrs -amdgpu-opt-exec-mask-pre-ra=0 < %s | FileCheck -enable-var-scope -check-prefixes=DISABLED,ALL %s
-=======
 ; RUN: llc -march=amdgcn -mcpu=tahiti -verify-machineinstrs -amdgpu-remove-redundant-endcf < %s | FileCheck -enable-var-scope -check-prefix=GCN %s
->>>>>>> da5f3adc
-
-; ALL-LABEL: {{^}}simple_nested_if:
+
+; GCN-LABEL: {{^}}simple_nested_if:
 ; GCN:      s_and_saveexec_b64 [[SAVEEXEC:s\[[0-9:]+\]]]
 ; GCN-NEXT: s_cbranch_execz [[ENDIF:BB[0-9_]+]]
 ; GCN:      s_and_b64 exec, exec, vcc
@@ -17,9 +12,6 @@
 ; GCN: ds_write_b32
 ; GCN: s_endpgm
 
-
-; DISABLED: s_or_b64 exec, exec
-; DISABLED: s_or_b64 exec, exec
 define amdgpu_kernel void @simple_nested_if(i32 addrspace(1)* nocapture %arg) {
 bb:
   %tmp = tail call i32 @llvm.amdgcn.workitem.id.x()
@@ -43,7 +35,7 @@
   ret void
 }
 
-; ALL-LABEL: {{^}}uncollapsable_nested_if:
+; GCN-LABEL: {{^}}uncollapsable_nested_if:
 ; GCN:      s_and_saveexec_b64 [[SAVEEXEC_OUTER:s\[[0-9:]+\]]]
 ; GCN-NEXT: s_cbranch_execz [[ENDIF_OUTER:BB[0-9_]+]]
 ; GCN:      s_and_saveexec_b64 [[SAVEEXEC_INNER:s\[[0-9:]+\]]]
@@ -86,7 +78,7 @@
   ret void
 }
 
-; ALL-LABEL: {{^}}nested_if_if_else:
+; GCN-LABEL: {{^}}nested_if_if_else:
 ; GCN:      s_and_saveexec_b64 [[SAVEEXEC_OUTER:s\[[0-9:]+\]]]
 ; GCN-NEXT: s_cbranch_execz [[ENDIF_OUTER:BB[0-9_]+]]
 ; GCN:      s_and_saveexec_b64 [[SAVEEXEC_INNER:s\[[0-9:]+\]]]
@@ -132,7 +124,7 @@
   ret void
 }
 
-; ALL-LABEL: {{^}}nested_if_else_if:
+; GCN-LABEL: {{^}}nested_if_else_if:
 ; GCN:      s_and_saveexec_b64 [[SAVEEXEC_OUTER:s\[[0-9:]+\]]]
 ; GCN-NEXT: s_xor_b64 [[SAVEEXEC_OUTER2:s\[[0-9:]+\]]], exec, [[SAVEEXEC_OUTER]]
 ; GCN-NEXT: s_cbranch_execz [[THEN_OUTER:BB[0-9_]+]]
@@ -150,27 +142,15 @@
 ; GCN-NEXT: s_cbranch_execz [[ENDIF_OUTER:BB[0-9_]+]]
 ; GCN-NEXT: ; %bb.{{[0-9]+}}:
 ; GCN:      store_dword
-<<<<<<< HEAD
-; GCN-NEXT: s_and_saveexec_b64 [[SAVEEXEC_INNER_IF_OUTER_THEN:s\[[0-9:]+\]]]
-=======
 ; GCN-NEXT: s_and_saveexec_b64 [[SAVEEXEC_ELSE:s\[[0-9:]+\]]],
->>>>>>> da5f3adc
 ; GCN-NEXT: s_cbranch_execz [[FLOW1:BB[0-9_]+]]
 ; GCN-NEXT: ; %bb.{{[0-9]+}}:
 ; GCN:      store_dword
 ; GCN-NEXT: [[FLOW1]]:
-<<<<<<< HEAD
-; GCN-NEXT: s_or_b64 exec, exec, [[SAVEEXEC_INNER_IF_OUTER_THEN]]
-; GCN-NEXT: {{^}}[[ENDIF_OUTER]]:
-; GCN-NEXT: s_or_b64 exec, exec, [[SAVEEXEC_OUTER]]
-; GCN: ds_write_b32
-; GCN: s_endpgm
-=======
 ; GCN-NEXT: s_or_b64 exec, exec, [[SAVEEXEC_ELSE]]
 ; GCN:      s_or_b64 exec, exec, [[SAVEEXEC_OUTER3]]
 ; GCN:      ds_write_b32
 ; GCN:      s_endpgm
->>>>>>> da5f3adc
 define amdgpu_kernel void @nested_if_else_if(i32 addrspace(1)* nocapture %arg) {
 bb:
   %tmp = tail call i32 @llvm.amdgcn.workitem.id.x()
@@ -206,7 +186,7 @@
   ret void
 }
 
-; ALL-LABEL: {{^}}s_endpgm_unsafe_barrier:
+; GCN-LABEL: {{^}}s_endpgm_unsafe_barrier:
 ; GCN:      s_and_saveexec_b64 [[SAVEEXEC:s\[[0-9:]+\]]]
 ; GCN-NEXT: s_cbranch_execz [[ENDIF:BB[0-9_]+]]
 ; GCN-NEXT: ; %bb.{{[0-9]+}}:
@@ -231,10 +211,12 @@
   ret void
 }
 
-; Make sure scc liveness is updated if sor_b64 is removed
-; ALL-LABEL: {{^}}scc_liveness:
-
-; GCN: %bb10
+; GCN-LABEL: {{^}}scc_liveness:
+
+; GCN: [[BB1_OUTER_LOOP:BB[0-9]+_[0-9]+]]:
+; GCN: s_or_b64 exec, exec, [[SAVEEXEC_OUTER:s\[[0-9:]+\]]]
+;
+; GCN: [[BB1_INNER_LOOP:BB[0-9]+_[0-9]+]]:
 ; GCN: s_or_b64 exec, exec, s{{\[[0-9]+:[0-9]+\]}}
 ; GCN: s_andn2_b64
 ; GCN-NEXT: s_cbranch_execz
@@ -244,7 +226,9 @@
 ; GCN-NEXT: s_cbranch_execnz [[BB1_LOOP]]
 
 ; GCN: buffer_load_dword v{{[0-9]+}}, v{{[0-9]+}}, s{{\[[0-9]+:[0-9]+\]}}, s{{[0-9]+}} offen
-; GCN: s_and_b64 exec, exec, {{vcc|s\[[0-9:]+\]}}
+
+; GCN: s_and_saveexec_b64 [[SAVEEXEC_OUTER]], {{vcc|s\[[0-9:]+\]}}
+; GCN-NEXT: s_cbranch_execz [[BB1_OUTER_LOOP]]
 
 ; GCN-NOT: s_or_b64 exec, exec
 
