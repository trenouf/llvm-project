--- conflicted
+++ resolved
@@ -1,13 +1,6 @@
-<<<<<<< HEAD
-; Modifications Copyright (c) 2019 Advanced Micro Devices, Inc. All rights reserved.
-; Notified per clause 4(b) of the license.
-; RUN: llc -mtriple=amdgcn--amdhsa -mcpu=gfx700 -verify-machineinstrs < %s | FileCheck %s
-; RUN: llc -mtriple=amdgcn--amdhsa -mcpu=gfx802 -verify-machineinstrs < %s | FileCheck %s
-=======
 ; RUN: llc -mtriple=amdgcn--amdhsa -mcpu=gfx700 -verify-machineinstrs < %s | FileCheck -check-prefixes=CHECK,CI,CIGFX9 %s
 ; RUN: llc -mtriple=amdgcn--amdhsa -mcpu=gfx802 -verify-machineinstrs < %s | FileCheck -check-prefixes=CHECK,GFX9,CIGFX9 %s
 ; RUN: llc -mtriple=amdgcn--amdhsa -mcpu=gfx1010 -verify-machineinstrs < %s | FileCheck -check-prefixes=CHECK,GFX10 %s
->>>>>>> b4d32d7b
 
 declare i32 @llvm.amdgcn.writelane(i32, i32, i32) #0
 
