--- conflicted
+++ resolved
@@ -1,9 +1,6 @@
-<<<<<<< HEAD
 ; Modifications Copyright (c) 2019 Advanced Micro Devices, Inc. All rights reserved.
 ; Notified per clause 4(b) of the license.
-=======
 ; XFAIL: *
->>>>>>> 6b257bf4
 ; RUN: llc -march=amdgcn -mcpu=tonga -verify-machineinstrs < %s | FileCheck -check-prefixes=GCN,SI,GCN-64,PRE-GFX10 %s
 ; RUN: llc -march=amdgcn -mcpu=gfx900 -verify-machineinstrs < %s | FileCheck -check-prefixes=GCN,GFX9,GCN-64,PRE-GFX10 %s
 ; RUN: llc -march=amdgcn -mcpu=gfx1010 -mattr=+wavefrontsize32,-wavefrontsize64 -verify-machineinstrs < %s | FileCheck -check-prefixes=GCN,GFX10,GCN-32 %s
