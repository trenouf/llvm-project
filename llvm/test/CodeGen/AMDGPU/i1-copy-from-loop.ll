--- conflicted
+++ resolved
@@ -1,9 +1,6 @@
-<<<<<<< HEAD
 ; Modifications Copyright (c) 2019 Advanced Micro Devices, Inc. All rights reserved.
 ; Notified per clause 4(b) of the license.
-=======
 ; XFAIL: *
->>>>>>> 6b257bf4
 ; RUN: llc -mtriple=amdgcn-- -verify-machineinstrs < %s | FileCheck -check-prefix=SI %s
 ; RUN: llc -mtriple=amdgcn-- -mcpu=tonga -verify-machineinstrs < %s | FileCheck -check-prefix=SI %s
 
