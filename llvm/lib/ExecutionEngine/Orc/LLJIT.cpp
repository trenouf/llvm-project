//===--------- LLJIT.cpp - An ORC-based JIT for compiling LLVM IR ---------===//
//
// Part of the LLVM Project, under the Apache License v2.0 with LLVM Exceptions.
// See https://llvm.org/LICENSE.txt for license information.
// SPDX-License-Identifier: Apache-2.0 WITH LLVM-exception
//
//===----------------------------------------------------------------------===//

#include "llvm/ExecutionEngine/Orc/LLJIT.h"
#include "llvm/ExecutionEngine/JITLink/JITLinkMemoryManager.h"
#include "llvm/ExecutionEngine/Orc/MachOPlatform.h"
#include "llvm/ExecutionEngine/Orc/ObjectLinkingLayer.h"
#include "llvm/ExecutionEngine/Orc/OrcError.h"
#include "llvm/ExecutionEngine/Orc/RTDyldObjectLinkingLayer.h"
#include "llvm/ExecutionEngine/SectionMemoryManager.h"
#include "llvm/IR/GlobalVariable.h"
#include "llvm/IR/IRBuilder.h"
#include "llvm/IR/Mangler.h"
#include "llvm/IR/Module.h"
#include "llvm/Support/DynamicLibrary.h"

#include <map>

#define DEBUG_TYPE "orc"

using namespace llvm;
using namespace llvm::orc;

namespace {

/// Add a reference to the __dso_handle global to the given module.
/// Returns a reference to the __dso_handle IR decl.
GlobalVariable *addDSOHandleDecl(Module &M) {
  auto DSOHandleTy = StructType::create(M.getContext(), "lljit.dso_handle");
  return new GlobalVariable(M, DSOHandleTy, true, GlobalValue::ExternalLinkage,
                            nullptr, "__dso_handle");
}

/// Adds helper function decls and wrapper functions that call the helper with
/// some additional prefix arguments.
///
/// E.g. For wrapper "foo" with type i8(i8, i64), helper "bar", and prefix
/// args i32 4 and i16 12345, this function will add:
///
/// declare i8 @bar(i32, i16, i8, i64)
///
/// define i8 @foo(i8, i64) {
/// entry:
///   %2 = call i8 @bar(i32 4, i16 12345, i8 %0, i64 %1)
///   ret i8 %2
/// }
///
Function *addHelperAndWrapper(Module &M, StringRef WrapperName,
                              FunctionType *WrapperFnType,
                              GlobalValue::VisibilityTypes WrapperVisibility,
                              StringRef HelperName,
                              ArrayRef<Value *> HelperPrefixArgs) {
  std::vector<Type *> HelperArgTypes;
  for (auto *Arg : HelperPrefixArgs)
    HelperArgTypes.push_back(Arg->getType());
  for (auto *T : WrapperFnType->params())
    HelperArgTypes.push_back(T);
  auto *HelperFnType =
      FunctionType::get(WrapperFnType->getReturnType(), HelperArgTypes, false);
  auto *HelperFn = Function::Create(HelperFnType, GlobalValue::ExternalLinkage,
                                    HelperName, M);

  auto *WrapperFn = Function::Create(
      WrapperFnType, GlobalValue::ExternalLinkage, WrapperName, M);
  WrapperFn->setVisibility(WrapperVisibility);

  auto *EntryBlock = BasicBlock::Create(M.getContext(), "entry", WrapperFn);
  IRBuilder<> IB(EntryBlock);

  std::vector<Value *> HelperArgs;
  for (auto *Arg : HelperPrefixArgs)
    HelperArgs.push_back(Arg);
  for (auto &Arg : WrapperFn->args())
    HelperArgs.push_back(&Arg);
  auto *HelperResult = IB.CreateCall(HelperFn, HelperArgs);
  if (HelperFn->getReturnType()->isVoidTy())
    IB.CreateRetVoid();
  else
    IB.CreateRet(HelperResult);

  return WrapperFn;
}

class GenericLLVMIRPlatformSupport;

/// orc::Platform component of Generic LLVM IR Platform support.
/// Just forwards calls to the GenericLLVMIRPlatformSupport class below.
class GenericLLVMIRPlatform : public Platform {
public:
  GenericLLVMIRPlatform(GenericLLVMIRPlatformSupport &S) : S(S) {}
  Error setupJITDylib(JITDylib &JD) override;
  Error notifyAdding(JITDylib &JD, const MaterializationUnit &MU) override;
  Error notifyRemoving(JITDylib &JD, VModuleKey K) override {
    // Noop -- Nothing to do (yet).
    return Error::success();
  }

private:
  GenericLLVMIRPlatformSupport &S;
};

/// This transform parses llvm.global_ctors to produce a single initialization
/// function for the module, records the function, then deletes
/// llvm.global_ctors.
class GlobalCtorDtorScraper {
public:

  GlobalCtorDtorScraper(GenericLLVMIRPlatformSupport &PS,
                        StringRef InitFunctionPrefix)
    : PS(PS), InitFunctionPrefix(InitFunctionPrefix) {}
  Expected<ThreadSafeModule> operator()(ThreadSafeModule TSM,
                                        MaterializationResponsibility &R);

private:
  GenericLLVMIRPlatformSupport &PS;
  StringRef InitFunctionPrefix;
};

/// Generic IR Platform Support
///
/// Scrapes llvm.global_ctors and llvm.global_dtors and replaces them with
/// specially named 'init' and 'deinit'. Injects definitions / interposes for
/// some runtime API, including __cxa_atexit, dlopen, and dlclose.
class GenericLLVMIRPlatformSupport : public LLJIT::PlatformSupport {
public:
  // GenericLLVMIRPlatform &P) : P(P) {
  GenericLLVMIRPlatformSupport(LLJIT &J) : J(J) {

    MangleAndInterner Mangle(getExecutionSession(), J.getDataLayout());
    InitFunctionPrefix = Mangle("__orc_init_func.");

    getExecutionSession().setPlatform(
        std::make_unique<GenericLLVMIRPlatform>(*this));

    setInitTransform(J, GlobalCtorDtorScraper(*this, *InitFunctionPrefix));

    SymbolMap StdInterposes;

    StdInterposes[Mangle("__lljit.platform_support_instance")] =
        JITEvaluatedSymbol(pointerToJITTargetAddress(this), JITSymbolFlags());
    StdInterposes[Mangle("__lljit.cxa_atexit_helper")] = JITEvaluatedSymbol(
        pointerToJITTargetAddress(registerAtExitHelper), JITSymbolFlags());
    StdInterposes[Mangle("__lljit.run_atexits_helper")] = JITEvaluatedSymbol(
        pointerToJITTargetAddress(runAtExitsHelper), JITSymbolFlags());

    cantFail(
        J.getMainJITDylib().define(absoluteSymbols(std::move(StdInterposes))));
    cantFail(setupJITDylib(J.getMainJITDylib()));
    cantFail(J.addIRModule(J.getMainJITDylib(), createPlatformRuntimeModule()));
  }

  ExecutionSession &getExecutionSession() { return J.getExecutionSession(); }

  /// Adds a module that defines the __dso_handle global.
  Error setupJITDylib(JITDylib &JD) {
    auto Ctx = std::make_unique<LLVMContext>();
    auto M = std::make_unique<Module>("__standard_lib", *Ctx);
    M->setDataLayout(J.getDataLayout());

    auto *Int64Ty = Type::getInt64Ty(*Ctx);
    auto *DSOHandle = new GlobalVariable(
        *M, Int64Ty, true, GlobalValue::ExternalLinkage,
        ConstantInt::get(Int64Ty, reinterpret_cast<uintptr_t>(&JD)),
        "__dso_handle");
    DSOHandle->setVisibility(GlobalValue::HiddenVisibility);
    DSOHandle->setInitializer(
        ConstantInt::get(Int64Ty, pointerToJITTargetAddress(&JD)));
    return J.addIRModule(JD, ThreadSafeModule(std::move(M), std::move(Ctx)));
  }

  Error notifyAdding(JITDylib &JD, const MaterializationUnit &MU) {
    std::lock_guard<std::mutex> Lock(PlatformSupportMutex);
    if (auto &InitSym = MU.getInitializerSymbol())
      InitSymbols[&JD].add(InitSym);
    else {
      // If there's no identified init symbol attached, but there is a symbol
      // with the GenericIRPlatform::InitFunctionPrefix, then treat that as
      // an init function. Add the symbol to both the InitSymbols map (which
      // will trigger a lookup to materialize the module) and the InitFunctions
      // map (which holds the names of the symbols to execute).
      for (auto &KV : MU.getSymbols())
        if ((*KV.first).startswith(*InitFunctionPrefix)) {
          InitSymbols[&JD].add(KV.first);
          InitFunctions[&JD].add(KV.first);
        }
    }
    return Error::success();
  }

  Error initialize(JITDylib &JD) override {
    LLVM_DEBUG({
      dbgs() << "GenericLLVMIRPlatformSupport getting initializers to run\n";
    });
    if (auto Initializers = getInitializers(JD)) {
      LLVM_DEBUG(
          { dbgs() << "GenericLLVMIRPlatformSupport running initializers\n"; });
      for (auto InitFnAddr : *Initializers) {
        LLVM_DEBUG({
          dbgs() << "  Running init " << formatv("{0:x16}", InitFnAddr)
                 << "...\n";
        });
        auto *InitFn = jitTargetAddressToFunction<void (*)()>(InitFnAddr);
        InitFn();
      }
    } else
      return Initializers.takeError();
    return Error::success();
  }

  Error deinitialize(JITDylib &JD) override {
    LLVM_DEBUG({
      dbgs() << "GenericLLVMIRPlatformSupport getting deinitializers to run\n";
    });
    if (auto Deinitializers = getDeinitializers(JD)) {
      LLVM_DEBUG({
        dbgs() << "GenericLLVMIRPlatformSupport running deinitializers\n";
      });
      for (auto DeinitFnAddr : *Deinitializers) {
        LLVM_DEBUG({
          dbgs() << "  Running init " << formatv("{0:x16}", DeinitFnAddr)
                 << "...\n";
        });
        auto *DeinitFn = jitTargetAddressToFunction<void (*)()>(DeinitFnAddr);
        DeinitFn();
      }
    } else
      return Deinitializers.takeError();

    return Error::success();
  }

  void registerInitFunc(JITDylib &JD, SymbolStringPtr InitName) {
    std::lock_guard<std::mutex> Lock(PlatformSupportMutex);
    InitFunctions[&JD].add(InitName);
  }

private:
  Expected<std::vector<JITTargetAddress>> getInitializers(JITDylib &JD) {
    if (auto Err = issueInitLookups(JD))
      return std::move(Err);

    DenseMap<JITDylib *, SymbolLookupSet> LookupSymbols;
    std::vector<JITDylib *> DFSLinkOrder;

    {
      std::lock_guard<std::mutex> Lock(PlatformSupportMutex);
      DFSLinkOrder = getDFSLinkOrder(JD);

      for (auto *NextJD : DFSLinkOrder) {
        auto IFItr = InitFunctions.find(NextJD);
        if (IFItr != InitFunctions.end()) {
          LookupSymbols[NextJD] = std::move(IFItr->second);
          InitFunctions.erase(IFItr);
        }
      }
    }

    LLVM_DEBUG({
      dbgs() << "JITDylib init order is [ ";
      for (auto *JD : llvm::reverse(DFSLinkOrder))
        dbgs() << "\"" << JD->getName() << "\" ";
      dbgs() << "]\n";
      dbgs() << "Looking up init functions:\n";
      for (auto &KV : LookupSymbols)
        dbgs() << "  \"" << KV.first->getName() << "\": " << KV.second << "\n";
    });

    auto &ES = getExecutionSession();
    auto LookupResult = Platform::lookupInitSymbols(ES, LookupSymbols);

    if (!LookupResult)
      return LookupResult.takeError();

    std::vector<JITTargetAddress> Initializers;
    while (!DFSLinkOrder.empty()) {
      auto &NextJD = *DFSLinkOrder.back();
      DFSLinkOrder.pop_back();
      auto InitsItr = LookupResult->find(&NextJD);
      if (InitsItr == LookupResult->end())
        continue;
      for (auto &KV : InitsItr->second)
        Initializers.push_back(KV.second.getAddress());
    }

    return Initializers;
  }

  Expected<std::vector<JITTargetAddress>> getDeinitializers(JITDylib &JD) {
    auto &ES = getExecutionSession();

    MangleAndInterner Mangle(getExecutionSession(), J.getDataLayout());
    auto LLJITRunAtExits = Mangle("__lljit_run_atexits");

    DenseMap<JITDylib *, SymbolLookupSet> LookupSymbols;
    std::vector<JITDylib *> DFSLinkOrder;

    {
      std::lock_guard<std::mutex> Lock(PlatformSupportMutex);
      DFSLinkOrder = getDFSLinkOrder(JD);

      for (auto *NextJD : DFSLinkOrder) {
        auto &JDLookupSymbols = LookupSymbols[NextJD];
        auto DIFItr = DeInitFunctions.find(NextJD);
        if (DIFItr != DeInitFunctions.end()) {
          LookupSymbols[NextJD] = std::move(DIFItr->second);
          DeInitFunctions.erase(DIFItr);
        }
        JDLookupSymbols.add(LLJITRunAtExits,
                            SymbolLookupFlags::WeaklyReferencedSymbol);
      }
    }

    auto LookupResult = Platform::lookupInitSymbols(ES, LookupSymbols);

    if (!LookupResult)
      return LookupResult.takeError();

    std::vector<JITTargetAddress> DeInitializers;
    for (auto *NextJD : DFSLinkOrder) {
      auto DeInitsItr = LookupResult->find(NextJD);
      assert(DeInitsItr != LookupResult->end() &&
             "Every JD should have at least __lljit_run_atexits");

      auto RunAtExitsItr = DeInitsItr->second.find(LLJITRunAtExits);
      if (RunAtExitsItr != DeInitsItr->second.end())
        DeInitializers.push_back(RunAtExitsItr->second.getAddress());

      for (auto &KV : DeInitsItr->second)
        if (KV.first != LLJITRunAtExits)
          DeInitializers.push_back(KV.second.getAddress());
    }

    return DeInitializers;
  }

  // Returns a DFS traversal order of the JITDylibs reachable (via
  // links-against edges) from JD, starting with JD itself.
  static std::vector<JITDylib *> getDFSLinkOrder(JITDylib &JD) {
    std::vector<JITDylib *> DFSLinkOrder;
    std::vector<JITDylib *> WorkStack({&JD});
    DenseSet<JITDylib *> Visited;

    while (!WorkStack.empty()) {
      auto &NextJD = *WorkStack.back();
      WorkStack.pop_back();
      if (Visited.count(&NextJD))
        continue;
      Visited.insert(&NextJD);
      DFSLinkOrder.push_back(&NextJD);
      NextJD.withSearchOrderDo([&](const JITDylibSearchOrder &SearchOrder) {
        for (auto &KV : SearchOrder)
          WorkStack.push_back(KV.first);
      });
    }

    return DFSLinkOrder;
  }

  /// Issue lookups for all init symbols required to initialize JD (and any
  /// JITDylibs that it depends on).
  Error issueInitLookups(JITDylib &JD) {
    DenseMap<JITDylib *, SymbolLookupSet> RequiredInitSymbols;

    {
      std::lock_guard<std::mutex> Lock(PlatformSupportMutex);

      auto DFSLinkOrder = getDFSLinkOrder(JD);

      for (auto *NextJD : DFSLinkOrder) {
        auto ISItr = InitSymbols.find(NextJD);
        if (ISItr != InitSymbols.end()) {
          RequiredInitSymbols[NextJD] = std::move(ISItr->second);
          InitSymbols.erase(ISItr);
        }
      }
    }

    return Platform::lookupInitSymbols(getExecutionSession(),
                                       RequiredInitSymbols)
        .takeError();
  }

  static void registerAtExitHelper(void *Self, void (*F)(void *), void *Ctx,
                                   void *DSOHandle) {
    static_cast<GenericLLVMIRPlatformSupport *>(Self)->AtExitMgr.registerAtExit(
        F, Ctx, DSOHandle);
  }

  static void runAtExitsHelper(void *Self, void *DSOHandle) {
    static_cast<GenericLLVMIRPlatformSupport *>(Self)->AtExitMgr.runAtExits(
        DSOHandle);
  }

  // Constructs an LLVM IR module containing platform runtime globals,
  // functions, and interposes.
  ThreadSafeModule createPlatformRuntimeModule() {
    auto Ctx = std::make_unique<LLVMContext>();
    auto M = std::make_unique<Module>("__standard_lib", *Ctx);
    M->setDataLayout(J.getDataLayout());

    auto *GenericIRPlatformSupportTy =
        StructType::create(*Ctx, "lljit.GenericLLJITIRPlatformSupport");

    auto *PlatformInstanceDecl = new GlobalVariable(
        *M, GenericIRPlatformSupportTy, true, GlobalValue::ExternalLinkage,
        nullptr, "__lljit.platform_support_instance");

    auto *DSOHandleDecl = addDSOHandleDecl(*M);

    auto *Int8Ty = Type::getInt8Ty(*Ctx);
    auto *IntTy = Type::getIntNTy(*Ctx, sizeof(int) * CHAR_BIT);
    auto *VoidTy = Type::getVoidTy(*Ctx);
    auto *BytePtrTy = PointerType::getUnqual(Int8Ty);
    auto *AtExitCallbackTy = FunctionType::get(VoidTy, {BytePtrTy}, false);
    auto *AtExitCallbackPtrTy = PointerType::getUnqual(AtExitCallbackTy);

    addHelperAndWrapper(
        *M, "__cxa_atexit",
        FunctionType::get(IntTy, {AtExitCallbackPtrTy, BytePtrTy, BytePtrTy},
                          false),
        GlobalValue::HiddenVisibility, "__lljit.cxa_atexit_helper",
        {PlatformInstanceDecl});

    addHelperAndWrapper(
        *M, "__lljit_run_atexits", FunctionType::get(VoidTy, {}, false),
        GlobalValue::HiddenVisibility, "__lljit.run_atexits_helper",
        {PlatformInstanceDecl, DSOHandleDecl});

    return ThreadSafeModule(std::move(M), std::move(Ctx));
  }

  std::mutex PlatformSupportMutex;
  LLJIT &J;
  SymbolStringPtr InitFunctionPrefix;
  DenseMap<JITDylib *, SymbolLookupSet> InitSymbols;
  DenseMap<JITDylib *, SymbolLookupSet> InitFunctions;
  DenseMap<JITDylib *, SymbolLookupSet> DeInitFunctions;
  ItaniumCXAAtExitSupport AtExitMgr;
};

Error GenericLLVMIRPlatform::setupJITDylib(JITDylib &JD) {
  return S.setupJITDylib(JD);
}

Error GenericLLVMIRPlatform::notifyAdding(JITDylib &JD,
                                          const MaterializationUnit &MU) {
  return S.notifyAdding(JD, MU);
}

Expected<ThreadSafeModule>
GlobalCtorDtorScraper::operator()(ThreadSafeModule TSM,
                                  MaterializationResponsibility &R) {
  auto Err = TSM.withModuleDo([&](Module &M) -> Error {
    auto &Ctx = M.getContext();
    auto *GlobalCtors = M.getNamedGlobal("llvm.global_ctors");

    // If there's no llvm.global_ctors or it's just a decl then skip.
    if (!GlobalCtors || GlobalCtors->isDeclaration())
      return Error::success();

    std::string InitFunctionName;
    raw_string_ostream(InitFunctionName)
        << InitFunctionPrefix << M.getModuleIdentifier();

    MangleAndInterner Mangle(PS.getExecutionSession(), M.getDataLayout());
    auto InternedName = Mangle(InitFunctionName);
    if (auto Err =
            R.defineMaterializing({{InternedName, JITSymbolFlags::Callable}}))
      return Err;

    auto *InitFunc =
        Function::Create(FunctionType::get(Type::getVoidTy(Ctx), {}, false),
                         GlobalValue::ExternalLinkage, InitFunctionName, &M);
    InitFunc->setVisibility(GlobalValue::HiddenVisibility);
    std::vector<std::pair<Function *, unsigned>> Inits;
    for (auto E : getConstructors(M))
      Inits.push_back(std::make_pair(E.Func, E.Priority));
    llvm::sort(Inits, [](const std::pair<Function *, unsigned> &LHS,
                         const std::pair<Function *, unsigned> &RHS) {
      return LHS.first < RHS.first;
    });
    auto *EntryBlock = BasicBlock::Create(Ctx, "entry", InitFunc);
    IRBuilder<> IB(EntryBlock);
    for (auto &KV : Inits)
      IB.CreateCall(KV.first);
    IB.CreateRetVoid();

    PS.registerInitFunc(R.getTargetJITDylib(), InternedName);
    GlobalCtors->eraseFromParent();
    return Error::success();
  });

  if (Err)
    return std::move(Err);

  return std::move(TSM);
}

class MachOPlatformSupport : public LLJIT::PlatformSupport {
public:
  using DLOpenType = void *(*)(const char *Name, int Mode);
  using DLCloseType = int (*)(void *Handle);
  using DLSymType = void *(*)(void *Handle, const char *Name);
  using DLErrorType = const char *(*)();

  struct DlFcnValues {
    Optional<void *> RTLDDefault;
    DLOpenType dlopen = nullptr;
    DLCloseType dlclose = nullptr;
    DLSymType dlsym = nullptr;
    DLErrorType dlerror = nullptr;
  };

  static Expected<std::unique_ptr<MachOPlatformSupport>>
  Create(LLJIT &J, JITDylib &PlatformJITDylib) {

    // Make process symbols visible.
    {
      std::string ErrMsg;
      auto Lib = sys::DynamicLibrary::getPermanentLibrary(nullptr, &ErrMsg);
      if (!Lib.isValid())
        return make_error<StringError>(std::move(ErrMsg),
                                       inconvertibleErrorCode());
    }

    DlFcnValues DlFcn;

    // Add support for RTLDDefault on known platforms.
#ifdef __APPLE__
    DlFcn.RTLDDefault = reinterpret_cast<void *>(-2);
#endif // __APPLE__

    if (auto Err = hookUpFunction(DlFcn.dlopen, "dlopen"))
      return std::move(Err);
    if (auto Err = hookUpFunction(DlFcn.dlclose, "dlclose"))
      return std::move(Err);
    if (auto Err = hookUpFunction(DlFcn.dlsym, "dlsym"))
      return std::move(Err);
    if (auto Err = hookUpFunction(DlFcn.dlerror, "dlerror"))
      return std::move(Err);

    std::unique_ptr<MachOPlatformSupport> MP(
        new MachOPlatformSupport(J, PlatformJITDylib, DlFcn));
    return std::move(MP);
  }

  Error initialize(JITDylib &JD) override {
    LLVM_DEBUG({
      dbgs() << "MachOPlatformSupport initializing \"" << JD.getName()
             << "\"\n";
    });

    auto InitSeq = MP.getInitializerSequence(JD);
    if (!InitSeq)
      return InitSeq.takeError();

    // If ObjC is not enabled but there are JIT'd ObjC inits then return
    // an error.
    if (!objCRegistrationEnabled())
      for (auto &KV : *InitSeq) {
        if (!KV.second.getObjCSelRefsSections().empty() ||
            !KV.second.getObjCClassListSections().empty())
          return make_error<StringError>("JITDylib " + KV.first->getName() +
                                             " contains objc metadata but objc"
                                             " is not enabled",
                                         inconvertibleErrorCode());
      }

    // Run the initializers.
    for (auto &KV : *InitSeq) {
      if (objCRegistrationEnabled()) {
        KV.second.registerObjCSelectors();
        if (auto Err = KV.second.registerObjCClasses()) {
          // FIXME: Roll back registrations on error?
          return Err;
        }
      }
      KV.second.runModInits();
    }

    return Error::success();
  }

  Error deinitialize(JITDylib &JD) override {
    auto &ES = J.getExecutionSession();
    if (auto DeinitSeq = MP.getDeinitializerSequence(JD)) {
      for (auto &KV : *DeinitSeq) {
        auto DSOHandleName = ES.intern("___dso_handle");

        // FIXME: Run DeInits here.
        auto Result = ES.lookup(
            {{KV.first, JITDylibLookupFlags::MatchAllSymbols}},
            SymbolLookupSet(DSOHandleName,
                            SymbolLookupFlags::WeaklyReferencedSymbol));
        if (!Result)
          return Result.takeError();
        if (Result->empty())
          continue;
        assert(Result->count(DSOHandleName) &&
               "Result does not contain __dso_handle");
        auto *DSOHandle = jitTargetAddressToPointer<void *>(
            Result->begin()->second.getAddress());
        AtExitMgr.runAtExits(DSOHandle);
      }
    } else
      return DeinitSeq.takeError();
    return Error::success();
  }

private:
  template <typename FunctionPtrTy>
  static Error hookUpFunction(FunctionPtrTy &Fn, const char *Name) {
    if (auto *FnAddr = sys::DynamicLibrary::SearchForAddressOfSymbol(Name)) {
      Fn = reinterpret_cast<FunctionPtrTy>(Fn);
      return Error::success();
    }

    return make_error<StringError>((Twine("Can not enable MachO JIT Platform: "
                                          "missing function: ") +
                                    Name)
                                       .str(),
                                   inconvertibleErrorCode());
  }

  MachOPlatformSupport(LLJIT &J, JITDylib &PlatformJITDylib, DlFcnValues DlFcn)
      : J(J), MP(setupPlatform(J)), DlFcn(std::move(DlFcn)) {

    MangleAndInterner Mangle(J.getExecutionSession(), J.getDataLayout());
    SymbolMap HelperSymbols;

    // platform and atexit helpers.
    HelperSymbols[Mangle("__lljit.platform_support_instance")] =
        JITEvaluatedSymbol(pointerToJITTargetAddress(this), JITSymbolFlags());
    HelperSymbols[Mangle("__lljit.cxa_atexit_helper")] = JITEvaluatedSymbol(
        pointerToJITTargetAddress(registerAtExitHelper), JITSymbolFlags());
    HelperSymbols[Mangle("__lljit.run_atexits_helper")] = JITEvaluatedSymbol(
        pointerToJITTargetAddress(runAtExitsHelper), JITSymbolFlags());

    // dlfcn helpers.
    HelperSymbols[Mangle("__lljit.dlopen_helper")] = JITEvaluatedSymbol(
        pointerToJITTargetAddress(dlopenHelper), JITSymbolFlags());
    HelperSymbols[Mangle("__lljit.dlclose_helper")] = JITEvaluatedSymbol(
        pointerToJITTargetAddress(dlcloseHelper), JITSymbolFlags());
    HelperSymbols[Mangle("__lljit.dlsym_helper")] = JITEvaluatedSymbol(
        pointerToJITTargetAddress(dlsymHelper), JITSymbolFlags());
    HelperSymbols[Mangle("__lljit.dlerror_helper")] = JITEvaluatedSymbol(
        pointerToJITTargetAddress(dlerrorHelper), JITSymbolFlags());

    cantFail(
        PlatformJITDylib.define(absoluteSymbols(std::move(HelperSymbols))));
    cantFail(MP.setupJITDylib(J.getMainJITDylib()));
    cantFail(J.addIRModule(PlatformJITDylib, createPlatformRuntimeModule()));
  }

  static MachOPlatform &setupPlatform(LLJIT &J) {
    auto Tmp = std::make_unique<MachOPlatform>(
        J.getExecutionSession(),
        static_cast<ObjectLinkingLayer &>(J.getObjLinkingLayer()),
        createStandardSymbolsObject(J));
    auto &MP = *Tmp;
    J.getExecutionSession().setPlatform(std::move(Tmp));
    return MP;
  }

  static std::unique_ptr<MemoryBuffer> createStandardSymbolsObject(LLJIT &J) {
    LLVMContext Ctx;
    Module M("__standard_symbols", Ctx);
    M.setDataLayout(J.getDataLayout());

    auto *Int64Ty = Type::getInt64Ty(Ctx);

    auto *DSOHandle =
        new GlobalVariable(M, Int64Ty, true, GlobalValue::ExternalLinkage,
                           ConstantInt::get(Int64Ty, 0), "__dso_handle");
    DSOHandle->setVisibility(GlobalValue::HiddenVisibility);

    return cantFail(J.getIRCompileLayer().getCompiler()(M));
  }

  ThreadSafeModule createPlatformRuntimeModule() {
    auto Ctx = std::make_unique<LLVMContext>();
    auto M = std::make_unique<Module>("__standard_lib", *Ctx);
    M->setDataLayout(J.getDataLayout());

    auto *MachOPlatformSupportTy =
        StructType::create(*Ctx, "lljit.MachOPlatformSupport");

    auto *PlatformInstanceDecl = new GlobalVariable(
        *M, MachOPlatformSupportTy, true, GlobalValue::ExternalLinkage, nullptr,
        "__lljit.platform_support_instance");

    auto *Int8Ty = Type::getInt8Ty(*Ctx);
    auto *IntTy = Type::getIntNTy(*Ctx, sizeof(int) * CHAR_BIT);
    auto *VoidTy = Type::getVoidTy(*Ctx);
    auto *BytePtrTy = PointerType::getUnqual(Int8Ty);
    auto *AtExitCallbackTy = FunctionType::get(VoidTy, {BytePtrTy}, false);
    auto *AtExitCallbackPtrTy = PointerType::getUnqual(AtExitCallbackTy);

    addHelperAndWrapper(
        *M, "__cxa_atexit",
        FunctionType::get(IntTy, {AtExitCallbackPtrTy, BytePtrTy, BytePtrTy},
                          false),
        GlobalValue::DefaultVisibility, "__lljit.cxa_atexit_helper",
        {PlatformInstanceDecl});

    addHelperAndWrapper(*M, "dlopen",
                        FunctionType::get(BytePtrTy, {BytePtrTy, IntTy}, false),
                        GlobalValue::DefaultVisibility, "__lljit.dlopen_helper",
                        {PlatformInstanceDecl});

    addHelperAndWrapper(*M, "dlclose",
                        FunctionType::get(IntTy, {BytePtrTy}, false),
                        GlobalValue::DefaultVisibility,
                        "__lljit.dlclose_helper", {PlatformInstanceDecl});

    addHelperAndWrapper(
        *M, "dlsym",
        FunctionType::get(BytePtrTy, {BytePtrTy, BytePtrTy}, false),
        GlobalValue::DefaultVisibility, "__lljit.dlsym_helper",
        {PlatformInstanceDecl});

    addHelperAndWrapper(*M, "dlerror", FunctionType::get(BytePtrTy, {}, false),
                        GlobalValue::DefaultVisibility,
                        "__lljit.dlerror_helper", {PlatformInstanceDecl});

    return ThreadSafeModule(std::move(M), std::move(Ctx));
  }

  static void registerAtExitHelper(void *Self, void (*F)(void *), void *Ctx,
                                   void *DSOHandle) {
    static_cast<MachOPlatformSupport *>(Self)->AtExitMgr.registerAtExit(
        F, Ctx, DSOHandle);
  }

  static void runAtExitsHelper(void *Self, void *DSOHandle) {
    static_cast<MachOPlatformSupport *>(Self)->AtExitMgr.runAtExits(DSOHandle);
  }

  void *jit_dlopen(const char *Path, int Mode) {
    JITDylib *JDToOpen = nullptr;
    // FIXME: Do the right thing with Mode flags.
    {
      std::lock_guard<std::mutex> Lock(PlatformSupportMutex);

      // Clear any existing error messages.
      dlErrorMsgs.erase(std::this_thread::get_id());

      if (auto *JD = J.getExecutionSession().getJITDylibByName(Path)) {
        auto I = JDRefCounts.find(JD);
        if (I != JDRefCounts.end()) {
          ++I->second;
          return JD;
        }

        JDRefCounts[JD] = 1;
        JDToOpen = JD;
      }
    }

    if (JDToOpen) {
      if (auto Err = initialize(*JDToOpen)) {
        recordError(std::move(Err));
        return 0;
      }
    }

    // Fall through to dlopen if no JITDylib found for Path.
    return DlFcn.dlopen(Path, Mode);
  }

  static void *dlopenHelper(void *Self, const char *Path, int Mode) {
    return static_cast<MachOPlatformSupport *>(Self)->jit_dlopen(Path, Mode);
  }

  int jit_dlclose(void *Handle) {
    JITDylib *JDToClose = nullptr;

    {
      std::lock_guard<std::mutex> Lock(PlatformSupportMutex);

      // Clear any existing error messages.
      dlErrorMsgs.erase(std::this_thread::get_id());

      auto I = JDRefCounts.find(Handle);
      if (I != JDRefCounts.end()) {
        --I->second;
        if (I->second == 0) {
          JDRefCounts.erase(I);
          JDToClose = static_cast<JITDylib *>(Handle);
        } else
          return 0;
      }
    }

    if (JDToClose) {
      if (auto Err = deinitialize(*JDToClose)) {
        recordError(std::move(Err));
        return -1;
      }
      return 0;
    }

    // Fall through to dlclose if no JITDylib found for Path.
    return DlFcn.dlclose(Handle);
  }

  static int dlcloseHelper(void *Self, void *Handle) {
    return static_cast<MachOPlatformSupport *>(Self)->jit_dlclose(Handle);
  }

  void *jit_dlsym(void *Handle, const char *Name) {
    JITDylibSearchOrder JITSymSearchOrder;

    // FIXME: RTLD_NEXT, RTLD_SELF not supported.
    {
      std::lock_guard<std::mutex> Lock(PlatformSupportMutex);

      // Clear any existing error messages.
      dlErrorMsgs.erase(std::this_thread::get_id());

      if (JDRefCounts.count(Handle)) {
        JITSymSearchOrder.push_back(
            {static_cast<JITDylib *>(Handle),
             JITDylibLookupFlags::MatchExportedSymbolsOnly});
      } else if (Handle == DlFcn.RTLDDefault) {
        for (auto &KV : JDRefCounts)
          JITSymSearchOrder.push_back(
              {static_cast<JITDylib *>(KV.first),
               JITDylibLookupFlags::MatchExportedSymbolsOnly});
      }
    }

    if (!JITSymSearchOrder.empty()) {
      MangleAndInterner Mangle(J.getExecutionSession(), J.getDataLayout());
      auto MangledName = Mangle(Name);
      SymbolLookupSet Syms(MangledName,
                           SymbolLookupFlags::WeaklyReferencedSymbol);
      if (auto Result = J.getExecutionSession().lookup(JITSymSearchOrder, Syms,
                                                       LookupKind::DLSym)) {
        auto I = Result->find(MangledName);
        if (I != Result->end())
          return jitTargetAddressToPointer<void *>(I->second.getAddress());
      } else {
        recordError(Result.takeError());
        return 0;
      }
    }

    // Fall through to dlsym.
    return DlFcn.dlsym(Handle, Name);
  }

  static void *dlsymHelper(void *Self, void *Handle, const char *Name) {
    return static_cast<MachOPlatformSupport *>(Self)->jit_dlsym(Handle, Name);
  }

  const char *jit_dlerror() {
    {
      std::lock_guard<std::mutex> Lock(PlatformSupportMutex);
      auto I = dlErrorMsgs.find(std::this_thread::get_id());
      if (I != dlErrorMsgs.end())
        return I->second->c_str();
    }
    return DlFcn.dlerror();
  }

  static const char *dlerrorHelper(void *Self) {
    return static_cast<MachOPlatformSupport *>(Self)->jit_dlerror();
  }

  void recordError(Error Err) {
    std::lock_guard<std::mutex> Lock(PlatformSupportMutex);
    dlErrorMsgs[std::this_thread::get_id()] =
        std::make_unique<std::string>(toString(std::move(Err)));
  }

  std::mutex PlatformSupportMutex;
  LLJIT &J;
  MachOPlatform &MP;
  DlFcnValues DlFcn;
  ItaniumCXAAtExitSupport AtExitMgr;
  DenseMap<void *, unsigned> JDRefCounts;
  std::map<std::thread::id, std::unique_ptr<std::string>> dlErrorMsgs;
};

} // end anonymous namespace

namespace llvm {
namespace orc {

void LLJIT::PlatformSupport::setInitTransform(
    LLJIT &J, IRTransformLayer::TransformFunction T) {
  J.InitHelperTransformLayer->setTransform(std::move(T));
}

LLJIT::PlatformSupport::~PlatformSupport() {}

Error LLJITBuilderState::prepareForConstruction() {

  if (!JTMB) {
    if (auto JTMBOrErr = JITTargetMachineBuilder::detectHost())
      JTMB = std::move(*JTMBOrErr);
    else
      return JTMBOrErr.takeError();
  }

  // If the client didn't configure any linker options then auto-configure the
  // JIT linker.
  if (!CreateObjectLinkingLayer && JTMB->getCodeModel() == None &&
      JTMB->getRelocationModel() == None) {

    auto &TT = JTMB->getTargetTriple();
    if (TT.isOSBinFormatMachO() &&
        (TT.getArch() == Triple::aarch64 || TT.getArch() == Triple::x86_64)) {

      JTMB->setRelocationModel(Reloc::PIC_);
      JTMB->setCodeModel(CodeModel::Small);
      CreateObjectLinkingLayer =
          [](ExecutionSession &ES,
             const Triple &) -> std::unique_ptr<ObjectLayer> {
        return std::make_unique<ObjectLinkingLayer>(
            ES, std::make_unique<jitlink::InProcessMemoryManager>());
<<<<<<< HEAD
=======
        ObjLinkingLayer->addPlugin(std::make_unique<EHFrameRegistrationPlugin>(
            jitlink::InProcessEHFrameRegistrar::getInstance()));
        return std::move(ObjLinkingLayer);
>>>>>>> da5f3adc
      };
    }
  }

  return Error::success();
}

LLJIT::~LLJIT() {
  if (CompileThreads)
    CompileThreads->wait();
}

Error LLJIT::defineAbsolute(StringRef Name, JITEvaluatedSymbol Sym) {
  auto InternedName = ES->intern(Name);
  SymbolMap Symbols({{InternedName, Sym}});
  return Main->define(absoluteSymbols(std::move(Symbols)));
}

Error LLJIT::addIRModule(JITDylib &JD, ThreadSafeModule TSM) {
  assert(TSM && "Can not add null module");

  if (auto Err =
          TSM.withModuleDo([&](Module &M) { return applyDataLayout(M); }))
    return Err;

  return InitHelperTransformLayer->add(JD, std::move(TSM),
                                       ES->allocateVModule());
}

Error LLJIT::addObjectFile(JITDylib &JD, std::unique_ptr<MemoryBuffer> Obj) {
  assert(Obj && "Can not add null object");

  return ObjTransformLayer.add(JD, std::move(Obj), ES->allocateVModule());
}

Expected<JITEvaluatedSymbol> LLJIT::lookupLinkerMangled(JITDylib &JD,
                                                        StringRef Name) {
  return ES->lookup(
      makeJITDylibSearchOrder(&JD, JITDylibLookupFlags::MatchAllSymbols),
      ES->intern(Name));
}

std::unique_ptr<ObjectLayer>
LLJIT::createObjectLinkingLayer(LLJITBuilderState &S, ExecutionSession &ES) {

  // If the config state provided an ObjectLinkingLayer factory then use it.
  if (S.CreateObjectLinkingLayer)
    return S.CreateObjectLinkingLayer(ES, S.JTMB->getTargetTriple());

  // Otherwise default to creating an RTDyldObjectLinkingLayer that constructs
  // a new SectionMemoryManager for each object.
  auto GetMemMgr = []() { return std::make_unique<SectionMemoryManager>(); };
  auto ObjLinkingLayer =
      std::make_unique<RTDyldObjectLinkingLayer>(ES, std::move(GetMemMgr));

  if (S.JTMB->getTargetTriple().isOSBinFormatCOFF()) {
    ObjLinkingLayer->setOverrideObjectFlagsWithResponsibilityFlags(true);
    ObjLinkingLayer->setAutoClaimResponsibilityForObjectSymbols(true);
  }

  // FIXME: Explicit conversion to std::unique_ptr<ObjectLayer> added to silence
  //        errors from some GCC / libstdc++ bots. Remove this conversion (i.e.
  //        just return ObjLinkingLayer) once those bots are upgraded.
  return std::unique_ptr<ObjectLayer>(std::move(ObjLinkingLayer));
}

Expected<std::unique_ptr<IRCompileLayer::IRCompiler>>
LLJIT::createCompileFunction(LLJITBuilderState &S,
                             JITTargetMachineBuilder JTMB) {

  /// If there is a custom compile function creator set then use it.
  if (S.CreateCompileFunction)
    return S.CreateCompileFunction(std::move(JTMB));

  // Otherwise default to creating a SimpleCompiler, or ConcurrentIRCompiler,
  // depending on the number of threads requested.
  if (S.NumCompileThreads > 0)
    return std::make_unique<ConcurrentIRCompiler>(std::move(JTMB));

  auto TM = JTMB.createTargetMachine();
  if (!TM)
    return TM.takeError();

  return std::make_unique<TMOwningSimpleCompiler>(std::move(*TM));
}

LLJIT::LLJIT(LLJITBuilderState &S, Error &Err)
    : ES(S.ES ? std::move(S.ES) : std::make_unique<ExecutionSession>()), Main(),
      DL(""), TT(S.JTMB->getTargetTriple()),
      ObjLinkingLayer(createObjectLinkingLayer(S, *ES)),
      ObjTransformLayer(*this->ES, *ObjLinkingLayer) {

  ErrorAsOutParameter _(&Err);

  if (auto MainOrErr = this->ES->createJITDylib("main"))
    Main = &*MainOrErr;
  else {
    Err = MainOrErr.takeError();
    return;
  }

  if (S.DL)
    DL = std::move(*S.DL);
  else if (auto DLOrErr = S.JTMB->getDefaultDataLayoutForTarget())
    DL = std::move(*DLOrErr);
  else {
    Err = DLOrErr.takeError();
    return;
  }

  {
    auto CompileFunction = createCompileFunction(S, std::move(*S.JTMB));
    if (!CompileFunction) {
      Err = CompileFunction.takeError();
      return;
    }
    CompileLayer = std::make_unique<IRCompileLayer>(
        *ES, ObjTransformLayer, std::move(*CompileFunction));
    TransformLayer = std::make_unique<IRTransformLayer>(*ES, *CompileLayer);
    InitHelperTransformLayer =
        std::make_unique<IRTransformLayer>(*ES, *TransformLayer);
  }

  if (S.NumCompileThreads > 0) {
    InitHelperTransformLayer->setCloneToNewContextOnEmit(true);
    CompileThreads =
        std::make_unique<ThreadPool>(hardware_concurrency(S.NumCompileThreads));
    ES->setDispatchMaterialization(
        [this](JITDylib &JD, std::unique_ptr<MaterializationUnit> MU) {
          // FIXME: Switch to move capture once we have c++14.
          auto SharedMU = std::shared_ptr<MaterializationUnit>(std::move(MU));
          auto Work = [SharedMU, &JD]() { SharedMU->doMaterialize(JD); };
          CompileThreads->async(std::move(Work));
        });
  }

  if (S.SetUpPlatform)
    Err = S.SetUpPlatform(*this);
  else
    setUpGenericLLVMIRPlatform(*this);
}

std::string LLJIT::mangle(StringRef UnmangledName) {
  std::string MangledName;
  {
    raw_string_ostream MangledNameStream(MangledName);
    Mangler::getNameWithPrefix(MangledNameStream, UnmangledName, DL);
  }
  return MangledName;
}

Error LLJIT::applyDataLayout(Module &M) {
  if (M.getDataLayout().isDefault())
    M.setDataLayout(DL);

  if (M.getDataLayout() != DL)
    return make_error<StringError>(
        "Added modules have incompatible data layouts: " +
            M.getDataLayout().getStringRepresentation() + " (module) vs " +
            DL.getStringRepresentation() + " (jit)",
        inconvertibleErrorCode());

  return Error::success();
}

void setUpGenericLLVMIRPlatform(LLJIT &J) {
  LLVM_DEBUG(
      { dbgs() << "Setting up GenericLLVMIRPlatform support for LLJIT\n"; });
  J.setPlatformSupport(std::make_unique<GenericLLVMIRPlatformSupport>(J));
}

Error setUpMachOPlatform(LLJIT &J) {
  LLVM_DEBUG({ dbgs() << "Setting up MachOPlatform support for LLJIT\n"; });
  auto MP = MachOPlatformSupport::Create(J, J.getMainJITDylib());
  if (!MP)
    return MP.takeError();
  J.setPlatformSupport(std::move(*MP));
  return Error::success();
}

Error LLLazyJITBuilderState::prepareForConstruction() {
  if (auto Err = LLJITBuilderState::prepareForConstruction())
    return Err;
  TT = JTMB->getTargetTriple();
  return Error::success();
}

Error LLLazyJIT::addLazyIRModule(JITDylib &JD, ThreadSafeModule TSM) {
  assert(TSM && "Can not add null module");

  if (auto Err = TSM.withModuleDo(
          [&](Module &M) -> Error { return applyDataLayout(M); }))
    return Err;

  return CODLayer->add(JD, std::move(TSM), ES->allocateVModule());
}

LLLazyJIT::LLLazyJIT(LLLazyJITBuilderState &S, Error &Err) : LLJIT(S, Err) {

  // If LLJIT construction failed then bail out.
  if (Err)
    return;

  ErrorAsOutParameter _(&Err);

  /// Take/Create the lazy-compile callthrough manager.
  if (S.LCTMgr)
    LCTMgr = std::move(S.LCTMgr);
  else {
    if (auto LCTMgrOrErr = createLocalLazyCallThroughManager(
            S.TT, *ES, S.LazyCompileFailureAddr))
      LCTMgr = std::move(*LCTMgrOrErr);
    else {
      Err = LCTMgrOrErr.takeError();
      return;
    }
  }

  // Take/Create the indirect stubs manager builder.
  auto ISMBuilder = std::move(S.ISMBuilder);

  // If none was provided, try to build one.
  if (!ISMBuilder)
    ISMBuilder = createLocalIndirectStubsManagerBuilder(S.TT);

  // No luck. Bail out.
  if (!ISMBuilder) {
    Err = make_error<StringError>("Could not construct "
                                  "IndirectStubsManagerBuilder for target " +
                                      S.TT.str(),
                                  inconvertibleErrorCode());
    return;
  }

  // Create the COD layer.
  CODLayer = std::make_unique<CompileOnDemandLayer>(
      *ES, *InitHelperTransformLayer, *LCTMgr, std::move(ISMBuilder));

  if (S.NumCompileThreads > 0)
    CODLayer->setCloneToNewContextOnEmit(true);
}

} // End namespace orc.
} // End namespace llvm.<|MERGE_RESOLUTION|>--- conflicted
+++ resolved
@@ -7,6 +7,7 @@
 //===----------------------------------------------------------------------===//
 
 #include "llvm/ExecutionEngine/Orc/LLJIT.h"
+#include "llvm/ExecutionEngine/JITLink/EHFrameSupport.h"
 #include "llvm/ExecutionEngine/JITLink/JITLinkMemoryManager.h"
 #include "llvm/ExecutionEngine/Orc/MachOPlatform.h"
 #include "llvm/ExecutionEngine/Orc/ObjectLinkingLayer.h"
@@ -923,14 +924,11 @@
       CreateObjectLinkingLayer =
           [](ExecutionSession &ES,
              const Triple &) -> std::unique_ptr<ObjectLayer> {
-        return std::make_unique<ObjectLinkingLayer>(
+        auto ObjLinkingLayer = std::make_unique<ObjectLinkingLayer>(
             ES, std::make_unique<jitlink::InProcessMemoryManager>());
-<<<<<<< HEAD
-=======
         ObjLinkingLayer->addPlugin(std::make_unique<EHFrameRegistrationPlugin>(
             jitlink::InProcessEHFrameRegistrar::getInstance()));
         return std::move(ObjLinkingLayer);
->>>>>>> da5f3adc
       };
     }
   }
