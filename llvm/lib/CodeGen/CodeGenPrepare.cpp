//===- CodeGenPrepare.cpp - Prepare a function for code generation --------===//
//
// Part of the LLVM Project, under the Apache License v2.0 with LLVM Exceptions.
// See https://llvm.org/LICENSE.txt for license information.
// SPDX-License-Identifier: Apache-2.0 WITH LLVM-exception
//
//===----------------------------------------------------------------------===//
//
// This pass munges the code in the input function to better prepare it for
// SelectionDAG-based code generation. This works around limitations in it's
// basic-block-at-a-time approach. It should eventually be removed.
//
//===----------------------------------------------------------------------===//

#include "llvm/ADT/APInt.h"
#include "llvm/ADT/ArrayRef.h"
#include "llvm/ADT/DenseMap.h"
#include "llvm/ADT/MapVector.h"
#include "llvm/ADT/PointerIntPair.h"
#include "llvm/ADT/STLExtras.h"
#include "llvm/ADT/SmallPtrSet.h"
#include "llvm/ADT/SmallVector.h"
#include "llvm/ADT/Statistic.h"
#include "llvm/Analysis/BlockFrequencyInfo.h"
#include "llvm/Analysis/BranchProbabilityInfo.h"
#include "llvm/Analysis/ConstantFolding.h"
#include "llvm/Analysis/InstructionSimplify.h"
#include "llvm/Analysis/LoopInfo.h"
#include "llvm/Analysis/MemoryBuiltins.h"
#include "llvm/Analysis/ProfileSummaryInfo.h"
#include "llvm/Analysis/TargetLibraryInfo.h"
#include "llvm/Analysis/TargetTransformInfo.h"
#include "llvm/Analysis/ValueTracking.h"
#include "llvm/Analysis/VectorUtils.h"
#include "llvm/CodeGen/Analysis.h"
#include "llvm/CodeGen/ISDOpcodes.h"
#include "llvm/CodeGen/SelectionDAGNodes.h"
#include "llvm/CodeGen/TargetLowering.h"
#include "llvm/CodeGen/TargetPassConfig.h"
#include "llvm/CodeGen/TargetSubtargetInfo.h"
#include "llvm/CodeGen/ValueTypes.h"
#include "llvm/Config/llvm-config.h"
#include "llvm/IR/Argument.h"
#include "llvm/IR/Attributes.h"
#include "llvm/IR/BasicBlock.h"
#include "llvm/IR/CallSite.h"
#include "llvm/IR/Constant.h"
#include "llvm/IR/Constants.h"
#include "llvm/IR/DataLayout.h"
#include "llvm/IR/DerivedTypes.h"
#include "llvm/IR/Dominators.h"
#include "llvm/IR/Function.h"
#include "llvm/IR/GetElementPtrTypeIterator.h"
#include "llvm/IR/GlobalValue.h"
#include "llvm/IR/GlobalVariable.h"
#include "llvm/IR/IRBuilder.h"
#include "llvm/IR/InlineAsm.h"
#include "llvm/IR/InstrTypes.h"
#include "llvm/IR/Instruction.h"
#include "llvm/IR/Instructions.h"
#include "llvm/IR/IntrinsicInst.h"
#include "llvm/IR/Intrinsics.h"
#include "llvm/IR/IntrinsicsAArch64.h"
#include "llvm/IR/IntrinsicsX86.h"
#include "llvm/IR/LLVMContext.h"
#include "llvm/IR/MDBuilder.h"
#include "llvm/IR/Module.h"
#include "llvm/IR/Operator.h"
#include "llvm/IR/PatternMatch.h"
#include "llvm/IR/Statepoint.h"
#include "llvm/IR/Type.h"
#include "llvm/IR/Use.h"
#include "llvm/IR/User.h"
#include "llvm/IR/Value.h"
#include "llvm/IR/ValueHandle.h"
#include "llvm/IR/ValueMap.h"
#include "llvm/InitializePasses.h"
#include "llvm/Pass.h"
#include "llvm/Support/BlockFrequency.h"
#include "llvm/Support/BranchProbability.h"
#include "llvm/Support/Casting.h"
#include "llvm/Support/CommandLine.h"
#include "llvm/Support/Compiler.h"
#include "llvm/Support/Debug.h"
#include "llvm/Support/ErrorHandling.h"
#include "llvm/Support/MachineValueType.h"
#include "llvm/Support/MathExtras.h"
#include "llvm/Support/raw_ostream.h"
#include "llvm/Target/TargetMachine.h"
#include "llvm/Target/TargetOptions.h"
#include "llvm/Transforms/Utils/BasicBlockUtils.h"
#include "llvm/Transforms/Utils/BypassSlowDivision.h"
#include "llvm/Transforms/Utils/Local.h"
#include "llvm/Transforms/Utils/SimplifyLibCalls.h"
#include "llvm/Transforms/Utils/SizeOpts.h"
#include <algorithm>
#include <cassert>
#include <cstdint>
#include <iterator>
#include <limits>
#include <memory>
#include <utility>
#include <vector>

using namespace llvm;
using namespace llvm::PatternMatch;

#define DEBUG_TYPE "codegenprepare"

STATISTIC(NumBlocksElim, "Number of blocks eliminated");
STATISTIC(NumPHIsElim,   "Number of trivial PHIs eliminated");
STATISTIC(NumGEPsElim,   "Number of GEPs converted to casts");
STATISTIC(NumCmpUses, "Number of uses of Cmp expressions replaced with uses of "
                      "sunken Cmps");
STATISTIC(NumCastUses, "Number of uses of Cast expressions replaced with uses "
                       "of sunken Casts");
STATISTIC(NumMemoryInsts, "Number of memory instructions whose address "
                          "computations were sunk");
STATISTIC(NumMemoryInstsPhiCreated,
          "Number of phis created when address "
          "computations were sunk to memory instructions");
STATISTIC(NumMemoryInstsSelectCreated,
          "Number of select created when address "
          "computations were sunk to memory instructions");
STATISTIC(NumExtsMoved,  "Number of [s|z]ext instructions combined with loads");
STATISTIC(NumExtUses,    "Number of uses of [s|z]ext instructions optimized");
STATISTIC(NumAndsAdded,
          "Number of and mask instructions added to form ext loads");
STATISTIC(NumAndUses, "Number of uses of and mask instructions optimized");
STATISTIC(NumRetsDup,    "Number of return instructions duplicated");
STATISTIC(NumDbgValueMoved, "Number of debug value instructions moved");
STATISTIC(NumSelectsExpanded, "Number of selects turned into branches");
STATISTIC(NumStoreExtractExposed, "Number of store(extractelement) exposed");

static cl::opt<bool> DisableBranchOpts(
  "disable-cgp-branch-opts", cl::Hidden, cl::init(false),
  cl::desc("Disable branch optimizations in CodeGenPrepare"));

static cl::opt<bool>
    DisableGCOpts("disable-cgp-gc-opts", cl::Hidden, cl::init(false),
                  cl::desc("Disable GC optimizations in CodeGenPrepare"));

static cl::opt<bool> DisableSelectToBranch(
  "disable-cgp-select2branch", cl::Hidden, cl::init(false),
  cl::desc("Disable select to branch conversion."));

static cl::opt<bool> AddrSinkUsingGEPs(
  "addr-sink-using-gep", cl::Hidden, cl::init(true),
  cl::desc("Address sinking in CGP using GEPs."));

static cl::opt<bool> EnableAndCmpSinking(
   "enable-andcmp-sinking", cl::Hidden, cl::init(true),
   cl::desc("Enable sinkinig and/cmp into branches."));

static cl::opt<bool> DisableStoreExtract(
    "disable-cgp-store-extract", cl::Hidden, cl::init(false),
    cl::desc("Disable store(extract) optimizations in CodeGenPrepare"));

static cl::opt<bool> StressStoreExtract(
    "stress-cgp-store-extract", cl::Hidden, cl::init(false),
    cl::desc("Stress test store(extract) optimizations in CodeGenPrepare"));

static cl::opt<bool> DisableExtLdPromotion(
    "disable-cgp-ext-ld-promotion", cl::Hidden, cl::init(false),
    cl::desc("Disable ext(promotable(ld)) -> promoted(ext(ld)) optimization in "
             "CodeGenPrepare"));

static cl::opt<bool> StressExtLdPromotion(
    "stress-cgp-ext-ld-promotion", cl::Hidden, cl::init(false),
    cl::desc("Stress test ext(promotable(ld)) -> promoted(ext(ld)) "
             "optimization in CodeGenPrepare"));

static cl::opt<bool> DisablePreheaderProtect(
    "disable-preheader-prot", cl::Hidden, cl::init(false),
    cl::desc("Disable protection against removing loop preheaders"));

static cl::opt<bool> ProfileGuidedSectionPrefix(
    "profile-guided-section-prefix", cl::Hidden, cl::init(true), cl::ZeroOrMore,
    cl::desc("Use profile info to add section prefix for hot/cold functions"));

static cl::opt<unsigned> FreqRatioToSkipMerge(
    "cgp-freq-ratio-to-skip-merge", cl::Hidden, cl::init(2),
    cl::desc("Skip merging empty blocks if (frequency of empty block) / "
             "(frequency of destination block) is greater than this ratio"));

static cl::opt<bool> ForceSplitStore(
    "force-split-store", cl::Hidden, cl::init(false),
    cl::desc("Force store splitting no matter what the target query says."));

static cl::opt<bool>
EnableTypePromotionMerge("cgp-type-promotion-merge", cl::Hidden,
    cl::desc("Enable merging of redundant sexts when one is dominating"
    " the other."), cl::init(true));

static cl::opt<bool> DisableComplexAddrModes(
    "disable-complex-addr-modes", cl::Hidden, cl::init(false),
    cl::desc("Disables combining addressing modes with different parts "
             "in optimizeMemoryInst."));

static cl::opt<bool>
AddrSinkNewPhis("addr-sink-new-phis", cl::Hidden, cl::init(false),
                cl::desc("Allow creation of Phis in Address sinking."));

static cl::opt<bool>
AddrSinkNewSelects("addr-sink-new-select", cl::Hidden, cl::init(true),
                   cl::desc("Allow creation of selects in Address sinking."));

static cl::opt<bool> AddrSinkCombineBaseReg(
    "addr-sink-combine-base-reg", cl::Hidden, cl::init(true),
    cl::desc("Allow combining of BaseReg field in Address sinking."));

static cl::opt<bool> AddrSinkCombineBaseGV(
    "addr-sink-combine-base-gv", cl::Hidden, cl::init(true),
    cl::desc("Allow combining of BaseGV field in Address sinking."));

static cl::opt<bool> AddrSinkCombineBaseOffs(
    "addr-sink-combine-base-offs", cl::Hidden, cl::init(true),
    cl::desc("Allow combining of BaseOffs field in Address sinking."));

static cl::opt<bool> AddrSinkCombineScaledReg(
    "addr-sink-combine-scaled-reg", cl::Hidden, cl::init(true),
    cl::desc("Allow combining of ScaledReg field in Address sinking."));

static cl::opt<bool>
    EnableGEPOffsetSplit("cgp-split-large-offset-gep", cl::Hidden,
                         cl::init(true),
                         cl::desc("Enable splitting large offset of GEP."));

static cl::opt<bool> EnableICMP_EQToICMP_ST(
    "cgp-icmp-eq2icmp-st", cl::Hidden, cl::init(false),
    cl::desc("Enable ICMP_EQ to ICMP_S(L|G)T conversion."));

namespace {

enum ExtType {
  ZeroExtension,   // Zero extension has been seen.
  SignExtension,   // Sign extension has been seen.
  BothExtension    // This extension type is used if we saw sext after
                   // ZeroExtension had been set, or if we saw zext after
                   // SignExtension had been set. It makes the type
                   // information of a promoted instruction invalid.
};

using SetOfInstrs = SmallPtrSet<Instruction *, 16>;
using TypeIsSExt = PointerIntPair<Type *, 2, ExtType>;
using InstrToOrigTy = DenseMap<Instruction *, TypeIsSExt>;
using SExts = SmallVector<Instruction *, 16>;
using ValueToSExts = DenseMap<Value *, SExts>;

class TypePromotionTransaction;

  class CodeGenPrepare : public FunctionPass {
    const TargetMachine *TM = nullptr;
    const TargetSubtargetInfo *SubtargetInfo;
    const TargetLowering *TLI = nullptr;
    const TargetRegisterInfo *TRI;
    const TargetTransformInfo *TTI = nullptr;
    const TargetLibraryInfo *TLInfo;
    const LoopInfo *LI;
    std::unique_ptr<BlockFrequencyInfo> BFI;
    std::unique_ptr<BranchProbabilityInfo> BPI;
    ProfileSummaryInfo *PSI;

    /// As we scan instructions optimizing them, this is the next instruction
    /// to optimize. Transforms that can invalidate this should update it.
    BasicBlock::iterator CurInstIterator;

    /// Keeps track of non-local addresses that have been sunk into a block.
    /// This allows us to avoid inserting duplicate code for blocks with
    /// multiple load/stores of the same address. The usage of WeakTrackingVH
    /// enables SunkAddrs to be treated as a cache whose entries can be
    /// invalidated if a sunken address computation has been erased.
    ValueMap<Value*, WeakTrackingVH> SunkAddrs;

    /// Keeps track of all instructions inserted for the current function.
    SetOfInstrs InsertedInsts;

    /// Keeps track of the type of the related instruction before their
    /// promotion for the current function.
    InstrToOrigTy PromotedInsts;

    /// Keep track of instructions removed during promotion.
    SetOfInstrs RemovedInsts;

    /// Keep track of sext chains based on their initial value.
    DenseMap<Value *, Instruction *> SeenChainsForSExt;

    /// Keep track of GEPs accessing the same data structures such as structs or
    /// arrays that are candidates to be split later because of their large
    /// size.
    MapVector<
        AssertingVH<Value>,
        SmallVector<std::pair<AssertingVH<GetElementPtrInst>, int64_t>, 32>>
        LargeOffsetGEPMap;

    /// Keep track of new GEP base after splitting the GEPs having large offset.
    SmallSet<AssertingVH<Value>, 2> NewGEPBases;

    /// Map serial numbers to Large offset GEPs.
    DenseMap<AssertingVH<GetElementPtrInst>, int> LargeOffsetGEPID;

    /// Keep track of SExt promoted.
    ValueToSExts ValToSExtendedUses;

    /// True if the function has the OptSize attribute.
    bool OptSize;

    /// DataLayout for the Function being processed.
    const DataLayout *DL = nullptr;

    /// Building the dominator tree can be expensive, so we only build it
    /// lazily and update it when required.
    std::unique_ptr<DominatorTree> DT;

  public:
    static char ID; // Pass identification, replacement for typeid

    CodeGenPrepare() : FunctionPass(ID) {
      initializeCodeGenPreparePass(*PassRegistry::getPassRegistry());
    }

    bool runOnFunction(Function &F) override;

    StringRef getPassName() const override { return "CodeGen Prepare"; }

    void getAnalysisUsage(AnalysisUsage &AU) const override {
      // FIXME: When we can selectively preserve passes, preserve the domtree.
      AU.addRequired<ProfileSummaryInfoWrapperPass>();
      AU.addRequired<TargetLibraryInfoWrapperPass>();
      AU.addRequired<TargetPassConfig>();
      AU.addRequired<TargetTransformInfoWrapperPass>();
      AU.addRequired<LoopInfoWrapperPass>();
    }

  private:
    template <typename F>
    void resetIteratorIfInvalidatedWhileCalling(BasicBlock *BB, F f) {
      // Substituting can cause recursive simplifications, which can invalidate
      // our iterator.  Use a WeakTrackingVH to hold onto it in case this
      // happens.
      Value *CurValue = &*CurInstIterator;
      WeakTrackingVH IterHandle(CurValue);

      f();

      // If the iterator instruction was recursively deleted, start over at the
      // start of the block.
      if (IterHandle != CurValue) {
        CurInstIterator = BB->begin();
        SunkAddrs.clear();
      }
    }

    // Get the DominatorTree, building if necessary.
    DominatorTree &getDT(Function &F) {
      if (!DT)
        DT = std::make_unique<DominatorTree>(F);
      return *DT;
    }

    bool eliminateFallThrough(Function &F);
    bool eliminateMostlyEmptyBlocks(Function &F);
    BasicBlock *findDestBlockOfMergeableEmptyBlock(BasicBlock *BB);
    bool canMergeBlocks(const BasicBlock *BB, const BasicBlock *DestBB) const;
    void eliminateMostlyEmptyBlock(BasicBlock *BB);
    bool isMergingEmptyBlockProfitable(BasicBlock *BB, BasicBlock *DestBB,
                                       bool isPreheader);
    bool optimizeBlock(BasicBlock &BB, bool &ModifiedDT);
    bool optimizeInst(Instruction *I, bool &ModifiedDT);
    bool optimizeMemoryInst(Instruction *MemoryInst, Value *Addr,
                            Type *AccessTy, unsigned AddrSpace);
    bool optimizeInlineAsmInst(CallInst *CS);
    bool optimizeCallInst(CallInst *CI, bool &ModifiedDT);
    bool optimizeExt(Instruction *&I);
    bool optimizeExtUses(Instruction *I);
    bool optimizeLoadExt(LoadInst *Load);
    bool optimizeShiftInst(BinaryOperator *BO);
    bool optimizeSelectInst(SelectInst *SI);
    bool optimizeShuffleVectorInst(ShuffleVectorInst *SVI);
    bool optimizeSwitchInst(SwitchInst *SI);
    bool optimizeExtractElementInst(Instruction *Inst);
    bool dupRetToEnableTailCallOpts(BasicBlock *BB, bool &ModifiedDT);
    bool fixupDbgValue(Instruction *I);
    bool placeDbgValues(Function &F);
    bool canFormExtLd(const SmallVectorImpl<Instruction *> &MovedExts,
                      LoadInst *&LI, Instruction *&Inst, bool HasPromoted);
    bool tryToPromoteExts(TypePromotionTransaction &TPT,
                          const SmallVectorImpl<Instruction *> &Exts,
                          SmallVectorImpl<Instruction *> &ProfitablyMovedExts,
                          unsigned CreatedInstsCost = 0);
    bool mergeSExts(Function &F);
    bool splitLargeGEPOffsets();
    bool performAddressTypePromotion(
        Instruction *&Inst,
        bool AllowPromotionWithoutCommonHeader,
        bool HasPromoted, TypePromotionTransaction &TPT,
        SmallVectorImpl<Instruction *> &SpeculativelyMovedExts);
    bool splitBranchCondition(Function &F, bool &ModifiedDT);
    bool simplifyOffsetableRelocate(Instruction &I);

    bool tryToSinkFreeOperands(Instruction *I);
    bool replaceMathCmpWithIntrinsic(BinaryOperator *BO, Value *Arg0,
                                     Value *Arg1, CmpInst *Cmp,
                                     Intrinsic::ID IID);
    bool optimizeCmp(CmpInst *Cmp, bool &ModifiedDT);
    bool combineToUSubWithOverflow(CmpInst *Cmp, bool &ModifiedDT);
    bool combineToUAddWithOverflow(CmpInst *Cmp, bool &ModifiedDT);
  };

} // end anonymous namespace

char CodeGenPrepare::ID = 0;

INITIALIZE_PASS_BEGIN(CodeGenPrepare, DEBUG_TYPE,
                      "Optimize for code generation", false, false)
INITIALIZE_PASS_DEPENDENCY(ProfileSummaryInfoWrapperPass)
INITIALIZE_PASS_END(CodeGenPrepare, DEBUG_TYPE,
                    "Optimize for code generation", false, false)

FunctionPass *llvm::createCodeGenPreparePass() { return new CodeGenPrepare(); }

bool CodeGenPrepare::runOnFunction(Function &F) {
  if (skipFunction(F))
    return false;

  DL = &F.getParent()->getDataLayout();

  bool EverMadeChange = false;
  // Clear per function information.
  InsertedInsts.clear();
  PromotedInsts.clear();

  TM = &getAnalysis<TargetPassConfig>().getTM<TargetMachine>();
  SubtargetInfo = TM->getSubtargetImpl(F);
  TLI = SubtargetInfo->getTargetLowering();
  TRI = SubtargetInfo->getRegisterInfo();
  TLInfo = &getAnalysis<TargetLibraryInfoWrapperPass>().getTLI(F);
  TTI = &getAnalysis<TargetTransformInfoWrapperPass>().getTTI(F);
  LI = &getAnalysis<LoopInfoWrapperPass>().getLoopInfo();
  BPI.reset(new BranchProbabilityInfo(F, *LI));
  BFI.reset(new BlockFrequencyInfo(F, *BPI, *LI));
  PSI = &getAnalysis<ProfileSummaryInfoWrapperPass>().getPSI();
  OptSize = F.hasOptSize();
  if (ProfileGuidedSectionPrefix) {
    if (PSI->isFunctionHotInCallGraph(&F, *BFI))
      F.setSectionPrefix(".hot");
    else if (PSI->isFunctionColdInCallGraph(&F, *BFI))
      F.setSectionPrefix(".unlikely");
  }

  /// This optimization identifies DIV instructions that can be
  /// profitably bypassed and carried out with a shorter, faster divide.
  if (!OptSize && !PSI->hasHugeWorkingSetSize() && TLI->isSlowDivBypassed()) {
    const DenseMap<unsigned int, unsigned int> &BypassWidths =
        TLI->getBypassSlowDivWidths();
    BasicBlock* BB = &*F.begin();
    while (BB != nullptr) {
      // bypassSlowDivision may create new BBs, but we don't want to reapply the
      // optimization to those blocks.
      BasicBlock* Next = BB->getNextNode();
      // F.hasOptSize is already checked in the outer if statement.
      if (!llvm::shouldOptimizeForSize(BB, PSI, BFI.get()))
        EverMadeChange |= bypassSlowDivision(BB, BypassWidths);
      BB = Next;
    }
  }

  // Eliminate blocks that contain only PHI nodes and an
  // unconditional branch.
  EverMadeChange |= eliminateMostlyEmptyBlocks(F);

  bool ModifiedDT = false;
  if (!DisableBranchOpts)
    EverMadeChange |= splitBranchCondition(F, ModifiedDT);

  // Split some critical edges where one of the sources is an indirect branch,
  // to help generate sane code for PHIs involving such edges.
  EverMadeChange |= SplitIndirectBrCriticalEdges(F);

  bool MadeChange = true;
  while (MadeChange) {
    MadeChange = false;
    DT.reset();
    for (Function::iterator I = F.begin(); I != F.end(); ) {
      BasicBlock *BB = &*I++;
      bool ModifiedDTOnIteration = false;
      MadeChange |= optimizeBlock(*BB, ModifiedDTOnIteration);

      // Restart BB iteration if the dominator tree of the Function was changed
      if (ModifiedDTOnIteration)
        break;
    }
    if (EnableTypePromotionMerge && !ValToSExtendedUses.empty())
      MadeChange |= mergeSExts(F);
    if (!LargeOffsetGEPMap.empty())
      MadeChange |= splitLargeGEPOffsets();

    // Really free removed instructions during promotion.
    for (Instruction *I : RemovedInsts)
      I->deleteValue();

    EverMadeChange |= MadeChange;
    SeenChainsForSExt.clear();
    ValToSExtendedUses.clear();
    RemovedInsts.clear();
    LargeOffsetGEPMap.clear();
    LargeOffsetGEPID.clear();
  }

  SunkAddrs.clear();

  if (!DisableBranchOpts) {
    MadeChange = false;
    // Use a set vector to get deterministic iteration order. The order the
    // blocks are removed may affect whether or not PHI nodes in successors
    // are removed.
    SmallSetVector<BasicBlock*, 8> WorkList;
    for (BasicBlock &BB : F) {
      SmallVector<BasicBlock *, 2> Successors(succ_begin(&BB), succ_end(&BB));
      MadeChange |= ConstantFoldTerminator(&BB, true);
      if (!MadeChange) continue;

      for (SmallVectorImpl<BasicBlock*>::iterator
             II = Successors.begin(), IE = Successors.end(); II != IE; ++II)
        if (pred_begin(*II) == pred_end(*II))
          WorkList.insert(*II);
    }

    // Delete the dead blocks and any of their dead successors.
    MadeChange |= !WorkList.empty();
    while (!WorkList.empty()) {
      BasicBlock *BB = WorkList.pop_back_val();
      SmallVector<BasicBlock*, 2> Successors(succ_begin(BB), succ_end(BB));

      DeleteDeadBlock(BB);

      for (SmallVectorImpl<BasicBlock*>::iterator
             II = Successors.begin(), IE = Successors.end(); II != IE; ++II)
        if (pred_begin(*II) == pred_end(*II))
          WorkList.insert(*II);
    }

    // Merge pairs of basic blocks with unconditional branches, connected by
    // a single edge.
    if (EverMadeChange || MadeChange)
      MadeChange |= eliminateFallThrough(F);

    EverMadeChange |= MadeChange;
  }

  if (!DisableGCOpts) {
    SmallVector<Instruction *, 2> Statepoints;
    for (BasicBlock &BB : F)
      for (Instruction &I : BB)
        if (isStatepoint(I))
          Statepoints.push_back(&I);
    for (auto &I : Statepoints)
      EverMadeChange |= simplifyOffsetableRelocate(*I);
  }

  // Do this last to clean up use-before-def scenarios introduced by other
  // preparatory transforms.
  EverMadeChange |= placeDbgValues(F);

  return EverMadeChange;
}

/// Merge basic blocks which are connected by a single edge, where one of the
/// basic blocks has a single successor pointing to the other basic block,
/// which has a single predecessor.
bool CodeGenPrepare::eliminateFallThrough(Function &F) {
  bool Changed = false;
  // Scan all of the blocks in the function, except for the entry block.
  // Use a temporary array to avoid iterator being invalidated when
  // deleting blocks.
  SmallVector<WeakTrackingVH, 16> Blocks;
  for (auto &Block : llvm::make_range(std::next(F.begin()), F.end()))
    Blocks.push_back(&Block);

  for (auto &Block : Blocks) {
    auto *BB = cast_or_null<BasicBlock>(Block);
    if (!BB)
      continue;
    // If the destination block has a single pred, then this is a trivial
    // edge, just collapse it.
    BasicBlock *SinglePred = BB->getSinglePredecessor();

    // Don't merge if BB's address is taken.
    if (!SinglePred || SinglePred == BB || BB->hasAddressTaken()) continue;

    BranchInst *Term = dyn_cast<BranchInst>(SinglePred->getTerminator());
    if (Term && !Term->isConditional()) {
      Changed = true;
      LLVM_DEBUG(dbgs() << "To merge:\n" << *BB << "\n\n\n");

      // Merge BB into SinglePred and delete it.
      MergeBlockIntoPredecessor(BB);
    }
  }
  return Changed;
}

/// Find a destination block from BB if BB is mergeable empty block.
BasicBlock *CodeGenPrepare::findDestBlockOfMergeableEmptyBlock(BasicBlock *BB) {
  // If this block doesn't end with an uncond branch, ignore it.
  BranchInst *BI = dyn_cast<BranchInst>(BB->getTerminator());
  if (!BI || !BI->isUnconditional())
    return nullptr;

  // If the instruction before the branch (skipping debug info) isn't a phi
  // node, then other stuff is happening here.
  BasicBlock::iterator BBI = BI->getIterator();
  if (BBI != BB->begin()) {
    --BBI;
    while (isa<DbgInfoIntrinsic>(BBI)) {
      if (BBI == BB->begin())
        break;
      --BBI;
    }
    if (!isa<DbgInfoIntrinsic>(BBI) && !isa<PHINode>(BBI))
      return nullptr;
  }

  // Do not break infinite loops.
  BasicBlock *DestBB = BI->getSuccessor(0);
  if (DestBB == BB)
    return nullptr;

  if (!canMergeBlocks(BB, DestBB))
    DestBB = nullptr;

  return DestBB;
}

/// Eliminate blocks that contain only PHI nodes, debug info directives, and an
/// unconditional branch. Passes before isel (e.g. LSR/loopsimplify) often split
/// edges in ways that are non-optimal for isel. Start by eliminating these
/// blocks so we can split them the way we want them.
bool CodeGenPrepare::eliminateMostlyEmptyBlocks(Function &F) {
  SmallPtrSet<BasicBlock *, 16> Preheaders;
  SmallVector<Loop *, 16> LoopList(LI->begin(), LI->end());
  while (!LoopList.empty()) {
    Loop *L = LoopList.pop_back_val();
    LoopList.insert(LoopList.end(), L->begin(), L->end());
    if (BasicBlock *Preheader = L->getLoopPreheader())
      Preheaders.insert(Preheader);
  }

  bool MadeChange = false;
  // Copy blocks into a temporary array to avoid iterator invalidation issues
  // as we remove them.
  // Note that this intentionally skips the entry block.
  SmallVector<WeakTrackingVH, 16> Blocks;
  for (auto &Block : llvm::make_range(std::next(F.begin()), F.end()))
    Blocks.push_back(&Block);

  for (auto &Block : Blocks) {
    BasicBlock *BB = cast_or_null<BasicBlock>(Block);
    if (!BB)
      continue;
    BasicBlock *DestBB = findDestBlockOfMergeableEmptyBlock(BB);
    if (!DestBB ||
        !isMergingEmptyBlockProfitable(BB, DestBB, Preheaders.count(BB)))
      continue;

    eliminateMostlyEmptyBlock(BB);
    MadeChange = true;
  }
  return MadeChange;
}

bool CodeGenPrepare::isMergingEmptyBlockProfitable(BasicBlock *BB,
                                                   BasicBlock *DestBB,
                                                   bool isPreheader) {
  // Do not delete loop preheaders if doing so would create a critical edge.
  // Loop preheaders can be good locations to spill registers. If the
  // preheader is deleted and we create a critical edge, registers may be
  // spilled in the loop body instead.
  if (!DisablePreheaderProtect && isPreheader &&
      !(BB->getSinglePredecessor() &&
        BB->getSinglePredecessor()->getSingleSuccessor()))
    return false;

  // Skip merging if the block's successor is also a successor to any callbr
  // that leads to this block.
  // FIXME: Is this really needed? Is this a correctness issue?
  for (pred_iterator PI = pred_begin(BB), E = pred_end(BB); PI != E; ++PI) {
    if (auto *CBI = dyn_cast<CallBrInst>((*PI)->getTerminator()))
      for (unsigned i = 0, e = CBI->getNumSuccessors(); i != e; ++i)
        if (DestBB == CBI->getSuccessor(i))
          return false;
  }

  // Try to skip merging if the unique predecessor of BB is terminated by a
  // switch or indirect branch instruction, and BB is used as an incoming block
  // of PHIs in DestBB. In such case, merging BB and DestBB would cause ISel to
  // add COPY instructions in the predecessor of BB instead of BB (if it is not
  // merged). Note that the critical edge created by merging such blocks wont be
  // split in MachineSink because the jump table is not analyzable. By keeping
  // such empty block (BB), ISel will place COPY instructions in BB, not in the
  // predecessor of BB.
  BasicBlock *Pred = BB->getUniquePredecessor();
  if (!Pred ||
      !(isa<SwitchInst>(Pred->getTerminator()) ||
        isa<IndirectBrInst>(Pred->getTerminator())))
    return true;

  if (BB->getTerminator() != BB->getFirstNonPHIOrDbg())
    return true;

  // We use a simple cost heuristic which determine skipping merging is
  // profitable if the cost of skipping merging is less than the cost of
  // merging : Cost(skipping merging) < Cost(merging BB), where the
  // Cost(skipping merging) is Freq(BB) * (Cost(Copy) + Cost(Branch)), and
  // the Cost(merging BB) is Freq(Pred) * Cost(Copy).
  // Assuming Cost(Copy) == Cost(Branch), we could simplify it to :
  //   Freq(Pred) / Freq(BB) > 2.
  // Note that if there are multiple empty blocks sharing the same incoming
  // value for the PHIs in the DestBB, we consider them together. In such
  // case, Cost(merging BB) will be the sum of their frequencies.

  if (!isa<PHINode>(DestBB->begin()))
    return true;

  SmallPtrSet<BasicBlock *, 16> SameIncomingValueBBs;

  // Find all other incoming blocks from which incoming values of all PHIs in
  // DestBB are the same as the ones from BB.
  for (pred_iterator PI = pred_begin(DestBB), E = pred_end(DestBB); PI != E;
       ++PI) {
    BasicBlock *DestBBPred = *PI;
    if (DestBBPred == BB)
      continue;

    if (llvm::all_of(DestBB->phis(), [&](const PHINode &DestPN) {
          return DestPN.getIncomingValueForBlock(BB) ==
                 DestPN.getIncomingValueForBlock(DestBBPred);
        }))
      SameIncomingValueBBs.insert(DestBBPred);
  }

  // See if all BB's incoming values are same as the value from Pred. In this
  // case, no reason to skip merging because COPYs are expected to be place in
  // Pred already.
  if (SameIncomingValueBBs.count(Pred))
    return true;

  BlockFrequency PredFreq = BFI->getBlockFreq(Pred);
  BlockFrequency BBFreq = BFI->getBlockFreq(BB);

  for (auto SameValueBB : SameIncomingValueBBs)
    if (SameValueBB->getUniquePredecessor() == Pred &&
        DestBB == findDestBlockOfMergeableEmptyBlock(SameValueBB))
      BBFreq += BFI->getBlockFreq(SameValueBB);

  return PredFreq.getFrequency() <=
         BBFreq.getFrequency() * FreqRatioToSkipMerge;
}

/// Return true if we can merge BB into DestBB if there is a single
/// unconditional branch between them, and BB contains no other non-phi
/// instructions.
bool CodeGenPrepare::canMergeBlocks(const BasicBlock *BB,
                                    const BasicBlock *DestBB) const {
  // We only want to eliminate blocks whose phi nodes are used by phi nodes in
  // the successor.  If there are more complex condition (e.g. preheaders),
  // don't mess around with them.
  for (const PHINode &PN : BB->phis()) {
    for (const User *U : PN.users()) {
      const Instruction *UI = cast<Instruction>(U);
      if (UI->getParent() != DestBB || !isa<PHINode>(UI))
        return false;
      // If User is inside DestBB block and it is a PHINode then check
      // incoming value. If incoming value is not from BB then this is
      // a complex condition (e.g. preheaders) we want to avoid here.
      if (UI->getParent() == DestBB) {
        if (const PHINode *UPN = dyn_cast<PHINode>(UI))
          for (unsigned I = 0, E = UPN->getNumIncomingValues(); I != E; ++I) {
            Instruction *Insn = dyn_cast<Instruction>(UPN->getIncomingValue(I));
            if (Insn && Insn->getParent() == BB &&
                Insn->getParent() != UPN->getIncomingBlock(I))
              return false;
          }
      }
    }
  }

  // If BB and DestBB contain any common predecessors, then the phi nodes in BB
  // and DestBB may have conflicting incoming values for the block.  If so, we
  // can't merge the block.
  const PHINode *DestBBPN = dyn_cast<PHINode>(DestBB->begin());
  if (!DestBBPN) return true;  // no conflict.

  // Collect the preds of BB.
  SmallPtrSet<const BasicBlock*, 16> BBPreds;
  if (const PHINode *BBPN = dyn_cast<PHINode>(BB->begin())) {
    // It is faster to get preds from a PHI than with pred_iterator.
    for (unsigned i = 0, e = BBPN->getNumIncomingValues(); i != e; ++i)
      BBPreds.insert(BBPN->getIncomingBlock(i));
  } else {
    BBPreds.insert(pred_begin(BB), pred_end(BB));
  }

  // Walk the preds of DestBB.
  for (unsigned i = 0, e = DestBBPN->getNumIncomingValues(); i != e; ++i) {
    BasicBlock *Pred = DestBBPN->getIncomingBlock(i);
    if (BBPreds.count(Pred)) {   // Common predecessor?
      for (const PHINode &PN : DestBB->phis()) {
        const Value *V1 = PN.getIncomingValueForBlock(Pred);
        const Value *V2 = PN.getIncomingValueForBlock(BB);

        // If V2 is a phi node in BB, look up what the mapped value will be.
        if (const PHINode *V2PN = dyn_cast<PHINode>(V2))
          if (V2PN->getParent() == BB)
            V2 = V2PN->getIncomingValueForBlock(Pred);

        // If there is a conflict, bail out.
        if (V1 != V2) return false;
      }
    }
  }

  return true;
}

/// Eliminate a basic block that has only phi's and an unconditional branch in
/// it.
void CodeGenPrepare::eliminateMostlyEmptyBlock(BasicBlock *BB) {
  BranchInst *BI = cast<BranchInst>(BB->getTerminator());
  BasicBlock *DestBB = BI->getSuccessor(0);

  LLVM_DEBUG(dbgs() << "MERGING MOSTLY EMPTY BLOCKS - BEFORE:\n"
                    << *BB << *DestBB);

  // If the destination block has a single pred, then this is a trivial edge,
  // just collapse it.
  if (BasicBlock *SinglePred = DestBB->getSinglePredecessor()) {
    if (SinglePred != DestBB) {
      assert(SinglePred == BB &&
             "Single predecessor not the same as predecessor");
      // Merge DestBB into SinglePred/BB and delete it.
      MergeBlockIntoPredecessor(DestBB);
      // Note: BB(=SinglePred) will not be deleted on this path.
      // DestBB(=its single successor) is the one that was deleted.
      LLVM_DEBUG(dbgs() << "AFTER:\n" << *SinglePred << "\n\n\n");
      return;
    }
  }

  // Otherwise, we have multiple predecessors of BB.  Update the PHIs in DestBB
  // to handle the new incoming edges it is about to have.
  for (PHINode &PN : DestBB->phis()) {
    // Remove the incoming value for BB, and remember it.
    Value *InVal = PN.removeIncomingValue(BB, false);

    // Two options: either the InVal is a phi node defined in BB or it is some
    // value that dominates BB.
    PHINode *InValPhi = dyn_cast<PHINode>(InVal);
    if (InValPhi && InValPhi->getParent() == BB) {
      // Add all of the input values of the input PHI as inputs of this phi.
      for (unsigned i = 0, e = InValPhi->getNumIncomingValues(); i != e; ++i)
        PN.addIncoming(InValPhi->getIncomingValue(i),
                       InValPhi->getIncomingBlock(i));
    } else {
      // Otherwise, add one instance of the dominating value for each edge that
      // we will be adding.
      if (PHINode *BBPN = dyn_cast<PHINode>(BB->begin())) {
        for (unsigned i = 0, e = BBPN->getNumIncomingValues(); i != e; ++i)
          PN.addIncoming(InVal, BBPN->getIncomingBlock(i));
      } else {
        for (pred_iterator PI = pred_begin(BB), E = pred_end(BB); PI != E; ++PI)
          PN.addIncoming(InVal, *PI);
      }
    }
  }

  // The PHIs are now updated, change everything that refers to BB to use
  // DestBB and remove BB.
  BB->replaceAllUsesWith(DestBB);
  BB->eraseFromParent();
  ++NumBlocksElim;

  LLVM_DEBUG(dbgs() << "AFTER:\n" << *DestBB << "\n\n\n");
}

// Computes a map of base pointer relocation instructions to corresponding
// derived pointer relocation instructions given a vector of all relocate calls
static void computeBaseDerivedRelocateMap(
    const SmallVectorImpl<GCRelocateInst *> &AllRelocateCalls,
    DenseMap<GCRelocateInst *, SmallVector<GCRelocateInst *, 2>>
        &RelocateInstMap) {
  // Collect information in two maps: one primarily for locating the base object
  // while filling the second map; the second map is the final structure holding
  // a mapping between Base and corresponding Derived relocate calls
  DenseMap<std::pair<unsigned, unsigned>, GCRelocateInst *> RelocateIdxMap;
  for (auto *ThisRelocate : AllRelocateCalls) {
    auto K = std::make_pair(ThisRelocate->getBasePtrIndex(),
                            ThisRelocate->getDerivedPtrIndex());
    RelocateIdxMap.insert(std::make_pair(K, ThisRelocate));
  }
  for (auto &Item : RelocateIdxMap) {
    std::pair<unsigned, unsigned> Key = Item.first;
    if (Key.first == Key.second)
      // Base relocation: nothing to insert
      continue;

    GCRelocateInst *I = Item.second;
    auto BaseKey = std::make_pair(Key.first, Key.first);

    // We're iterating over RelocateIdxMap so we cannot modify it.
    auto MaybeBase = RelocateIdxMap.find(BaseKey);
    if (MaybeBase == RelocateIdxMap.end())
      // TODO: We might want to insert a new base object relocate and gep off
      // that, if there are enough derived object relocates.
      continue;

    RelocateInstMap[MaybeBase->second].push_back(I);
  }
}

// Accepts a GEP and extracts the operands into a vector provided they're all
// small integer constants
static bool getGEPSmallConstantIntOffsetV(GetElementPtrInst *GEP,
                                          SmallVectorImpl<Value *> &OffsetV) {
  for (unsigned i = 1; i < GEP->getNumOperands(); i++) {
    // Only accept small constant integer operands
    auto Op = dyn_cast<ConstantInt>(GEP->getOperand(i));
    if (!Op || Op->getZExtValue() > 20)
      return false;
  }

  for (unsigned i = 1; i < GEP->getNumOperands(); i++)
    OffsetV.push_back(GEP->getOperand(i));
  return true;
}

// Takes a RelocatedBase (base pointer relocation instruction) and Targets to
// replace, computes a replacement, and affects it.
static bool
simplifyRelocatesOffABase(GCRelocateInst *RelocatedBase,
                          const SmallVectorImpl<GCRelocateInst *> &Targets) {
  bool MadeChange = false;
  // We must ensure the relocation of derived pointer is defined after
  // relocation of base pointer. If we find a relocation corresponding to base
  // defined earlier than relocation of base then we move relocation of base
  // right before found relocation. We consider only relocation in the same
  // basic block as relocation of base. Relocations from other basic block will
  // be skipped by optimization and we do not care about them.
  for (auto R = RelocatedBase->getParent()->getFirstInsertionPt();
       &*R != RelocatedBase; ++R)
    if (auto RI = dyn_cast<GCRelocateInst>(R))
      if (RI->getStatepoint() == RelocatedBase->getStatepoint())
        if (RI->getBasePtrIndex() == RelocatedBase->getBasePtrIndex()) {
          RelocatedBase->moveBefore(RI);
          break;
        }

  for (GCRelocateInst *ToReplace : Targets) {
    assert(ToReplace->getBasePtrIndex() == RelocatedBase->getBasePtrIndex() &&
           "Not relocating a derived object of the original base object");
    if (ToReplace->getBasePtrIndex() == ToReplace->getDerivedPtrIndex()) {
      // A duplicate relocate call. TODO: coalesce duplicates.
      continue;
    }

    if (RelocatedBase->getParent() != ToReplace->getParent()) {
      // Base and derived relocates are in different basic blocks.
      // In this case transform is only valid when base dominates derived
      // relocate. However it would be too expensive to check dominance
      // for each such relocate, so we skip the whole transformation.
      continue;
    }

    Value *Base = ToReplace->getBasePtr();
    auto Derived = dyn_cast<GetElementPtrInst>(ToReplace->getDerivedPtr());
    if (!Derived || Derived->getPointerOperand() != Base)
      continue;

    SmallVector<Value *, 2> OffsetV;
    if (!getGEPSmallConstantIntOffsetV(Derived, OffsetV))
      continue;

    // Create a Builder and replace the target callsite with a gep
    assert(RelocatedBase->getNextNode() &&
           "Should always have one since it's not a terminator");

    // Insert after RelocatedBase
    IRBuilder<> Builder(RelocatedBase->getNextNode());
    Builder.SetCurrentDebugLocation(ToReplace->getDebugLoc());

    // If gc_relocate does not match the actual type, cast it to the right type.
    // In theory, there must be a bitcast after gc_relocate if the type does not
    // match, and we should reuse it to get the derived pointer. But it could be
    // cases like this:
    // bb1:
    //  ...
    //  %g1 = call coldcc i8 addrspace(1)* @llvm.experimental.gc.relocate.p1i8(...)
    //  br label %merge
    //
    // bb2:
    //  ...
    //  %g2 = call coldcc i8 addrspace(1)* @llvm.experimental.gc.relocate.p1i8(...)
    //  br label %merge
    //
    // merge:
    //  %p1 = phi i8 addrspace(1)* [ %g1, %bb1 ], [ %g2, %bb2 ]
    //  %cast = bitcast i8 addrspace(1)* %p1 in to i32 addrspace(1)*
    //
    // In this case, we can not find the bitcast any more. So we insert a new bitcast
    // no matter there is already one or not. In this way, we can handle all cases, and
    // the extra bitcast should be optimized away in later passes.
    Value *ActualRelocatedBase = RelocatedBase;
    if (RelocatedBase->getType() != Base->getType()) {
      ActualRelocatedBase =
          Builder.CreateBitCast(RelocatedBase, Base->getType());
    }
    Value *Replacement = Builder.CreateGEP(
        Derived->getSourceElementType(), ActualRelocatedBase, makeArrayRef(OffsetV));
    Replacement->takeName(ToReplace);
    // If the newly generated derived pointer's type does not match the original derived
    // pointer's type, cast the new derived pointer to match it. Same reasoning as above.
    Value *ActualReplacement = Replacement;
    if (Replacement->getType() != ToReplace->getType()) {
      ActualReplacement =
          Builder.CreateBitCast(Replacement, ToReplace->getType());
    }
    ToReplace->replaceAllUsesWith(ActualReplacement);
    ToReplace->eraseFromParent();

    MadeChange = true;
  }
  return MadeChange;
}

// Turns this:
//
// %base = ...
// %ptr = gep %base + 15
// %tok = statepoint (%fun, i32 0, i32 0, i32 0, %base, %ptr)
// %base' = relocate(%tok, i32 4, i32 4)
// %ptr' = relocate(%tok, i32 4, i32 5)
// %val = load %ptr'
//
// into this:
//
// %base = ...
// %ptr = gep %base + 15
// %tok = statepoint (%fun, i32 0, i32 0, i32 0, %base, %ptr)
// %base' = gc.relocate(%tok, i32 4, i32 4)
// %ptr' = gep %base' + 15
// %val = load %ptr'
bool CodeGenPrepare::simplifyOffsetableRelocate(Instruction &I) {
  bool MadeChange = false;
  SmallVector<GCRelocateInst *, 2> AllRelocateCalls;

  for (auto *U : I.users())
    if (GCRelocateInst *Relocate = dyn_cast<GCRelocateInst>(U))
      // Collect all the relocate calls associated with a statepoint
      AllRelocateCalls.push_back(Relocate);

  // We need at least one base pointer relocation + one derived pointer
  // relocation to mangle
  if (AllRelocateCalls.size() < 2)
    return false;

  // RelocateInstMap is a mapping from the base relocate instruction to the
  // corresponding derived relocate instructions
  DenseMap<GCRelocateInst *, SmallVector<GCRelocateInst *, 2>> RelocateInstMap;
  computeBaseDerivedRelocateMap(AllRelocateCalls, RelocateInstMap);
  if (RelocateInstMap.empty())
    return false;

  for (auto &Item : RelocateInstMap)
    // Item.first is the RelocatedBase to offset against
    // Item.second is the vector of Targets to replace
    MadeChange = simplifyRelocatesOffABase(Item.first, Item.second);
  return MadeChange;
}

/// Sink the specified cast instruction into its user blocks.
static bool SinkCast(CastInst *CI) {
  BasicBlock *DefBB = CI->getParent();

  /// InsertedCasts - Only insert a cast in each block once.
  DenseMap<BasicBlock*, CastInst*> InsertedCasts;

  bool MadeChange = false;
  for (Value::user_iterator UI = CI->user_begin(), E = CI->user_end();
       UI != E; ) {
    Use &TheUse = UI.getUse();
    Instruction *User = cast<Instruction>(*UI);

    // Figure out which BB this cast is used in.  For PHI's this is the
    // appropriate predecessor block.
    BasicBlock *UserBB = User->getParent();
    if (PHINode *PN = dyn_cast<PHINode>(User)) {
      UserBB = PN->getIncomingBlock(TheUse);
    }

    // Preincrement use iterator so we don't invalidate it.
    ++UI;

    // The first insertion point of a block containing an EH pad is after the
    // pad.  If the pad is the user, we cannot sink the cast past the pad.
    if (User->isEHPad())
      continue;

    // If the block selected to receive the cast is an EH pad that does not
    // allow non-PHI instructions before the terminator, we can't sink the
    // cast.
    if (UserBB->getTerminator()->isEHPad())
      continue;

    // If this user is in the same block as the cast, don't change the cast.
    if (UserBB == DefBB) continue;

    // If we have already inserted a cast into this block, use it.
    CastInst *&InsertedCast = InsertedCasts[UserBB];

    if (!InsertedCast) {
      BasicBlock::iterator InsertPt = UserBB->getFirstInsertionPt();
      assert(InsertPt != UserBB->end());
      InsertedCast = CastInst::Create(CI->getOpcode(), CI->getOperand(0),
                                      CI->getType(), "", &*InsertPt);
      InsertedCast->setDebugLoc(CI->getDebugLoc());
    }

    // Replace a use of the cast with a use of the new cast.
    TheUse = InsertedCast;
    MadeChange = true;
    ++NumCastUses;
  }

  // If we removed all uses, nuke the cast.
  if (CI->use_empty()) {
    salvageDebugInfo(*CI);
    CI->eraseFromParent();
    MadeChange = true;
  }

  return MadeChange;
}

/// If the specified cast instruction is a noop copy (e.g. it's casting from
/// one pointer type to another, i32->i8 on PPC), sink it into user blocks to
/// reduce the number of virtual registers that must be created and coalesced.
///
/// Return true if any changes are made.
static bool OptimizeNoopCopyExpression(CastInst *CI, const TargetLowering &TLI,
                                       const DataLayout &DL) {
  // Sink only "cheap" (or nop) address-space casts.  This is a weaker condition
  // than sinking only nop casts, but is helpful on some platforms.
  if (auto *ASC = dyn_cast<AddrSpaceCastInst>(CI)) {
    if (!TLI.isFreeAddrSpaceCast(ASC->getSrcAddressSpace(),
                                 ASC->getDestAddressSpace()))
      return false;
  }

  // If this is a noop copy,
  EVT SrcVT = TLI.getValueType(DL, CI->getOperand(0)->getType());
  EVT DstVT = TLI.getValueType(DL, CI->getType());

  // This is an fp<->int conversion?
  if (SrcVT.isInteger() != DstVT.isInteger())
    return false;

  // If this is an extension, it will be a zero or sign extension, which
  // isn't a noop.
  if (SrcVT.bitsLT(DstVT)) return false;

  // If these values will be promoted, find out what they will be promoted
  // to.  This helps us consider truncates on PPC as noop copies when they
  // are.
  if (TLI.getTypeAction(CI->getContext(), SrcVT) ==
      TargetLowering::TypePromoteInteger)
    SrcVT = TLI.getTypeToTransformTo(CI->getContext(), SrcVT);
  if (TLI.getTypeAction(CI->getContext(), DstVT) ==
      TargetLowering::TypePromoteInteger)
    DstVT = TLI.getTypeToTransformTo(CI->getContext(), DstVT);

  // If, after promotion, these are the same types, this is a noop copy.
  if (SrcVT != DstVT)
    return false;

  return SinkCast(CI);
}

bool CodeGenPrepare::replaceMathCmpWithIntrinsic(BinaryOperator *BO,
                                                 Value *Arg0, Value *Arg1,
                                                 CmpInst *Cmp,
                                                 Intrinsic::ID IID) {
  if (BO->getParent() != Cmp->getParent()) {
    // We used to use a dominator tree here to allow multi-block optimization.
    // But that was problematic because:
    // 1. It could cause a perf regression by hoisting the math op into the
    //    critical path.
    // 2. It could cause a perf regression by creating a value that was live
    //    across multiple blocks and increasing register pressure.
    // 3. Use of a dominator tree could cause large compile-time regression.
    //    This is because we recompute the DT on every change in the main CGP
    //    run-loop. The recomputing is probably unnecessary in many cases, so if
    //    that was fixed, using a DT here would be ok.
    return false;
  }

  // We allow matching the canonical IR (add X, C) back to (usubo X, -C).
  if (BO->getOpcode() == Instruction::Add &&
      IID == Intrinsic::usub_with_overflow) {
    assert(isa<Constant>(Arg1) && "Unexpected input for usubo");
    Arg1 = ConstantExpr::getNeg(cast<Constant>(Arg1));
  }

  // Insert at the first instruction of the pair.
  Instruction *InsertPt = nullptr;
  for (Instruction &Iter : *Cmp->getParent()) {
    // If BO is an XOR, it is not guaranteed that it comes after both inputs to
    // the overflow intrinsic are defined.
    if ((BO->getOpcode() != Instruction::Xor && &Iter == BO) || &Iter == Cmp) {
      InsertPt = &Iter;
      break;
    }
  }
  assert(InsertPt != nullptr && "Parent block did not contain cmp or binop");

  IRBuilder<> Builder(InsertPt);
  Value *MathOV = Builder.CreateBinaryIntrinsic(IID, Arg0, Arg1);
  if (BO->getOpcode() != Instruction::Xor) {
    Value *Math = Builder.CreateExtractValue(MathOV, 0, "math");
    BO->replaceAllUsesWith(Math);
  } else
    assert(BO->hasOneUse() &&
           "Patterns with XOr should use the BO only in the compare");
  Value *OV = Builder.CreateExtractValue(MathOV, 1, "ov");
  Cmp->replaceAllUsesWith(OV);
  Cmp->eraseFromParent();
  BO->eraseFromParent();
  return true;
}

/// Match special-case patterns that check for unsigned add overflow.
static bool matchUAddWithOverflowConstantEdgeCases(CmpInst *Cmp,
                                                   BinaryOperator *&Add) {
  // Add = add A, 1; Cmp = icmp eq A,-1 (overflow if A is max val)
  // Add = add A,-1; Cmp = icmp ne A, 0 (overflow if A is non-zero)
  Value *A = Cmp->getOperand(0), *B = Cmp->getOperand(1);

  // We are not expecting non-canonical/degenerate code. Just bail out.
  if (isa<Constant>(A))
    return false;

  ICmpInst::Predicate Pred = Cmp->getPredicate();
  if (Pred == ICmpInst::ICMP_EQ && match(B, m_AllOnes()))
    B = ConstantInt::get(B->getType(), 1);
  else if (Pred == ICmpInst::ICMP_NE && match(B, m_ZeroInt()))
    B = ConstantInt::get(B->getType(), -1);
  else
    return false;

  // Check the users of the variable operand of the compare looking for an add
  // with the adjusted constant.
  for (User *U : A->users()) {
    if (match(U, m_Add(m_Specific(A), m_Specific(B)))) {
      Add = cast<BinaryOperator>(U);
      return true;
    }
  }
  return false;
}

/// Try to combine the compare into a call to the llvm.uadd.with.overflow
/// intrinsic. Return true if any changes were made.
bool CodeGenPrepare::combineToUAddWithOverflow(CmpInst *Cmp,
                                               bool &ModifiedDT) {
  Value *A, *B;
  BinaryOperator *Add;
  if (!match(Cmp, m_UAddWithOverflow(m_Value(A), m_Value(B), m_BinOp(Add)))) {
    if (!matchUAddWithOverflowConstantEdgeCases(Cmp, Add))
      return false;
    // Set A and B in case we match matchUAddWithOverflowConstantEdgeCases.
    A = Add->getOperand(0);
    B = Add->getOperand(1);
  }

  if (!TLI->shouldFormOverflowOp(ISD::UADDO,
                                 TLI->getValueType(*DL, Add->getType()),
                                 Add->hasNUsesOrMore(2)))
    return false;

  // We don't want to move around uses of condition values this late, so we
  // check if it is legal to create the call to the intrinsic in the basic
  // block containing the icmp.
  if (Add->getParent() != Cmp->getParent() && !Add->hasOneUse())
    return false;

  if (!replaceMathCmpWithIntrinsic(Add, A, B, Cmp,
                                   Intrinsic::uadd_with_overflow))
    return false;

  // Reset callers - do not crash by iterating over a dead instruction.
  ModifiedDT = true;
  return true;
}

bool CodeGenPrepare::combineToUSubWithOverflow(CmpInst *Cmp,
                                               bool &ModifiedDT) {
  // We are not expecting non-canonical/degenerate code. Just bail out.
  Value *A = Cmp->getOperand(0), *B = Cmp->getOperand(1);
  if (isa<Constant>(A) && isa<Constant>(B))
    return false;

  // Convert (A u> B) to (A u< B) to simplify pattern matching.
  ICmpInst::Predicate Pred = Cmp->getPredicate();
  if (Pred == ICmpInst::ICMP_UGT) {
    std::swap(A, B);
    Pred = ICmpInst::ICMP_ULT;
  }
  // Convert special-case: (A == 0) is the same as (A u< 1).
  if (Pred == ICmpInst::ICMP_EQ && match(B, m_ZeroInt())) {
    B = ConstantInt::get(B->getType(), 1);
    Pred = ICmpInst::ICMP_ULT;
  }
  // Convert special-case: (A != 0) is the same as (0 u< A).
  if (Pred == ICmpInst::ICMP_NE && match(B, m_ZeroInt())) {
    std::swap(A, B);
    Pred = ICmpInst::ICMP_ULT;
  }
  if (Pred != ICmpInst::ICMP_ULT)
    return false;

  // Walk the users of a variable operand of a compare looking for a subtract or
  // add with that same operand. Also match the 2nd operand of the compare to
  // the add/sub, but that may be a negated constant operand of an add.
  Value *CmpVariableOperand = isa<Constant>(A) ? B : A;
  BinaryOperator *Sub = nullptr;
  for (User *U : CmpVariableOperand->users()) {
    // A - B, A u< B --> usubo(A, B)
    if (match(U, m_Sub(m_Specific(A), m_Specific(B)))) {
      Sub = cast<BinaryOperator>(U);
      break;
    }

    // A + (-C), A u< C (canonicalized form of (sub A, C))
    const APInt *CmpC, *AddC;
    if (match(U, m_Add(m_Specific(A), m_APInt(AddC))) &&
        match(B, m_APInt(CmpC)) && *AddC == -(*CmpC)) {
      Sub = cast<BinaryOperator>(U);
      break;
    }
  }
  if (!Sub)
    return false;

  if (!TLI->shouldFormOverflowOp(ISD::USUBO,
                                 TLI->getValueType(*DL, Sub->getType()),
                                 Sub->hasNUsesOrMore(2)))
    return false;

  if (!replaceMathCmpWithIntrinsic(Sub, Sub->getOperand(0), Sub->getOperand(1),
                                   Cmp, Intrinsic::usub_with_overflow))
    return false;

  // Reset callers - do not crash by iterating over a dead instruction.
  ModifiedDT = true;
  return true;
}

/// Sink the given CmpInst into user blocks to reduce the number of virtual
/// registers that must be created and coalesced. This is a clear win except on
/// targets with multiple condition code registers (PowerPC), where it might
/// lose; some adjustment may be wanted there.
///
/// Return true if any changes are made.
static bool sinkCmpExpression(CmpInst *Cmp, const TargetLowering &TLI) {
  if (TLI.hasMultipleConditionRegisters())
    return false;

  // Avoid sinking soft-FP comparisons, since this can move them into a loop.
  if (TLI.useSoftFloat() && isa<FCmpInst>(Cmp))
    return false;

  // Only insert a cmp in each block once.
  DenseMap<BasicBlock*, CmpInst*> InsertedCmps;

  bool MadeChange = false;
  for (Value::user_iterator UI = Cmp->user_begin(), E = Cmp->user_end();
       UI != E; ) {
    Use &TheUse = UI.getUse();
    Instruction *User = cast<Instruction>(*UI);

    // Preincrement use iterator so we don't invalidate it.
    ++UI;

    // Don't bother for PHI nodes.
    if (isa<PHINode>(User))
      continue;

    // Figure out which BB this cmp is used in.
    BasicBlock *UserBB = User->getParent();
    BasicBlock *DefBB = Cmp->getParent();

    // If this user is in the same block as the cmp, don't change the cmp.
    if (UserBB == DefBB) continue;

    // If we have already inserted a cmp into this block, use it.
    CmpInst *&InsertedCmp = InsertedCmps[UserBB];

    if (!InsertedCmp) {
      BasicBlock::iterator InsertPt = UserBB->getFirstInsertionPt();
      assert(InsertPt != UserBB->end());
      InsertedCmp =
          CmpInst::Create(Cmp->getOpcode(), Cmp->getPredicate(),
                          Cmp->getOperand(0), Cmp->getOperand(1), "",
                          &*InsertPt);
      // Propagate the debug info.
      InsertedCmp->setDebugLoc(Cmp->getDebugLoc());
    }

    // Replace a use of the cmp with a use of the new cmp.
    TheUse = InsertedCmp;
    MadeChange = true;
    ++NumCmpUses;
  }

  // If we removed all uses, nuke the cmp.
  if (Cmp->use_empty()) {
    Cmp->eraseFromParent();
    MadeChange = true;
  }

  return MadeChange;
}

/// For pattern like:
///
///   DomCond = icmp sgt/slt CmpOp0, CmpOp1 (might not be in DomBB)
///   ...
/// DomBB:
///   ...
///   br DomCond, TrueBB, CmpBB
/// CmpBB: (with DomBB being the single predecessor)
///   ...
///   Cmp = icmp eq CmpOp0, CmpOp1
///   ...
///
/// It would use two comparison on targets that lowering of icmp sgt/slt is
/// different from lowering of icmp eq (PowerPC). This function try to convert
/// 'Cmp = icmp eq CmpOp0, CmpOp1' to ' Cmp = icmp slt/sgt CmpOp0, CmpOp1'.
/// After that, DomCond and Cmp can use the same comparison so reduce one
/// comparison.
///
/// Return true if any changes are made.
static bool foldICmpWithDominatingICmp(CmpInst *Cmp,
                                       const TargetLowering &TLI) {
  if (!EnableICMP_EQToICMP_ST && TLI.isEqualityCmpFoldedWithSignedCmp())
    return false;

  ICmpInst::Predicate Pred = Cmp->getPredicate();
  if (Pred != ICmpInst::ICMP_EQ)
    return false;

  // If icmp eq has users other than BranchInst and SelectInst, converting it to
  // icmp slt/sgt would introduce more redundant LLVM IR.
  for (User *U : Cmp->users()) {
    if (isa<BranchInst>(U))
      continue;
    if (isa<SelectInst>(U) && cast<SelectInst>(U)->getCondition() == Cmp)
      continue;
    return false;
  }

  // This is a cheap/incomplete check for dominance - just match a single
  // predecessor with a conditional branch.
  BasicBlock *CmpBB = Cmp->getParent();
  BasicBlock *DomBB = CmpBB->getSinglePredecessor();
  if (!DomBB)
    return false;

  // We want to ensure that the only way control gets to the comparison of
  // interest is that a less/greater than comparison on the same operands is
  // false.
  Value *DomCond;
  BasicBlock *TrueBB, *FalseBB;
  if (!match(DomBB->getTerminator(), m_Br(m_Value(DomCond), TrueBB, FalseBB)))
    return false;
  if (CmpBB != FalseBB)
    return false;

  Value *CmpOp0 = Cmp->getOperand(0), *CmpOp1 = Cmp->getOperand(1);
  ICmpInst::Predicate DomPred;
  if (!match(DomCond, m_ICmp(DomPred, m_Specific(CmpOp0), m_Specific(CmpOp1))))
    return false;
  if (DomPred != ICmpInst::ICMP_SGT && DomPred != ICmpInst::ICMP_SLT)
    return false;

  // Convert the equality comparison to the opposite of the dominating
  // comparison and swap the direction for all branch/select users.
  // We have conceptually converted:
  // Res = (a < b) ? <LT_RES> : (a == b) ? <EQ_RES> : <GT_RES>;
  // to
  // Res = (a < b) ? <LT_RES> : (a > b)  ? <GT_RES> : <EQ_RES>;
  // And similarly for branches.
  for (User *U : Cmp->users()) {
    if (auto *BI = dyn_cast<BranchInst>(U)) {
      assert(BI->isConditional() && "Must be conditional");
      BI->swapSuccessors();
      continue;
    }
    if (auto *SI = dyn_cast<SelectInst>(U)) {
      // Swap operands
      SI->swapValues();
      SI->swapProfMetadata();
      continue;
    }
    llvm_unreachable("Must be a branch or a select");
  }
  Cmp->setPredicate(CmpInst::getSwappedPredicate(DomPred));
  return true;
}

bool CodeGenPrepare::optimizeCmp(CmpInst *Cmp, bool &ModifiedDT) {
  if (sinkCmpExpression(Cmp, *TLI))
    return true;

  if (combineToUAddWithOverflow(Cmp, ModifiedDT))
    return true;

  if (combineToUSubWithOverflow(Cmp, ModifiedDT))
    return true;

  if (foldICmpWithDominatingICmp(Cmp, *TLI))
    return true;

  return false;
}

/// Duplicate and sink the given 'and' instruction into user blocks where it is
/// used in a compare to allow isel to generate better code for targets where
/// this operation can be combined.
///
/// Return true if any changes are made.
static bool sinkAndCmp0Expression(Instruction *AndI,
                                  const TargetLowering &TLI,
                                  SetOfInstrs &InsertedInsts) {
  // Double-check that we're not trying to optimize an instruction that was
  // already optimized by some other part of this pass.
  assert(!InsertedInsts.count(AndI) &&
         "Attempting to optimize already optimized and instruction");
  (void) InsertedInsts;

  // Nothing to do for single use in same basic block.
  if (AndI->hasOneUse() &&
      AndI->getParent() == cast<Instruction>(*AndI->user_begin())->getParent())
    return false;

  // Try to avoid cases where sinking/duplicating is likely to increase register
  // pressure.
  if (!isa<ConstantInt>(AndI->getOperand(0)) &&
      !isa<ConstantInt>(AndI->getOperand(1)) &&
      AndI->getOperand(0)->hasOneUse() && AndI->getOperand(1)->hasOneUse())
    return false;

  for (auto *U : AndI->users()) {
    Instruction *User = cast<Instruction>(U);

    // Only sink 'and' feeding icmp with 0.
    if (!isa<ICmpInst>(User))
      return false;

    auto *CmpC = dyn_cast<ConstantInt>(User->getOperand(1));
    if (!CmpC || !CmpC->isZero())
      return false;
  }

  if (!TLI.isMaskAndCmp0FoldingBeneficial(*AndI))
    return false;

  LLVM_DEBUG(dbgs() << "found 'and' feeding only icmp 0;\n");
  LLVM_DEBUG(AndI->getParent()->dump());

  // Push the 'and' into the same block as the icmp 0.  There should only be
  // one (icmp (and, 0)) in each block, since CSE/GVN should have removed any
  // others, so we don't need to keep track of which BBs we insert into.
  for (Value::user_iterator UI = AndI->user_begin(), E = AndI->user_end();
       UI != E; ) {
    Use &TheUse = UI.getUse();
    Instruction *User = cast<Instruction>(*UI);

    // Preincrement use iterator so we don't invalidate it.
    ++UI;

    LLVM_DEBUG(dbgs() << "sinking 'and' use: " << *User << "\n");

    // Keep the 'and' in the same place if the use is already in the same block.
    Instruction *InsertPt =
        User->getParent() == AndI->getParent() ? AndI : User;
    Instruction *InsertedAnd =
        BinaryOperator::Create(Instruction::And, AndI->getOperand(0),
                               AndI->getOperand(1), "", InsertPt);
    // Propagate the debug info.
    InsertedAnd->setDebugLoc(AndI->getDebugLoc());

    // Replace a use of the 'and' with a use of the new 'and'.
    TheUse = InsertedAnd;
    ++NumAndUses;
    LLVM_DEBUG(User->getParent()->dump());
  }

  // We removed all uses, nuke the and.
  AndI->eraseFromParent();
  return true;
}

/// Check if the candidates could be combined with a shift instruction, which
/// includes:
/// 1. Truncate instruction
/// 2. And instruction and the imm is a mask of the low bits:
/// imm & (imm+1) == 0
static bool isExtractBitsCandidateUse(Instruction *User) {
  if (!isa<TruncInst>(User)) {
    if (User->getOpcode() != Instruction::And ||
        !isa<ConstantInt>(User->getOperand(1)))
      return false;

    const APInt &Cimm = cast<ConstantInt>(User->getOperand(1))->getValue();

    if ((Cimm & (Cimm + 1)).getBoolValue())
      return false;
  }
  return true;
}

/// Sink both shift and truncate instruction to the use of truncate's BB.
static bool
SinkShiftAndTruncate(BinaryOperator *ShiftI, Instruction *User, ConstantInt *CI,
                     DenseMap<BasicBlock *, BinaryOperator *> &InsertedShifts,
                     const TargetLowering &TLI, const DataLayout &DL) {
  BasicBlock *UserBB = User->getParent();
  DenseMap<BasicBlock *, CastInst *> InsertedTruncs;
  auto *TruncI = cast<TruncInst>(User);
  bool MadeChange = false;

  for (Value::user_iterator TruncUI = TruncI->user_begin(),
                            TruncE = TruncI->user_end();
       TruncUI != TruncE;) {

    Use &TruncTheUse = TruncUI.getUse();
    Instruction *TruncUser = cast<Instruction>(*TruncUI);
    // Preincrement use iterator so we don't invalidate it.

    ++TruncUI;

    int ISDOpcode = TLI.InstructionOpcodeToISD(TruncUser->getOpcode());
    if (!ISDOpcode)
      continue;

    // If the use is actually a legal node, there will not be an
    // implicit truncate.
    // FIXME: always querying the result type is just an
    // approximation; some nodes' legality is determined by the
    // operand or other means. There's no good way to find out though.
    if (TLI.isOperationLegalOrCustom(
            ISDOpcode, TLI.getValueType(DL, TruncUser->getType(), true)))
      continue;

    // Don't bother for PHI nodes.
    if (isa<PHINode>(TruncUser))
      continue;

    BasicBlock *TruncUserBB = TruncUser->getParent();

    if (UserBB == TruncUserBB)
      continue;

    BinaryOperator *&InsertedShift = InsertedShifts[TruncUserBB];
    CastInst *&InsertedTrunc = InsertedTruncs[TruncUserBB];

    if (!InsertedShift && !InsertedTrunc) {
      BasicBlock::iterator InsertPt = TruncUserBB->getFirstInsertionPt();
      assert(InsertPt != TruncUserBB->end());
      // Sink the shift
      if (ShiftI->getOpcode() == Instruction::AShr)
        InsertedShift = BinaryOperator::CreateAShr(ShiftI->getOperand(0), CI,
                                                   "", &*InsertPt);
      else
        InsertedShift = BinaryOperator::CreateLShr(ShiftI->getOperand(0), CI,
                                                   "", &*InsertPt);
      InsertedShift->setDebugLoc(ShiftI->getDebugLoc());

      // Sink the trunc
      BasicBlock::iterator TruncInsertPt = TruncUserBB->getFirstInsertionPt();
      TruncInsertPt++;
      assert(TruncInsertPt != TruncUserBB->end());

      InsertedTrunc = CastInst::Create(TruncI->getOpcode(), InsertedShift,
                                       TruncI->getType(), "", &*TruncInsertPt);
      InsertedTrunc->setDebugLoc(TruncI->getDebugLoc());

      MadeChange = true;

      TruncTheUse = InsertedTrunc;
    }
  }
  return MadeChange;
}

/// Sink the shift *right* instruction into user blocks if the uses could
/// potentially be combined with this shift instruction and generate BitExtract
/// instruction. It will only be applied if the architecture supports BitExtract
/// instruction. Here is an example:
/// BB1:
///   %x.extract.shift = lshr i64 %arg1, 32
/// BB2:
///   %x.extract.trunc = trunc i64 %x.extract.shift to i16
/// ==>
///
/// BB2:
///   %x.extract.shift.1 = lshr i64 %arg1, 32
///   %x.extract.trunc = trunc i64 %x.extract.shift.1 to i16
///
/// CodeGen will recognize the pattern in BB2 and generate BitExtract
/// instruction.
/// Return true if any changes are made.
static bool OptimizeExtractBits(BinaryOperator *ShiftI, ConstantInt *CI,
                                const TargetLowering &TLI,
                                const DataLayout &DL) {
  BasicBlock *DefBB = ShiftI->getParent();

  /// Only insert instructions in each block once.
  DenseMap<BasicBlock *, BinaryOperator *> InsertedShifts;

  bool shiftIsLegal = TLI.isTypeLegal(TLI.getValueType(DL, ShiftI->getType()));

  bool MadeChange = false;
  for (Value::user_iterator UI = ShiftI->user_begin(), E = ShiftI->user_end();
       UI != E;) {
    Use &TheUse = UI.getUse();
    Instruction *User = cast<Instruction>(*UI);
    // Preincrement use iterator so we don't invalidate it.
    ++UI;

    // Don't bother for PHI nodes.
    if (isa<PHINode>(User))
      continue;

    if (!isExtractBitsCandidateUse(User))
      continue;

    BasicBlock *UserBB = User->getParent();

    if (UserBB == DefBB) {
      // If the shift and truncate instruction are in the same BB. The use of
      // the truncate(TruncUse) may still introduce another truncate if not
      // legal. In this case, we would like to sink both shift and truncate
      // instruction to the BB of TruncUse.
      // for example:
      // BB1:
      // i64 shift.result = lshr i64 opnd, imm
      // trunc.result = trunc shift.result to i16
      //
      // BB2:
      //   ----> We will have an implicit truncate here if the architecture does
      //   not have i16 compare.
      // cmp i16 trunc.result, opnd2
      //
      if (isa<TruncInst>(User) && shiftIsLegal
          // If the type of the truncate is legal, no truncate will be
          // introduced in other basic blocks.
          &&
          (!TLI.isTypeLegal(TLI.getValueType(DL, User->getType()))))
        MadeChange =
            SinkShiftAndTruncate(ShiftI, User, CI, InsertedShifts, TLI, DL);

      continue;
    }
    // If we have already inserted a shift into this block, use it.
    BinaryOperator *&InsertedShift = InsertedShifts[UserBB];

    if (!InsertedShift) {
      BasicBlock::iterator InsertPt = UserBB->getFirstInsertionPt();
      assert(InsertPt != UserBB->end());

      if (ShiftI->getOpcode() == Instruction::AShr)
        InsertedShift = BinaryOperator::CreateAShr(ShiftI->getOperand(0), CI,
                                                   "", &*InsertPt);
      else
        InsertedShift = BinaryOperator::CreateLShr(ShiftI->getOperand(0), CI,
                                                   "", &*InsertPt);
      InsertedShift->setDebugLoc(ShiftI->getDebugLoc());

      MadeChange = true;
    }

    // Replace a use of the shift with a use of the new shift.
    TheUse = InsertedShift;
  }

  // If we removed all uses, or there are none, nuke the shift.
  if (ShiftI->use_empty()) {
    salvageDebugInfo(*ShiftI);
    ShiftI->eraseFromParent();
    MadeChange = true;
  }

  return MadeChange;
}

/// If counting leading or trailing zeros is an expensive operation and a zero
/// input is defined, add a check for zero to avoid calling the intrinsic.
///
/// We want to transform:
///     %z = call i64 @llvm.cttz.i64(i64 %A, i1 false)
///
/// into:
///   entry:
///     %cmpz = icmp eq i64 %A, 0
///     br i1 %cmpz, label %cond.end, label %cond.false
///   cond.false:
///     %z = call i64 @llvm.cttz.i64(i64 %A, i1 true)
///     br label %cond.end
///   cond.end:
///     %ctz = phi i64 [ 64, %entry ], [ %z, %cond.false ]
///
/// If the transform is performed, return true and set ModifiedDT to true.
static bool despeculateCountZeros(IntrinsicInst *CountZeros,
                                  const TargetLowering *TLI,
                                  const DataLayout *DL,
                                  bool &ModifiedDT) {
  // If a zero input is undefined, it doesn't make sense to despeculate that.
  if (match(CountZeros->getOperand(1), m_One()))
    return false;

  // If it's cheap to speculate, there's nothing to do.
  auto IntrinsicID = CountZeros->getIntrinsicID();
  if ((IntrinsicID == Intrinsic::cttz && TLI->isCheapToSpeculateCttz()) ||
      (IntrinsicID == Intrinsic::ctlz && TLI->isCheapToSpeculateCtlz()))
    return false;

  // Only handle legal scalar cases. Anything else requires too much work.
  Type *Ty = CountZeros->getType();
  unsigned SizeInBits = Ty->getPrimitiveSizeInBits();
  if (Ty->isVectorTy() || SizeInBits > DL->getLargestLegalIntTypeSizeInBits())
    return false;

  // The intrinsic will be sunk behind a compare against zero and branch.
  BasicBlock *StartBlock = CountZeros->getParent();
  BasicBlock *CallBlock = StartBlock->splitBasicBlock(CountZeros, "cond.false");

  // Create another block after the count zero intrinsic. A PHI will be added
  // in this block to select the result of the intrinsic or the bit-width
  // constant if the input to the intrinsic is zero.
  BasicBlock::iterator SplitPt = ++(BasicBlock::iterator(CountZeros));
  BasicBlock *EndBlock = CallBlock->splitBasicBlock(SplitPt, "cond.end");

  // Set up a builder to create a compare, conditional branch, and PHI.
  IRBuilder<> Builder(CountZeros->getContext());
  Builder.SetInsertPoint(StartBlock->getTerminator());
  Builder.SetCurrentDebugLocation(CountZeros->getDebugLoc());

  // Replace the unconditional branch that was created by the first split with
  // a compare against zero and a conditional branch.
  Value *Zero = Constant::getNullValue(Ty);
  Value *Cmp = Builder.CreateICmpEQ(CountZeros->getOperand(0), Zero, "cmpz");
  Builder.CreateCondBr(Cmp, EndBlock, CallBlock);
  StartBlock->getTerminator()->eraseFromParent();

  // Create a PHI in the end block to select either the output of the intrinsic
  // or the bit width of the operand.
  Builder.SetInsertPoint(&EndBlock->front());
  PHINode *PN = Builder.CreatePHI(Ty, 2, "ctz");
  CountZeros->replaceAllUsesWith(PN);
  Value *BitWidth = Builder.getInt(APInt(SizeInBits, SizeInBits));
  PN->addIncoming(BitWidth, StartBlock);
  PN->addIncoming(CountZeros, CallBlock);

  // We are explicitly handling the zero case, so we can set the intrinsic's
  // undefined zero argument to 'true'. This will also prevent reprocessing the
  // intrinsic; we only despeculate when a zero input is defined.
  CountZeros->setArgOperand(1, Builder.getTrue());
  ModifiedDT = true;
  return true;
}

bool CodeGenPrepare::optimizeCallInst(CallInst *CI, bool &ModifiedDT) {
  BasicBlock *BB = CI->getParent();

  // Lower inline assembly if we can.
  // If we found an inline asm expession, and if the target knows how to
  // lower it to normal LLVM code, do so now.
  if (isa<InlineAsm>(CI->getCalledValue())) {
    if (TLI->ExpandInlineAsm(CI)) {
      // Avoid invalidating the iterator.
      CurInstIterator = BB->begin();
      // Avoid processing instructions out of order, which could cause
      // reuse before a value is defined.
      SunkAddrs.clear();
      return true;
    }
    // Sink address computing for memory operands into the block.
    if (optimizeInlineAsmInst(CI))
      return true;
  }

  // Align the pointer arguments to this call if the target thinks it's a good
  // idea
  unsigned MinSize, PrefAlign;
  if (TLI->shouldAlignPointerArgs(CI, MinSize, PrefAlign)) {
    for (auto &Arg : CI->arg_operands()) {
      // We want to align both objects whose address is used directly and
      // objects whose address is used in casts and GEPs, though it only makes
      // sense for GEPs if the offset is a multiple of the desired alignment and
      // if size - offset meets the size threshold.
      if (!Arg->getType()->isPointerTy())
        continue;
      APInt Offset(DL->getIndexSizeInBits(
                       cast<PointerType>(Arg->getType())->getAddressSpace()),
                   0);
      Value *Val = Arg->stripAndAccumulateInBoundsConstantOffsets(*DL, Offset);
      uint64_t Offset2 = Offset.getLimitedValue();
      if ((Offset2 & (PrefAlign-1)) != 0)
        continue;
      AllocaInst *AI;
      if ((AI = dyn_cast<AllocaInst>(Val)) && AI->getAlignment() < PrefAlign &&
          DL->getTypeAllocSize(AI->getAllocatedType()) >= MinSize + Offset2)
        AI->setAlignment(MaybeAlign(PrefAlign));
      // Global variables can only be aligned if they are defined in this
      // object (i.e. they are uniquely initialized in this object), and
      // over-aligning global variables that have an explicit section is
      // forbidden.
      GlobalVariable *GV;
      if ((GV = dyn_cast<GlobalVariable>(Val)) && GV->canIncreaseAlignment() &&
          GV->getPointerAlignment(*DL) < PrefAlign &&
          DL->getTypeAllocSize(GV->getValueType()) >=
              MinSize + Offset2)
        GV->setAlignment(MaybeAlign(PrefAlign));
    }
    // If this is a memcpy (or similar) then we may be able to improve the
    // alignment
    if (MemIntrinsic *MI = dyn_cast<MemIntrinsic>(CI)) {
      unsigned DestAlign = getKnownAlignment(MI->getDest(), *DL);
      if (DestAlign > MI->getDestAlignment())
        MI->setDestAlignment(DestAlign);
      if (MemTransferInst *MTI = dyn_cast<MemTransferInst>(MI)) {
        unsigned SrcAlign = getKnownAlignment(MTI->getSource(), *DL);
        if (SrcAlign > MTI->getSourceAlignment())
          MTI->setSourceAlignment(SrcAlign);
      }
    }
  }

  // If we have a cold call site, try to sink addressing computation into the
  // cold block.  This interacts with our handling for loads and stores to
  // ensure that we can fold all uses of a potential addressing computation
  // into their uses.  TODO: generalize this to work over profiling data
  if (CI->hasFnAttr(Attribute::Cold) &&
      !OptSize && !llvm::shouldOptimizeForSize(BB, PSI, BFI.get()))
    for (auto &Arg : CI->arg_operands()) {
      if (!Arg->getType()->isPointerTy())
        continue;
      unsigned AS = Arg->getType()->getPointerAddressSpace();
      return optimizeMemoryInst(CI, Arg, Arg->getType(), AS);
    }

  IntrinsicInst *II = dyn_cast<IntrinsicInst>(CI);
  if (II) {
    switch (II->getIntrinsicID()) {
    default: break;
    case Intrinsic::experimental_widenable_condition: {
      // Give up on future widening oppurtunties so that we can fold away dead
      // paths and merge blocks before going into block-local instruction
      // selection.
      if (II->use_empty()) {
        II->eraseFromParent();
        return true;
      }
      Constant *RetVal = ConstantInt::getTrue(II->getContext());
      resetIteratorIfInvalidatedWhileCalling(BB, [&]() {
        replaceAndRecursivelySimplify(CI, RetVal, TLInfo, nullptr);
      });
      return true;
    }
    case Intrinsic::objectsize:
      llvm_unreachable("llvm.objectsize.* should have been lowered already");
    case Intrinsic::is_constant:
      llvm_unreachable("llvm.is.constant.* should have been lowered already");
    case Intrinsic::aarch64_stlxr:
    case Intrinsic::aarch64_stxr: {
      ZExtInst *ExtVal = dyn_cast<ZExtInst>(CI->getArgOperand(0));
      if (!ExtVal || !ExtVal->hasOneUse() ||
          ExtVal->getParent() == CI->getParent())
        return false;
      // Sink a zext feeding stlxr/stxr before it, so it can be folded into it.
      ExtVal->moveBefore(CI);
      // Mark this instruction as "inserted by CGP", so that other
      // optimizations don't touch it.
      InsertedInsts.insert(ExtVal);
      return true;
    }

    case Intrinsic::launder_invariant_group:
    case Intrinsic::strip_invariant_group: {
      Value *ArgVal = II->getArgOperand(0);
      auto it = LargeOffsetGEPMap.find(II);
      if (it != LargeOffsetGEPMap.end()) {
          // Merge entries in LargeOffsetGEPMap to reflect the RAUW.
          // Make sure not to have to deal with iterator invalidation
          // after possibly adding ArgVal to LargeOffsetGEPMap.
          auto GEPs = std::move(it->second);
          LargeOffsetGEPMap[ArgVal].append(GEPs.begin(), GEPs.end());
          LargeOffsetGEPMap.erase(II);
      }

      II->replaceAllUsesWith(ArgVal);
      II->eraseFromParent();
      return true;
    }
    case Intrinsic::cttz:
    case Intrinsic::ctlz:
      // If counting zeros is expensive, try to avoid it.
      return despeculateCountZeros(II, TLI, DL, ModifiedDT);
    case Intrinsic::dbg_value:
      return fixupDbgValue(II);
    case Intrinsic::vscale: {
      // If datalayout has no special restrictions on vector data layout,
      // replace `llvm.vscale` by an equivalent constant expression
      // to benefit from cheap constant propagation.
      Type *ScalableVectorTy =
          VectorType::get(Type::getInt8Ty(II->getContext()), 1, true);
      if (DL->getTypeAllocSize(ScalableVectorTy).getKnownMinSize() == 8) {
        auto Null = Constant::getNullValue(ScalableVectorTy->getPointerTo());
        auto One = ConstantInt::getSigned(II->getType(), 1);
        auto *CGep =
            ConstantExpr::getGetElementPtr(ScalableVectorTy, Null, One);
        II->replaceAllUsesWith(ConstantExpr::getPtrToInt(CGep, II->getType()));
        II->eraseFromParent();
        return true;
      }
    }
    }

    SmallVector<Value *, 2> PtrOps;
    Type *AccessTy;
    if (TLI->getAddrModeArguments(II, PtrOps, AccessTy))
      while (!PtrOps.empty()) {
        Value *PtrVal = PtrOps.pop_back_val();
        unsigned AS = PtrVal->getType()->getPointerAddressSpace();
        if (optimizeMemoryInst(II, PtrVal, AccessTy, AS))
          return true;
      }
  }

  // From here on out we're working with named functions.
  if (!CI->getCalledFunction()) return false;

  // Lower all default uses of _chk calls.  This is very similar
  // to what InstCombineCalls does, but here we are only lowering calls
  // to fortified library functions (e.g. __memcpy_chk) that have the default
  // "don't know" as the objectsize.  Anything else should be left alone.
  FortifiedLibCallSimplifier Simplifier(TLInfo, true);
  IRBuilder<> Builder(CI);
  if (Value *V = Simplifier.optimizeCall(CI, Builder)) {
    CI->replaceAllUsesWith(V);
    CI->eraseFromParent();
    return true;
  }

  return false;
}

/// Look for opportunities to duplicate return instructions to the predecessor
/// to enable tail call optimizations. The case it is currently looking for is:
/// @code
/// bb0:
///   %tmp0 = tail call i32 @f0()
///   br label %return
/// bb1:
///   %tmp1 = tail call i32 @f1()
///   br label %return
/// bb2:
///   %tmp2 = tail call i32 @f2()
///   br label %return
/// return:
///   %retval = phi i32 [ %tmp0, %bb0 ], [ %tmp1, %bb1 ], [ %tmp2, %bb2 ]
///   ret i32 %retval
/// @endcode
///
/// =>
///
/// @code
/// bb0:
///   %tmp0 = tail call i32 @f0()
///   ret i32 %tmp0
/// bb1:
///   %tmp1 = tail call i32 @f1()
///   ret i32 %tmp1
/// bb2:
///   %tmp2 = tail call i32 @f2()
///   ret i32 %tmp2
/// @endcode
bool CodeGenPrepare::dupRetToEnableTailCallOpts(BasicBlock *BB, bool &ModifiedDT) {
  ReturnInst *RetI = dyn_cast<ReturnInst>(BB->getTerminator());
  if (!RetI)
    return false;

  PHINode *PN = nullptr;
  ExtractValueInst *EVI = nullptr;
  BitCastInst *BCI = nullptr;
  Value *V = RetI->getReturnValue();
  if (V) {
    BCI = dyn_cast<BitCastInst>(V);
    if (BCI)
      V = BCI->getOperand(0);

    EVI = dyn_cast<ExtractValueInst>(V);
    if (EVI) {
      V = EVI->getOperand(0);
      if (!std::all_of(EVI->idx_begin(), EVI->idx_end(),
                       [](unsigned idx) { return idx == 0; }))
        return false;
    }

    PN = dyn_cast<PHINode>(V);
    if (!PN)
      return false;
  }

  if (PN && PN->getParent() != BB)
    return false;

  // Make sure there are no instructions between the PHI and return, or that the
  // return is the first instruction in the block.
  if (PN) {
    BasicBlock::iterator BI = BB->begin();
    // Skip over debug and the bitcast.
    do {
      ++BI;
    } while (isa<DbgInfoIntrinsic>(BI) || &*BI == BCI || &*BI == EVI);
    if (&*BI != RetI)
      return false;
  } else {
    BasicBlock::iterator BI = BB->begin();
    while (isa<DbgInfoIntrinsic>(BI)) ++BI;
    if (&*BI != RetI)
      return false;
  }

  /// Only dup the ReturnInst if the CallInst is likely to be emitted as a tail
  /// call.
  const Function *F = BB->getParent();
  SmallVector<BasicBlock*, 4> TailCallBBs;
  if (PN) {
    for (unsigned I = 0, E = PN->getNumIncomingValues(); I != E; ++I) {
      // Look through bitcasts.
      Value *IncomingVal = PN->getIncomingValue(I)->stripPointerCasts();
      CallInst *CI = dyn_cast<CallInst>(IncomingVal);
      BasicBlock *PredBB = PN->getIncomingBlock(I);
      // Make sure the phi value is indeed produced by the tail call.
      if (CI && CI->hasOneUse() && CI->getParent() == PredBB &&
          TLI->mayBeEmittedAsTailCall(CI) &&
          attributesPermitTailCall(F, CI, RetI, *TLI))
        TailCallBBs.push_back(PredBB);
    }
  } else {
    SmallPtrSet<BasicBlock*, 4> VisitedBBs;
    for (pred_iterator PI = pred_begin(BB), PE = pred_end(BB); PI != PE; ++PI) {
      if (!VisitedBBs.insert(*PI).second)
        continue;

      BasicBlock::InstListType &InstList = (*PI)->getInstList();
      BasicBlock::InstListType::reverse_iterator RI = InstList.rbegin();
      BasicBlock::InstListType::reverse_iterator RE = InstList.rend();
      do { ++RI; } while (RI != RE && isa<DbgInfoIntrinsic>(&*RI));
      if (RI == RE)
        continue;

      CallInst *CI = dyn_cast<CallInst>(&*RI);
      if (CI && CI->use_empty() && TLI->mayBeEmittedAsTailCall(CI) &&
          attributesPermitTailCall(F, CI, RetI, *TLI))
        TailCallBBs.push_back(*PI);
    }
  }

  bool Changed = false;
  for (auto const &TailCallBB : TailCallBBs) {
    // Make sure the call instruction is followed by an unconditional branch to
    // the return block.
    BranchInst *BI = dyn_cast<BranchInst>(TailCallBB->getTerminator());
    if (!BI || !BI->isUnconditional() || BI->getSuccessor(0) != BB)
      continue;

    // Duplicate the return into TailCallBB.
    (void)FoldReturnIntoUncondBranch(RetI, BB, TailCallBB);
    ModifiedDT = Changed = true;
    ++NumRetsDup;
  }

  // If we eliminated all predecessors of the block, delete the block now.
  if (Changed && !BB->hasAddressTaken() && pred_begin(BB) == pred_end(BB))
    BB->eraseFromParent();

  return Changed;
}

//===----------------------------------------------------------------------===//
// Memory Optimization
//===----------------------------------------------------------------------===//

namespace {

/// This is an extended version of TargetLowering::AddrMode
/// which holds actual Value*'s for register values.
struct ExtAddrMode : public TargetLowering::AddrMode {
  Value *BaseReg = nullptr;
  Value *ScaledReg = nullptr;
  Value *OriginalValue = nullptr;
  bool InBounds = true;

  enum FieldName {
    NoField        = 0x00,
    BaseRegField   = 0x01,
    BaseGVField    = 0x02,
    BaseOffsField  = 0x04,
    ScaledRegField = 0x08,
    ScaleField     = 0x10,
    MultipleFields = 0xff
  };


  ExtAddrMode() = default;

  void print(raw_ostream &OS) const;
  void dump() const;

  FieldName compare(const ExtAddrMode &other) {
    // First check that the types are the same on each field, as differing types
    // is something we can't cope with later on.
    if (BaseReg && other.BaseReg &&
        BaseReg->getType() != other.BaseReg->getType())
      return MultipleFields;
    if (BaseGV && other.BaseGV &&
        BaseGV->getType() != other.BaseGV->getType())
      return MultipleFields;
    if (ScaledReg && other.ScaledReg &&
        ScaledReg->getType() != other.ScaledReg->getType())
      return MultipleFields;

    // Conservatively reject 'inbounds' mismatches.
    if (InBounds != other.InBounds)
      return MultipleFields;

    // Check each field to see if it differs.
    unsigned Result = NoField;
    if (BaseReg != other.BaseReg)
      Result |= BaseRegField;
    if (BaseGV != other.BaseGV)
      Result |= BaseGVField;
    if (BaseOffs != other.BaseOffs)
      Result |= BaseOffsField;
    if (ScaledReg != other.ScaledReg)
      Result |= ScaledRegField;
    // Don't count 0 as being a different scale, because that actually means
    // unscaled (which will already be counted by having no ScaledReg).
    if (Scale && other.Scale && Scale != other.Scale)
      Result |= ScaleField;

    if (countPopulation(Result) > 1)
      return MultipleFields;
    else
      return static_cast<FieldName>(Result);
  }

  // An AddrMode is trivial if it involves no calculation i.e. it is just a base
  // with no offset.
  bool isTrivial() {
    // An AddrMode is (BaseGV + BaseReg + BaseOffs + ScaleReg * Scale) so it is
    // trivial if at most one of these terms is nonzero, except that BaseGV and
    // BaseReg both being zero actually means a null pointer value, which we
    // consider to be 'non-zero' here.
    return !BaseOffs && !Scale && !(BaseGV && BaseReg);
  }

  Value *GetFieldAsValue(FieldName Field, Type *IntPtrTy) {
    switch (Field) {
    default:
      return nullptr;
    case BaseRegField:
      return BaseReg;
    case BaseGVField:
      return BaseGV;
    case ScaledRegField:
      return ScaledReg;
    case BaseOffsField:
      return ConstantInt::get(IntPtrTy, BaseOffs);
    }
  }

  void SetCombinedField(FieldName Field, Value *V,
                        const SmallVectorImpl<ExtAddrMode> &AddrModes) {
    switch (Field) {
    default:
      llvm_unreachable("Unhandled fields are expected to be rejected earlier");
      break;
    case ExtAddrMode::BaseRegField:
      BaseReg = V;
      break;
    case ExtAddrMode::BaseGVField:
      // A combined BaseGV is an Instruction, not a GlobalValue, so it goes
      // in the BaseReg field.
      assert(BaseReg == nullptr);
      BaseReg = V;
      BaseGV = nullptr;
      break;
    case ExtAddrMode::ScaledRegField:
      ScaledReg = V;
      // If we have a mix of scaled and unscaled addrmodes then we want scale
      // to be the scale and not zero.
      if (!Scale)
        for (const ExtAddrMode &AM : AddrModes)
          if (AM.Scale) {
            Scale = AM.Scale;
            break;
          }
      break;
    case ExtAddrMode::BaseOffsField:
      // The offset is no longer a constant, so it goes in ScaledReg with a
      // scale of 1.
      assert(ScaledReg == nullptr);
      ScaledReg = V;
      Scale = 1;
      BaseOffs = 0;
      break;
    }
  }
};

} // end anonymous namespace

#ifndef NDEBUG
static inline raw_ostream &operator<<(raw_ostream &OS, const ExtAddrMode &AM) {
  AM.print(OS);
  return OS;
}
#endif

#if !defined(NDEBUG) || defined(LLVM_ENABLE_DUMP)
void ExtAddrMode::print(raw_ostream &OS) const {
  bool NeedPlus = false;
  OS << "[";
  if (InBounds)
    OS << "inbounds ";
  if (BaseGV) {
    OS << (NeedPlus ? " + " : "")
       << "GV:";
    BaseGV->printAsOperand(OS, /*PrintType=*/false);
    NeedPlus = true;
  }

  if (BaseOffs) {
    OS << (NeedPlus ? " + " : "")
       << BaseOffs;
    NeedPlus = true;
  }

  if (BaseReg) {
    OS << (NeedPlus ? " + " : "")
       << "Base:";
    BaseReg->printAsOperand(OS, /*PrintType=*/false);
    NeedPlus = true;
  }
  if (Scale) {
    OS << (NeedPlus ? " + " : "")
       << Scale << "*";
    ScaledReg->printAsOperand(OS, /*PrintType=*/false);
  }

  OS << ']';
}

LLVM_DUMP_METHOD void ExtAddrMode::dump() const {
  print(dbgs());
  dbgs() << '\n';
}
#endif

namespace {

/// This class provides transaction based operation on the IR.
/// Every change made through this class is recorded in the internal state and
/// can be undone (rollback) until commit is called.
class TypePromotionTransaction {
  /// This represents the common interface of the individual transaction.
  /// Each class implements the logic for doing one specific modification on
  /// the IR via the TypePromotionTransaction.
  class TypePromotionAction {
  protected:
    /// The Instruction modified.
    Instruction *Inst;

  public:
    /// Constructor of the action.
    /// The constructor performs the related action on the IR.
    TypePromotionAction(Instruction *Inst) : Inst(Inst) {}

    virtual ~TypePromotionAction() = default;

    /// Undo the modification done by this action.
    /// When this method is called, the IR must be in the same state as it was
    /// before this action was applied.
    /// \pre Undoing the action works if and only if the IR is in the exact same
    /// state as it was directly after this action was applied.
    virtual void undo() = 0;

    /// Advocate every change made by this action.
    /// When the results on the IR of the action are to be kept, it is important
    /// to call this function, otherwise hidden information may be kept forever.
    virtual void commit() {
      // Nothing to be done, this action is not doing anything.
    }
  };

  /// Utility to remember the position of an instruction.
  class InsertionHandler {
    /// Position of an instruction.
    /// Either an instruction:
    /// - Is the first in a basic block: BB is used.
    /// - Has a previous instruction: PrevInst is used.
    union {
      Instruction *PrevInst;
      BasicBlock *BB;
    } Point;

    /// Remember whether or not the instruction had a previous instruction.
    bool HasPrevInstruction;

  public:
    /// Record the position of \p Inst.
    InsertionHandler(Instruction *Inst) {
      BasicBlock::iterator It = Inst->getIterator();
      HasPrevInstruction = (It != (Inst->getParent()->begin()));
      if (HasPrevInstruction)
        Point.PrevInst = &*--It;
      else
        Point.BB = Inst->getParent();
    }

    /// Insert \p Inst at the recorded position.
    void insert(Instruction *Inst) {
      if (HasPrevInstruction) {
        if (Inst->getParent())
          Inst->removeFromParent();
        Inst->insertAfter(Point.PrevInst);
      } else {
        Instruction *Position = &*Point.BB->getFirstInsertionPt();
        if (Inst->getParent())
          Inst->moveBefore(Position);
        else
          Inst->insertBefore(Position);
      }
    }
  };

  /// Move an instruction before another.
  class InstructionMoveBefore : public TypePromotionAction {
    /// Original position of the instruction.
    InsertionHandler Position;

  public:
    /// Move \p Inst before \p Before.
    InstructionMoveBefore(Instruction *Inst, Instruction *Before)
        : TypePromotionAction(Inst), Position(Inst) {
      LLVM_DEBUG(dbgs() << "Do: move: " << *Inst << "\nbefore: " << *Before
                        << "\n");
      Inst->moveBefore(Before);
    }

    /// Move the instruction back to its original position.
    void undo() override {
      LLVM_DEBUG(dbgs() << "Undo: moveBefore: " << *Inst << "\n");
      Position.insert(Inst);
    }
  };

  /// Set the operand of an instruction with a new value.
  class OperandSetter : public TypePromotionAction {
    /// Original operand of the instruction.
    Value *Origin;

    /// Index of the modified instruction.
    unsigned Idx;

  public:
    /// Set \p Idx operand of \p Inst with \p NewVal.
    OperandSetter(Instruction *Inst, unsigned Idx, Value *NewVal)
        : TypePromotionAction(Inst), Idx(Idx) {
      LLVM_DEBUG(dbgs() << "Do: setOperand: " << Idx << "\n"
                        << "for:" << *Inst << "\n"
                        << "with:" << *NewVal << "\n");
      Origin = Inst->getOperand(Idx);
      Inst->setOperand(Idx, NewVal);
    }

    /// Restore the original value of the instruction.
    void undo() override {
      LLVM_DEBUG(dbgs() << "Undo: setOperand:" << Idx << "\n"
                        << "for: " << *Inst << "\n"
                        << "with: " << *Origin << "\n");
      Inst->setOperand(Idx, Origin);
    }
  };

  /// Hide the operands of an instruction.
  /// Do as if this instruction was not using any of its operands.
  class OperandsHider : public TypePromotionAction {
    /// The list of original operands.
    SmallVector<Value *, 4> OriginalValues;

  public:
    /// Remove \p Inst from the uses of the operands of \p Inst.
    OperandsHider(Instruction *Inst) : TypePromotionAction(Inst) {
      LLVM_DEBUG(dbgs() << "Do: OperandsHider: " << *Inst << "\n");
      unsigned NumOpnds = Inst->getNumOperands();
      OriginalValues.reserve(NumOpnds);
      for (unsigned It = 0; It < NumOpnds; ++It) {
        // Save the current operand.
        Value *Val = Inst->getOperand(It);
        OriginalValues.push_back(Val);
        // Set a dummy one.
        // We could use OperandSetter here, but that would imply an overhead
        // that we are not willing to pay.
        Inst->setOperand(It, UndefValue::get(Val->getType()));
      }
    }

    /// Restore the original list of uses.
    void undo() override {
      LLVM_DEBUG(dbgs() << "Undo: OperandsHider: " << *Inst << "\n");
      for (unsigned It = 0, EndIt = OriginalValues.size(); It != EndIt; ++It)
        Inst->setOperand(It, OriginalValues[It]);
    }
  };

  /// Build a truncate instruction.
  class TruncBuilder : public TypePromotionAction {
    Value *Val;

  public:
    /// Build a truncate instruction of \p Opnd producing a \p Ty
    /// result.
    /// trunc Opnd to Ty.
    TruncBuilder(Instruction *Opnd, Type *Ty) : TypePromotionAction(Opnd) {
      IRBuilder<> Builder(Opnd);
      Val = Builder.CreateTrunc(Opnd, Ty, "promoted");
      LLVM_DEBUG(dbgs() << "Do: TruncBuilder: " << *Val << "\n");
    }

    /// Get the built value.
    Value *getBuiltValue() { return Val; }

    /// Remove the built instruction.
    void undo() override {
      LLVM_DEBUG(dbgs() << "Undo: TruncBuilder: " << *Val << "\n");
      if (Instruction *IVal = dyn_cast<Instruction>(Val))
        IVal->eraseFromParent();
    }
  };

  /// Build a sign extension instruction.
  class SExtBuilder : public TypePromotionAction {
    Value *Val;

  public:
    /// Build a sign extension instruction of \p Opnd producing a \p Ty
    /// result.
    /// sext Opnd to Ty.
    SExtBuilder(Instruction *InsertPt, Value *Opnd, Type *Ty)
        : TypePromotionAction(InsertPt) {
      IRBuilder<> Builder(InsertPt);
      Val = Builder.CreateSExt(Opnd, Ty, "promoted");
      LLVM_DEBUG(dbgs() << "Do: SExtBuilder: " << *Val << "\n");
    }

    /// Get the built value.
    Value *getBuiltValue() { return Val; }

    /// Remove the built instruction.
    void undo() override {
      LLVM_DEBUG(dbgs() << "Undo: SExtBuilder: " << *Val << "\n");
      if (Instruction *IVal = dyn_cast<Instruction>(Val))
        IVal->eraseFromParent();
    }
  };

  /// Build a zero extension instruction.
  class ZExtBuilder : public TypePromotionAction {
    Value *Val;

  public:
    /// Build a zero extension instruction of \p Opnd producing a \p Ty
    /// result.
    /// zext Opnd to Ty.
    ZExtBuilder(Instruction *InsertPt, Value *Opnd, Type *Ty)
        : TypePromotionAction(InsertPt) {
      IRBuilder<> Builder(InsertPt);
      Val = Builder.CreateZExt(Opnd, Ty, "promoted");
      LLVM_DEBUG(dbgs() << "Do: ZExtBuilder: " << *Val << "\n");
    }

    /// Get the built value.
    Value *getBuiltValue() { return Val; }

    /// Remove the built instruction.
    void undo() override {
      LLVM_DEBUG(dbgs() << "Undo: ZExtBuilder: " << *Val << "\n");
      if (Instruction *IVal = dyn_cast<Instruction>(Val))
        IVal->eraseFromParent();
    }
  };

  /// Mutate an instruction to another type.
  class TypeMutator : public TypePromotionAction {
    /// Record the original type.
    Type *OrigTy;

  public:
    /// Mutate the type of \p Inst into \p NewTy.
    TypeMutator(Instruction *Inst, Type *NewTy)
        : TypePromotionAction(Inst), OrigTy(Inst->getType()) {
      LLVM_DEBUG(dbgs() << "Do: MutateType: " << *Inst << " with " << *NewTy
                        << "\n");
      Inst->mutateType(NewTy);
    }

    /// Mutate the instruction back to its original type.
    void undo() override {
      LLVM_DEBUG(dbgs() << "Undo: MutateType: " << *Inst << " with " << *OrigTy
                        << "\n");
      Inst->mutateType(OrigTy);
    }
  };

  /// Replace the uses of an instruction by another instruction.
  class UsesReplacer : public TypePromotionAction {
    /// Helper structure to keep track of the replaced uses.
    struct InstructionAndIdx {
      /// The instruction using the instruction.
      Instruction *Inst;

      /// The index where this instruction is used for Inst.
      unsigned Idx;

      InstructionAndIdx(Instruction *Inst, unsigned Idx)
          : Inst(Inst), Idx(Idx) {}
    };

    /// Keep track of the original uses (pair Instruction, Index).
    SmallVector<InstructionAndIdx, 4> OriginalUses;
    /// Keep track of the debug users.
    SmallVector<DbgValueInst *, 1> DbgValues;

    using use_iterator = SmallVectorImpl<InstructionAndIdx>::iterator;

  public:
    /// Replace all the use of \p Inst by \p New.
    UsesReplacer(Instruction *Inst, Value *New) : TypePromotionAction(Inst) {
      LLVM_DEBUG(dbgs() << "Do: UsersReplacer: " << *Inst << " with " << *New
                        << "\n");
      // Record the original uses.
      for (Use &U : Inst->uses()) {
        Instruction *UserI = cast<Instruction>(U.getUser());
        OriginalUses.push_back(InstructionAndIdx(UserI, U.getOperandNo()));
      }
      // Record the debug uses separately. They are not in the instruction's
      // use list, but they are replaced by RAUW.
      findDbgValues(DbgValues, Inst);

      // Now, we can replace the uses.
      Inst->replaceAllUsesWith(New);
    }

    /// Reassign the original uses of Inst to Inst.
    void undo() override {
      LLVM_DEBUG(dbgs() << "Undo: UsersReplacer: " << *Inst << "\n");
      for (use_iterator UseIt = OriginalUses.begin(),
                        EndIt = OriginalUses.end();
           UseIt != EndIt; ++UseIt) {
        UseIt->Inst->setOperand(UseIt->Idx, Inst);
      }
      // RAUW has replaced all original uses with references to the new value,
      // including the debug uses. Since we are undoing the replacements,
      // the original debug uses must also be reinstated to maintain the
      // correctness and utility of debug value instructions.
      for (auto *DVI: DbgValues) {
        LLVMContext &Ctx = Inst->getType()->getContext();
        auto *MV = MetadataAsValue::get(Ctx, ValueAsMetadata::get(Inst));
        DVI->setOperand(0, MV);
      }
    }
  };

  /// Remove an instruction from the IR.
  class InstructionRemover : public TypePromotionAction {
    /// Original position of the instruction.
    InsertionHandler Inserter;

    /// Helper structure to hide all the link to the instruction. In other
    /// words, this helps to do as if the instruction was removed.
    OperandsHider Hider;

    /// Keep track of the uses replaced, if any.
    UsesReplacer *Replacer = nullptr;

    /// Keep track of instructions removed.
    SetOfInstrs &RemovedInsts;

  public:
    /// Remove all reference of \p Inst and optionally replace all its
    /// uses with New.
    /// \p RemovedInsts Keep track of the instructions removed by this Action.
    /// \pre If !Inst->use_empty(), then New != nullptr
    InstructionRemover(Instruction *Inst, SetOfInstrs &RemovedInsts,
                       Value *New = nullptr)
        : TypePromotionAction(Inst), Inserter(Inst), Hider(Inst),
          RemovedInsts(RemovedInsts) {
      if (New)
        Replacer = new UsesReplacer(Inst, New);
      LLVM_DEBUG(dbgs() << "Do: InstructionRemover: " << *Inst << "\n");
      RemovedInsts.insert(Inst);
      /// The instructions removed here will be freed after completing
      /// optimizeBlock() for all blocks as we need to keep track of the
      /// removed instructions during promotion.
      Inst->removeFromParent();
    }

    ~InstructionRemover() override { delete Replacer; }

    /// Resurrect the instruction and reassign it to the proper uses if
    /// new value was provided when build this action.
    void undo() override {
      LLVM_DEBUG(dbgs() << "Undo: InstructionRemover: " << *Inst << "\n");
      Inserter.insert(Inst);
      if (Replacer)
        Replacer->undo();
      Hider.undo();
      RemovedInsts.erase(Inst);
    }
  };

public:
  /// Restoration point.
  /// The restoration point is a pointer to an action instead of an iterator
  /// because the iterator may be invalidated but not the pointer.
  using ConstRestorationPt = const TypePromotionAction *;

  TypePromotionTransaction(SetOfInstrs &RemovedInsts)
      : RemovedInsts(RemovedInsts) {}

  /// Advocate every changes made in that transaction.
  void commit();

  /// Undo all the changes made after the given point.
  void rollback(ConstRestorationPt Point);

  /// Get the current restoration point.
  ConstRestorationPt getRestorationPoint() const;

  /// \name API for IR modification with state keeping to support rollback.
  /// @{
  /// Same as Instruction::setOperand.
  void setOperand(Instruction *Inst, unsigned Idx, Value *NewVal);

  /// Same as Instruction::eraseFromParent.
  void eraseInstruction(Instruction *Inst, Value *NewVal = nullptr);

  /// Same as Value::replaceAllUsesWith.
  void replaceAllUsesWith(Instruction *Inst, Value *New);

  /// Same as Value::mutateType.
  void mutateType(Instruction *Inst, Type *NewTy);

  /// Same as IRBuilder::createTrunc.
  Value *createTrunc(Instruction *Opnd, Type *Ty);

  /// Same as IRBuilder::createSExt.
  Value *createSExt(Instruction *Inst, Value *Opnd, Type *Ty);

  /// Same as IRBuilder::createZExt.
  Value *createZExt(Instruction *Inst, Value *Opnd, Type *Ty);

  /// Same as Instruction::moveBefore.
  void moveBefore(Instruction *Inst, Instruction *Before);
  /// @}

private:
  /// The ordered list of actions made so far.
  SmallVector<std::unique_ptr<TypePromotionAction>, 16> Actions;

  using CommitPt = SmallVectorImpl<std::unique_ptr<TypePromotionAction>>::iterator;

  SetOfInstrs &RemovedInsts;
};

} // end anonymous namespace

void TypePromotionTransaction::setOperand(Instruction *Inst, unsigned Idx,
                                          Value *NewVal) {
  Actions.push_back(std::make_unique<TypePromotionTransaction::OperandSetter>(
      Inst, Idx, NewVal));
}

void TypePromotionTransaction::eraseInstruction(Instruction *Inst,
                                                Value *NewVal) {
  Actions.push_back(
      std::make_unique<TypePromotionTransaction::InstructionRemover>(
          Inst, RemovedInsts, NewVal));
}

void TypePromotionTransaction::replaceAllUsesWith(Instruction *Inst,
                                                  Value *New) {
  Actions.push_back(
      std::make_unique<TypePromotionTransaction::UsesReplacer>(Inst, New));
}

void TypePromotionTransaction::mutateType(Instruction *Inst, Type *NewTy) {
  Actions.push_back(
      std::make_unique<TypePromotionTransaction::TypeMutator>(Inst, NewTy));
}

Value *TypePromotionTransaction::createTrunc(Instruction *Opnd,
                                             Type *Ty) {
  std::unique_ptr<TruncBuilder> Ptr(new TruncBuilder(Opnd, Ty));
  Value *Val = Ptr->getBuiltValue();
  Actions.push_back(std::move(Ptr));
  return Val;
}

Value *TypePromotionTransaction::createSExt(Instruction *Inst,
                                            Value *Opnd, Type *Ty) {
  std::unique_ptr<SExtBuilder> Ptr(new SExtBuilder(Inst, Opnd, Ty));
  Value *Val = Ptr->getBuiltValue();
  Actions.push_back(std::move(Ptr));
  return Val;
}

Value *TypePromotionTransaction::createZExt(Instruction *Inst,
                                            Value *Opnd, Type *Ty) {
  std::unique_ptr<ZExtBuilder> Ptr(new ZExtBuilder(Inst, Opnd, Ty));
  Value *Val = Ptr->getBuiltValue();
  Actions.push_back(std::move(Ptr));
  return Val;
}

void TypePromotionTransaction::moveBefore(Instruction *Inst,
                                          Instruction *Before) {
  Actions.push_back(
      std::make_unique<TypePromotionTransaction::InstructionMoveBefore>(
          Inst, Before));
}

TypePromotionTransaction::ConstRestorationPt
TypePromotionTransaction::getRestorationPoint() const {
  return !Actions.empty() ? Actions.back().get() : nullptr;
}

void TypePromotionTransaction::commit() {
  for (CommitPt It = Actions.begin(), EndIt = Actions.end(); It != EndIt;
       ++It)
    (*It)->commit();
  Actions.clear();
}

void TypePromotionTransaction::rollback(
    TypePromotionTransaction::ConstRestorationPt Point) {
  while (!Actions.empty() && Point != Actions.back().get()) {
    std::unique_ptr<TypePromotionAction> Curr = Actions.pop_back_val();
    Curr->undo();
  }
}

namespace {

/// A helper class for matching addressing modes.
///
/// This encapsulates the logic for matching the target-legal addressing modes.
class AddressingModeMatcher {
  SmallVectorImpl<Instruction*> &AddrModeInsts;
  const TargetLowering &TLI;
  const TargetRegisterInfo &TRI;
  const DataLayout &DL;

  /// AccessTy/MemoryInst - This is the type for the access (e.g. double) and
  /// the memory instruction that we're computing this address for.
  Type *AccessTy;
  unsigned AddrSpace;
  Instruction *MemoryInst;

  /// This is the addressing mode that we're building up. This is
  /// part of the return value of this addressing mode matching stuff.
  ExtAddrMode &AddrMode;

  /// The instructions inserted by other CodeGenPrepare optimizations.
  const SetOfInstrs &InsertedInsts;

  /// A map from the instructions to their type before promotion.
  InstrToOrigTy &PromotedInsts;

  /// The ongoing transaction where every action should be registered.
  TypePromotionTransaction &TPT;

  // A GEP which has too large offset to be folded into the addressing mode.
  std::pair<AssertingVH<GetElementPtrInst>, int64_t> &LargeOffsetGEP;

  /// This is set to true when we should not do profitability checks.
  /// When true, IsProfitableToFoldIntoAddressingMode always returns true.
  bool IgnoreProfitability;

  /// True if we are optimizing for size.
  bool OptSize;

  ProfileSummaryInfo *PSI;
  BlockFrequencyInfo *BFI;

  AddressingModeMatcher(
      SmallVectorImpl<Instruction *> &AMI, const TargetLowering &TLI,
      const TargetRegisterInfo &TRI, Type *AT, unsigned AS, Instruction *MI,
      ExtAddrMode &AM, const SetOfInstrs &InsertedInsts,
      InstrToOrigTy &PromotedInsts, TypePromotionTransaction &TPT,
      std::pair<AssertingVH<GetElementPtrInst>, int64_t> &LargeOffsetGEP,
      bool OptSize, ProfileSummaryInfo *PSI, BlockFrequencyInfo *BFI)
      : AddrModeInsts(AMI), TLI(TLI), TRI(TRI),
        DL(MI->getModule()->getDataLayout()), AccessTy(AT), AddrSpace(AS),
        MemoryInst(MI), AddrMode(AM), InsertedInsts(InsertedInsts),
        PromotedInsts(PromotedInsts), TPT(TPT), LargeOffsetGEP(LargeOffsetGEP),
        OptSize(OptSize), PSI(PSI), BFI(BFI) {
    IgnoreProfitability = false;
  }

public:
  /// Find the maximal addressing mode that a load/store of V can fold,
  /// give an access type of AccessTy.  This returns a list of involved
  /// instructions in AddrModeInsts.
  /// \p InsertedInsts The instructions inserted by other CodeGenPrepare
  /// optimizations.
  /// \p PromotedInsts maps the instructions to their type before promotion.
  /// \p The ongoing transaction where every action should be registered.
  static ExtAddrMode
  Match(Value *V, Type *AccessTy, unsigned AS, Instruction *MemoryInst,
        SmallVectorImpl<Instruction *> &AddrModeInsts,
        const TargetLowering &TLI, const TargetRegisterInfo &TRI,
        const SetOfInstrs &InsertedInsts, InstrToOrigTy &PromotedInsts,
        TypePromotionTransaction &TPT,
        std::pair<AssertingVH<GetElementPtrInst>, int64_t> &LargeOffsetGEP,
        bool OptSize, ProfileSummaryInfo *PSI, BlockFrequencyInfo *BFI) {
    ExtAddrMode Result;

    bool Success = AddressingModeMatcher(AddrModeInsts, TLI, TRI, AccessTy, AS,
                                         MemoryInst, Result, InsertedInsts,
                                         PromotedInsts, TPT, LargeOffsetGEP,
                                         OptSize, PSI, BFI)
                       .matchAddr(V, 0);
    (void)Success; assert(Success && "Couldn't select *anything*?");
    return Result;
  }

private:
  bool matchScaledValue(Value *ScaleReg, int64_t Scale, unsigned Depth);
  bool matchAddr(Value *Addr, unsigned Depth);
  bool matchOperationAddr(User *AddrInst, unsigned Opcode, unsigned Depth,
                          bool *MovedAway = nullptr);
  bool isProfitableToFoldIntoAddressingMode(Instruction *I,
                                            ExtAddrMode &AMBefore,
                                            ExtAddrMode &AMAfter);
  bool valueAlreadyLiveAtInst(Value *Val, Value *KnownLive1, Value *KnownLive2);
  bool isPromotionProfitable(unsigned NewCost, unsigned OldCost,
                             Value *PromotedOperand) const;
};

class PhiNodeSet;

/// An iterator for PhiNodeSet.
class PhiNodeSetIterator {
  PhiNodeSet * const Set;
  size_t CurrentIndex = 0;

public:
  /// The constructor. Start should point to either a valid element, or be equal
  /// to the size of the underlying SmallVector of the PhiNodeSet.
  PhiNodeSetIterator(PhiNodeSet * const Set, size_t Start);
  PHINode * operator*() const;
  PhiNodeSetIterator& operator++();
  bool operator==(const PhiNodeSetIterator &RHS) const;
  bool operator!=(const PhiNodeSetIterator &RHS) const;
};

/// Keeps a set of PHINodes.
///
/// This is a minimal set implementation for a specific use case:
/// It is very fast when there are very few elements, but also provides good
/// performance when there are many. It is similar to SmallPtrSet, but also
/// provides iteration by insertion order, which is deterministic and stable
/// across runs. It is also similar to SmallSetVector, but provides removing
/// elements in O(1) time. This is achieved by not actually removing the element
/// from the underlying vector, so comes at the cost of using more memory, but
/// that is fine, since PhiNodeSets are used as short lived objects.
class PhiNodeSet {
  friend class PhiNodeSetIterator;

  using MapType = SmallDenseMap<PHINode *, size_t, 32>;
  using iterator =  PhiNodeSetIterator;

  /// Keeps the elements in the order of their insertion in the underlying
  /// vector. To achieve constant time removal, it never deletes any element.
  SmallVector<PHINode *, 32> NodeList;

  /// Keeps the elements in the underlying set implementation. This (and not the
  /// NodeList defined above) is the source of truth on whether an element
  /// is actually in the collection.
  MapType NodeMap;

  /// Points to the first valid (not deleted) element when the set is not empty
  /// and the value is not zero. Equals to the size of the underlying vector
  /// when the set is empty. When the value is 0, as in the beginning, the
  /// first element may or may not be valid.
  size_t FirstValidElement = 0;

public:
  /// Inserts a new element to the collection.
  /// \returns true if the element is actually added, i.e. was not in the
  /// collection before the operation.
  bool insert(PHINode *Ptr) {
    if (NodeMap.insert(std::make_pair(Ptr, NodeList.size())).second) {
      NodeList.push_back(Ptr);
      return true;
    }
    return false;
  }

  /// Removes the element from the collection.
  /// \returns whether the element is actually removed, i.e. was in the
  /// collection before the operation.
  bool erase(PHINode *Ptr) {
    auto it = NodeMap.find(Ptr);
    if (it != NodeMap.end()) {
      NodeMap.erase(Ptr);
      SkipRemovedElements(FirstValidElement);
      return true;
    }
    return false;
  }

  /// Removes all elements and clears the collection.
  void clear() {
    NodeMap.clear();
    NodeList.clear();
    FirstValidElement = 0;
  }

  /// \returns an iterator that will iterate the elements in the order of
  /// insertion.
  iterator begin() {
    if (FirstValidElement == 0)
      SkipRemovedElements(FirstValidElement);
    return PhiNodeSetIterator(this, FirstValidElement);
  }

  /// \returns an iterator that points to the end of the collection.
  iterator end() { return PhiNodeSetIterator(this, NodeList.size()); }

  /// Returns the number of elements in the collection.
  size_t size() const {
    return NodeMap.size();
  }

  /// \returns 1 if the given element is in the collection, and 0 if otherwise.
  size_t count(PHINode *Ptr) const {
    return NodeMap.count(Ptr);
  }

private:
  /// Updates the CurrentIndex so that it will point to a valid element.
  ///
  /// If the element of NodeList at CurrentIndex is valid, it does not
  /// change it. If there are no more valid elements, it updates CurrentIndex
  /// to point to the end of the NodeList.
  void SkipRemovedElements(size_t &CurrentIndex) {
    while (CurrentIndex < NodeList.size()) {
      auto it = NodeMap.find(NodeList[CurrentIndex]);
      // If the element has been deleted and added again later, NodeMap will
      // point to a different index, so CurrentIndex will still be invalid.
      if (it != NodeMap.end() && it->second == CurrentIndex)
        break;
      ++CurrentIndex;
    }
  }
};

PhiNodeSetIterator::PhiNodeSetIterator(PhiNodeSet *const Set, size_t Start)
    : Set(Set), CurrentIndex(Start) {}

PHINode * PhiNodeSetIterator::operator*() const {
  assert(CurrentIndex < Set->NodeList.size() &&
         "PhiNodeSet access out of range");
  return Set->NodeList[CurrentIndex];
}

PhiNodeSetIterator& PhiNodeSetIterator::operator++() {
  assert(CurrentIndex < Set->NodeList.size() &&
         "PhiNodeSet access out of range");
  ++CurrentIndex;
  Set->SkipRemovedElements(CurrentIndex);
  return *this;
}

bool PhiNodeSetIterator::operator==(const PhiNodeSetIterator &RHS) const {
  return CurrentIndex == RHS.CurrentIndex;
}

bool PhiNodeSetIterator::operator!=(const PhiNodeSetIterator &RHS) const {
  return !((*this) == RHS);
}

/// Keep track of simplification of Phi nodes.
/// Accept the set of all phi nodes and erase phi node from this set
/// if it is simplified.
class SimplificationTracker {
  DenseMap<Value *, Value *> Storage;
  const SimplifyQuery &SQ;
  // Tracks newly created Phi nodes. The elements are iterated by insertion
  // order.
  PhiNodeSet AllPhiNodes;
  // Tracks newly created Select nodes.
  SmallPtrSet<SelectInst *, 32> AllSelectNodes;

public:
  SimplificationTracker(const SimplifyQuery &sq)
      : SQ(sq) {}

  Value *Get(Value *V) {
    do {
      auto SV = Storage.find(V);
      if (SV == Storage.end())
        return V;
      V = SV->second;
    } while (true);
  }

  Value *Simplify(Value *Val) {
    SmallVector<Value *, 32> WorkList;
    SmallPtrSet<Value *, 32> Visited;
    WorkList.push_back(Val);
    while (!WorkList.empty()) {
      auto P = WorkList.pop_back_val();
      if (!Visited.insert(P).second)
        continue;
      if (auto *PI = dyn_cast<Instruction>(P))
        if (Value *V = SimplifyInstruction(cast<Instruction>(PI), SQ)) {
          for (auto *U : PI->users())
            WorkList.push_back(cast<Value>(U));
          Put(PI, V);
          PI->replaceAllUsesWith(V);
          if (auto *PHI = dyn_cast<PHINode>(PI))
            AllPhiNodes.erase(PHI);
          if (auto *Select = dyn_cast<SelectInst>(PI))
            AllSelectNodes.erase(Select);
          PI->eraseFromParent();
        }
    }
    return Get(Val);
  }

  void Put(Value *From, Value *To) {
    Storage.insert({ From, To });
  }

  void ReplacePhi(PHINode *From, PHINode *To) {
    Value* OldReplacement = Get(From);
    while (OldReplacement != From) {
      From = To;
      To = dyn_cast<PHINode>(OldReplacement);
      OldReplacement = Get(From);
    }
    assert(To && Get(To) == To && "Replacement PHI node is already replaced.");
    Put(From, To);
    From->replaceAllUsesWith(To);
    AllPhiNodes.erase(From);
    From->eraseFromParent();
  }

  PhiNodeSet& newPhiNodes() { return AllPhiNodes; }

  void insertNewPhi(PHINode *PN) { AllPhiNodes.insert(PN); }

  void insertNewSelect(SelectInst *SI) { AllSelectNodes.insert(SI); }

  unsigned countNewPhiNodes() const { return AllPhiNodes.size(); }

  unsigned countNewSelectNodes() const { return AllSelectNodes.size(); }

  void destroyNewNodes(Type *CommonType) {
    // For safe erasing, replace the uses with dummy value first.
    auto Dummy = UndefValue::get(CommonType);
    for (auto I : AllPhiNodes) {
      I->replaceAllUsesWith(Dummy);
      I->eraseFromParent();
    }
    AllPhiNodes.clear();
    for (auto I : AllSelectNodes) {
      I->replaceAllUsesWith(Dummy);
      I->eraseFromParent();
    }
    AllSelectNodes.clear();
  }
};

/// A helper class for combining addressing modes.
class AddressingModeCombiner {
  typedef DenseMap<Value *, Value *> FoldAddrToValueMapping;
  typedef std::pair<PHINode *, PHINode *> PHIPair;

private:
  /// The addressing modes we've collected.
  SmallVector<ExtAddrMode, 16> AddrModes;

  /// The field in which the AddrModes differ, when we have more than one.
  ExtAddrMode::FieldName DifferentField = ExtAddrMode::NoField;

  /// Are the AddrModes that we have all just equal to their original values?
  bool AllAddrModesTrivial = true;

  /// Common Type for all different fields in addressing modes.
  Type *CommonType;

  /// SimplifyQuery for simplifyInstruction utility.
  const SimplifyQuery &SQ;

  /// Original Address.
  Value *Original;

public:
  AddressingModeCombiner(const SimplifyQuery &_SQ, Value *OriginalValue)
      : CommonType(nullptr), SQ(_SQ), Original(OriginalValue) {}

  /// Get the combined AddrMode
  const ExtAddrMode &getAddrMode() const {
    return AddrModes[0];
  }

  /// Add a new AddrMode if it's compatible with the AddrModes we already
  /// have.
  /// \return True iff we succeeded in doing so.
  bool addNewAddrMode(ExtAddrMode &NewAddrMode) {
    // Take note of if we have any non-trivial AddrModes, as we need to detect
    // when all AddrModes are trivial as then we would introduce a phi or select
    // which just duplicates what's already there.
    AllAddrModesTrivial = AllAddrModesTrivial && NewAddrMode.isTrivial();

    // If this is the first addrmode then everything is fine.
    if (AddrModes.empty()) {
      AddrModes.emplace_back(NewAddrMode);
      return true;
    }

    // Figure out how different this is from the other address modes, which we
    // can do just by comparing against the first one given that we only care
    // about the cumulative difference.
    ExtAddrMode::FieldName ThisDifferentField =
      AddrModes[0].compare(NewAddrMode);
    if (DifferentField == ExtAddrMode::NoField)
      DifferentField = ThisDifferentField;
    else if (DifferentField != ThisDifferentField)
      DifferentField = ExtAddrMode::MultipleFields;

    // If NewAddrMode differs in more than one dimension we cannot handle it.
    bool CanHandle = DifferentField != ExtAddrMode::MultipleFields;

    // If Scale Field is different then we reject.
    CanHandle = CanHandle && DifferentField != ExtAddrMode::ScaleField;

    // We also must reject the case when base offset is different and
    // scale reg is not null, we cannot handle this case due to merge of
    // different offsets will be used as ScaleReg.
    CanHandle = CanHandle && (DifferentField != ExtAddrMode::BaseOffsField ||
                              !NewAddrMode.ScaledReg);

    // We also must reject the case when GV is different and BaseReg installed
    // due to we want to use base reg as a merge of GV values.
    CanHandle = CanHandle && (DifferentField != ExtAddrMode::BaseGVField ||
                              !NewAddrMode.HasBaseReg);

    // Even if NewAddMode is the same we still need to collect it due to
    // original value is different. And later we will need all original values
    // as anchors during finding the common Phi node.
    if (CanHandle)
      AddrModes.emplace_back(NewAddrMode);
    else
      AddrModes.clear();

    return CanHandle;
  }

  /// Combine the addressing modes we've collected into a single
  /// addressing mode.
  /// \return True iff we successfully combined them or we only had one so
  /// didn't need to combine them anyway.
  bool combineAddrModes() {
    // If we have no AddrModes then they can't be combined.
    if (AddrModes.size() == 0)
      return false;

    // A single AddrMode can trivially be combined.
    if (AddrModes.size() == 1 || DifferentField == ExtAddrMode::NoField)
      return true;

    // If the AddrModes we collected are all just equal to the value they are
    // derived from then combining them wouldn't do anything useful.
    if (AllAddrModesTrivial)
      return false;

    if (!addrModeCombiningAllowed())
      return false;

    // Build a map between <original value, basic block where we saw it> to
    // value of base register.
    // Bail out if there is no common type.
    FoldAddrToValueMapping Map;
    if (!initializeMap(Map))
      return false;

    Value *CommonValue = findCommon(Map);
    if (CommonValue)
      AddrModes[0].SetCombinedField(DifferentField, CommonValue, AddrModes);
    return CommonValue != nullptr;
  }

private:
  /// Initialize Map with anchor values. For address seen
  /// we set the value of different field saw in this address.
  /// At the same time we find a common type for different field we will
  /// use to create new Phi/Select nodes. Keep it in CommonType field.
  /// Return false if there is no common type found.
  bool initializeMap(FoldAddrToValueMapping &Map) {
    // Keep track of keys where the value is null. We will need to replace it
    // with constant null when we know the common type.
    SmallVector<Value *, 2> NullValue;
    Type *IntPtrTy = SQ.DL.getIntPtrType(AddrModes[0].OriginalValue->getType());
    for (auto &AM : AddrModes) {
      Value *DV = AM.GetFieldAsValue(DifferentField, IntPtrTy);
      if (DV) {
        auto *Type = DV->getType();
        if (CommonType && CommonType != Type)
          return false;
        CommonType = Type;
        Map[AM.OriginalValue] = DV;
      } else {
        NullValue.push_back(AM.OriginalValue);
      }
    }
    assert(CommonType && "At least one non-null value must be!");
    for (auto *V : NullValue)
      Map[V] = Constant::getNullValue(CommonType);
    return true;
  }

  /// We have mapping between value A and other value B where B was a field in
  /// addressing mode represented by A. Also we have an original value C
  /// representing an address we start with. Traversing from C through phi and
  /// selects we ended up with A's in a map. This utility function tries to find
  /// a value V which is a field in addressing mode C and traversing through phi
  /// nodes and selects we will end up in corresponded values B in a map.
  /// The utility will create a new Phi/Selects if needed.
  // The simple example looks as follows:
  // BB1:
  //   p1 = b1 + 40
  //   br cond BB2, BB3
  // BB2:
  //   p2 = b2 + 40
  //   br BB3
  // BB3:
  //   p = phi [p1, BB1], [p2, BB2]
  //   v = load p
  // Map is
  //   p1 -> b1
  //   p2 -> b2
  // Request is
  //   p -> ?
  // The function tries to find or build phi [b1, BB1], [b2, BB2] in BB3.
  Value *findCommon(FoldAddrToValueMapping &Map) {
    // Tracks the simplification of newly created phi nodes. The reason we use
    // this mapping is because we will add new created Phi nodes in AddrToBase.
    // Simplification of Phi nodes is recursive, so some Phi node may
    // be simplified after we added it to AddrToBase. In reality this
    // simplification is possible only if original phi/selects were not
    // simplified yet.
    // Using this mapping we can find the current value in AddrToBase.
    SimplificationTracker ST(SQ);

    // First step, DFS to create PHI nodes for all intermediate blocks.
    // Also fill traverse order for the second step.
    SmallVector<Value *, 32> TraverseOrder;
    InsertPlaceholders(Map, TraverseOrder, ST);

    // Second Step, fill new nodes by merged values and simplify if possible.
    FillPlaceholders(Map, TraverseOrder, ST);

    if (!AddrSinkNewSelects && ST.countNewSelectNodes() > 0) {
      ST.destroyNewNodes(CommonType);
      return nullptr;
    }

    // Now we'd like to match New Phi nodes to existed ones.
    unsigned PhiNotMatchedCount = 0;
    if (!MatchPhiSet(ST, AddrSinkNewPhis, PhiNotMatchedCount)) {
      ST.destroyNewNodes(CommonType);
      return nullptr;
    }

    auto *Result = ST.Get(Map.find(Original)->second);
    if (Result) {
      NumMemoryInstsPhiCreated += ST.countNewPhiNodes() + PhiNotMatchedCount;
      NumMemoryInstsSelectCreated += ST.countNewSelectNodes();
    }
    return Result;
  }

  /// Try to match PHI node to Candidate.
  /// Matcher tracks the matched Phi nodes.
  bool MatchPhiNode(PHINode *PHI, PHINode *Candidate,
                    SmallSetVector<PHIPair, 8> &Matcher,
                    PhiNodeSet &PhiNodesToMatch) {
    SmallVector<PHIPair, 8> WorkList;
    Matcher.insert({ PHI, Candidate });
    SmallSet<PHINode *, 8> MatchedPHIs;
    MatchedPHIs.insert(PHI);
    WorkList.push_back({ PHI, Candidate });
    SmallSet<PHIPair, 8> Visited;
    while (!WorkList.empty()) {
      auto Item = WorkList.pop_back_val();
      if (!Visited.insert(Item).second)
        continue;
      // We iterate over all incoming values to Phi to compare them.
      // If values are different and both of them Phi and the first one is a
      // Phi we added (subject to match) and both of them is in the same basic
      // block then we can match our pair if values match. So we state that
      // these values match and add it to work list to verify that.
      for (auto B : Item.first->blocks()) {
        Value *FirstValue = Item.first->getIncomingValueForBlock(B);
        Value *SecondValue = Item.second->getIncomingValueForBlock(B);
        if (FirstValue == SecondValue)
          continue;

        PHINode *FirstPhi = dyn_cast<PHINode>(FirstValue);
        PHINode *SecondPhi = dyn_cast<PHINode>(SecondValue);

        // One of them is not Phi or
        // The first one is not Phi node from the set we'd like to match or
        // Phi nodes from different basic blocks then
        // we will not be able to match.
        if (!FirstPhi || !SecondPhi || !PhiNodesToMatch.count(FirstPhi) ||
            FirstPhi->getParent() != SecondPhi->getParent())
          return false;

        // If we already matched them then continue.
        if (Matcher.count({ FirstPhi, SecondPhi }))
          continue;
        // So the values are different and does not match. So we need them to
        // match. (But we register no more than one match per PHI node, so that
        // we won't later try to replace them twice.)
        if (MatchedPHIs.insert(FirstPhi).second)
          Matcher.insert({ FirstPhi, SecondPhi });
        // But me must check it.
        WorkList.push_back({ FirstPhi, SecondPhi });
      }
    }
    return true;
  }

  /// For the given set of PHI nodes (in the SimplificationTracker) try
  /// to find their equivalents.
  /// Returns false if this matching fails and creation of new Phi is disabled.
  bool MatchPhiSet(SimplificationTracker &ST, bool AllowNewPhiNodes,
                   unsigned &PhiNotMatchedCount) {
    // Matched and PhiNodesToMatch iterate their elements in a deterministic
    // order, so the replacements (ReplacePhi) are also done in a deterministic
    // order.
    SmallSetVector<PHIPair, 8> Matched;
    SmallPtrSet<PHINode *, 8> WillNotMatch;
    PhiNodeSet &PhiNodesToMatch = ST.newPhiNodes();
    while (PhiNodesToMatch.size()) {
      PHINode *PHI = *PhiNodesToMatch.begin();

      // Add us, if no Phi nodes in the basic block we do not match.
      WillNotMatch.clear();
      WillNotMatch.insert(PHI);

      // Traverse all Phis until we found equivalent or fail to do that.
      bool IsMatched = false;
      for (auto &P : PHI->getParent()->phis()) {
        if (&P == PHI)
          continue;
        if ((IsMatched = MatchPhiNode(PHI, &P, Matched, PhiNodesToMatch)))
          break;
        // If it does not match, collect all Phi nodes from matcher.
        // if we end up with no match, them all these Phi nodes will not match
        // later.
        for (auto M : Matched)
          WillNotMatch.insert(M.first);
        Matched.clear();
      }
      if (IsMatched) {
        // Replace all matched values and erase them.
        for (auto MV : Matched)
          ST.ReplacePhi(MV.first, MV.second);
        Matched.clear();
        continue;
      }
      // If we are not allowed to create new nodes then bail out.
      if (!AllowNewPhiNodes)
        return false;
      // Just remove all seen values in matcher. They will not match anything.
      PhiNotMatchedCount += WillNotMatch.size();
      for (auto *P : WillNotMatch)
        PhiNodesToMatch.erase(P);
    }
    return true;
  }
  /// Fill the placeholders with values from predecessors and simplify them.
  void FillPlaceholders(FoldAddrToValueMapping &Map,
                        SmallVectorImpl<Value *> &TraverseOrder,
                        SimplificationTracker &ST) {
    while (!TraverseOrder.empty()) {
      Value *Current = TraverseOrder.pop_back_val();
      assert(Map.find(Current) != Map.end() && "No node to fill!!!");
      Value *V = Map[Current];

      if (SelectInst *Select = dyn_cast<SelectInst>(V)) {
        // CurrentValue also must be Select.
        auto *CurrentSelect = cast<SelectInst>(Current);
        auto *TrueValue = CurrentSelect->getTrueValue();
        assert(Map.find(TrueValue) != Map.end() && "No True Value!");
        Select->setTrueValue(ST.Get(Map[TrueValue]));
        auto *FalseValue = CurrentSelect->getFalseValue();
        assert(Map.find(FalseValue) != Map.end() && "No False Value!");
        Select->setFalseValue(ST.Get(Map[FalseValue]));
      } else {
        // Must be a Phi node then.
        auto *PHI = cast<PHINode>(V);
        // Fill the Phi node with values from predecessors.
        for (auto B : predecessors(PHI->getParent())) {
          Value *PV = cast<PHINode>(Current)->getIncomingValueForBlock(B);
          assert(Map.find(PV) != Map.end() && "No predecessor Value!");
          PHI->addIncoming(ST.Get(Map[PV]), B);
        }
      }
      Map[Current] = ST.Simplify(V);
    }
  }

  /// Starting from original value recursively iterates over def-use chain up to
  /// known ending values represented in a map. For each traversed phi/select
  /// inserts a placeholder Phi or Select.
  /// Reports all new created Phi/Select nodes by adding them to set.
  /// Also reports and order in what values have been traversed.
  void InsertPlaceholders(FoldAddrToValueMapping &Map,
                          SmallVectorImpl<Value *> &TraverseOrder,
                          SimplificationTracker &ST) {
    SmallVector<Value *, 32> Worklist;
    assert((isa<PHINode>(Original) || isa<SelectInst>(Original)) &&
           "Address must be a Phi or Select node");
    auto *Dummy = UndefValue::get(CommonType);
    Worklist.push_back(Original);
    while (!Worklist.empty()) {
      Value *Current = Worklist.pop_back_val();
      // if it is already visited or it is an ending value then skip it.
      if (Map.find(Current) != Map.end())
        continue;
      TraverseOrder.push_back(Current);

      // CurrentValue must be a Phi node or select. All others must be covered
      // by anchors.
      if (SelectInst *CurrentSelect = dyn_cast<SelectInst>(Current)) {
        // Is it OK to get metadata from OrigSelect?!
        // Create a Select placeholder with dummy value.
        SelectInst *Select = SelectInst::Create(
            CurrentSelect->getCondition(), Dummy, Dummy,
            CurrentSelect->getName(), CurrentSelect, CurrentSelect);
        Map[Current] = Select;
        ST.insertNewSelect(Select);
        // We are interested in True and False values.
        Worklist.push_back(CurrentSelect->getTrueValue());
        Worklist.push_back(CurrentSelect->getFalseValue());
      } else {
        // It must be a Phi node then.
        PHINode *CurrentPhi = cast<PHINode>(Current);
        unsigned PredCount = CurrentPhi->getNumIncomingValues();
        PHINode *PHI =
            PHINode::Create(CommonType, PredCount, "sunk_phi", CurrentPhi);
        Map[Current] = PHI;
        ST.insertNewPhi(PHI);
        for (Value *P : CurrentPhi->incoming_values())
          Worklist.push_back(P);
      }
    }
  }

  bool addrModeCombiningAllowed() {
    if (DisableComplexAddrModes)
      return false;
    switch (DifferentField) {
    default:
      return false;
    case ExtAddrMode::BaseRegField:
      return AddrSinkCombineBaseReg;
    case ExtAddrMode::BaseGVField:
      return AddrSinkCombineBaseGV;
    case ExtAddrMode::BaseOffsField:
      return AddrSinkCombineBaseOffs;
    case ExtAddrMode::ScaledRegField:
      return AddrSinkCombineScaledReg;
    }
  }
};
} // end anonymous namespace

/// Try adding ScaleReg*Scale to the current addressing mode.
/// Return true and update AddrMode if this addr mode is legal for the target,
/// false if not.
bool AddressingModeMatcher::matchScaledValue(Value *ScaleReg, int64_t Scale,
                                             unsigned Depth) {
  // If Scale is 1, then this is the same as adding ScaleReg to the addressing
  // mode.  Just process that directly.
  if (Scale == 1)
    return matchAddr(ScaleReg, Depth);

  // If the scale is 0, it takes nothing to add this.
  if (Scale == 0)
    return true;

  // If we already have a scale of this value, we can add to it, otherwise, we
  // need an available scale field.
  if (AddrMode.Scale != 0 && AddrMode.ScaledReg != ScaleReg)
    return false;

  ExtAddrMode TestAddrMode = AddrMode;

  // Add scale to turn X*4+X*3 -> X*7.  This could also do things like
  // [A+B + A*7] -> [B+A*8].
  TestAddrMode.Scale += Scale;
  TestAddrMode.ScaledReg = ScaleReg;

  // If the new address isn't legal, bail out.
  if (!TLI.isLegalAddressingMode(DL, TestAddrMode, AccessTy, AddrSpace))
    return false;

  // It was legal, so commit it.
  AddrMode = TestAddrMode;

  // Okay, we decided that we can add ScaleReg+Scale to AddrMode.  Check now
  // to see if ScaleReg is actually X+C.  If so, we can turn this into adding
  // X*Scale + C*Scale to addr mode.
  ConstantInt *CI = nullptr; Value *AddLHS = nullptr;
  if (isa<Instruction>(ScaleReg) &&  // not a constant expr.
      match(ScaleReg, m_Add(m_Value(AddLHS), m_ConstantInt(CI)))) {
    TestAddrMode.InBounds = false;
    TestAddrMode.ScaledReg = AddLHS;
    TestAddrMode.BaseOffs += CI->getSExtValue()*TestAddrMode.Scale;

    // If this addressing mode is legal, commit it and remember that we folded
    // this instruction.
    if (TLI.isLegalAddressingMode(DL, TestAddrMode, AccessTy, AddrSpace)) {
      AddrModeInsts.push_back(cast<Instruction>(ScaleReg));
      AddrMode = TestAddrMode;
      return true;
    }
  }

  // Otherwise, not (x+c)*scale, just return what we have.
  return true;
}

/// This is a little filter, which returns true if an addressing computation
/// involving I might be folded into a load/store accessing it.
/// This doesn't need to be perfect, but needs to accept at least
/// the set of instructions that MatchOperationAddr can.
static bool MightBeFoldableInst(Instruction *I) {
  switch (I->getOpcode()) {
  case Instruction::BitCast:
  case Instruction::AddrSpaceCast:
    // Don't touch identity bitcasts.
    if (I->getType() == I->getOperand(0)->getType())
      return false;
    return I->getType()->isIntOrPtrTy();
  case Instruction::PtrToInt:
    // PtrToInt is always a noop, as we know that the int type is pointer sized.
    return true;
  case Instruction::IntToPtr:
    // We know the input is intptr_t, so this is foldable.
    return true;
  case Instruction::Add:
    return true;
  case Instruction::Mul:
  case Instruction::Shl:
    // Can only handle X*C and X << C.
    return isa<ConstantInt>(I->getOperand(1));
  case Instruction::GetElementPtr:
    return true;
  default:
    return false;
  }
}

/// Check whether or not \p Val is a legal instruction for \p TLI.
/// \note \p Val is assumed to be the product of some type promotion.
/// Therefore if \p Val has an undefined state in \p TLI, this is assumed
/// to be legal, as the non-promoted value would have had the same state.
static bool isPromotedInstructionLegal(const TargetLowering &TLI,
                                       const DataLayout &DL, Value *Val) {
  Instruction *PromotedInst = dyn_cast<Instruction>(Val);
  if (!PromotedInst)
    return false;
  int ISDOpcode = TLI.InstructionOpcodeToISD(PromotedInst->getOpcode());
  // If the ISDOpcode is undefined, it was undefined before the promotion.
  if (!ISDOpcode)
    return true;
  // Otherwise, check if the promoted instruction is legal or not.
  return TLI.isOperationLegalOrCustom(
      ISDOpcode, TLI.getValueType(DL, PromotedInst->getType()));
}

namespace {

/// Hepler class to perform type promotion.
class TypePromotionHelper {
  /// Utility function to add a promoted instruction \p ExtOpnd to
  /// \p PromotedInsts and record the type of extension we have seen.
  static void addPromotedInst(InstrToOrigTy &PromotedInsts,
                              Instruction *ExtOpnd,
                              bool IsSExt) {
    ExtType ExtTy = IsSExt ? SignExtension : ZeroExtension;
    InstrToOrigTy::iterator It = PromotedInsts.find(ExtOpnd);
    if (It != PromotedInsts.end()) {
      // If the new extension is same as original, the information in
      // PromotedInsts[ExtOpnd] is still correct.
      if (It->second.getInt() == ExtTy)
        return;

      // Now the new extension is different from old extension, we make
      // the type information invalid by setting extension type to
      // BothExtension.
      ExtTy = BothExtension;
    }
    PromotedInsts[ExtOpnd] = TypeIsSExt(ExtOpnd->getType(), ExtTy);
  }

  /// Utility function to query the original type of instruction \p Opnd
  /// with a matched extension type. If the extension doesn't match, we
  /// cannot use the information we had on the original type.
  /// BothExtension doesn't match any extension type.
  static const Type *getOrigType(const InstrToOrigTy &PromotedInsts,
                                 Instruction *Opnd,
                                 bool IsSExt) {
    ExtType ExtTy = IsSExt ? SignExtension : ZeroExtension;
    InstrToOrigTy::const_iterator It = PromotedInsts.find(Opnd);
    if (It != PromotedInsts.end() && It->second.getInt() == ExtTy)
      return It->second.getPointer();
    return nullptr;
  }

  /// Utility function to check whether or not a sign or zero extension
  /// of \p Inst with \p ConsideredExtType can be moved through \p Inst by
  /// either using the operands of \p Inst or promoting \p Inst.
  /// The type of the extension is defined by \p IsSExt.
  /// In other words, check if:
  /// ext (Ty Inst opnd1 opnd2 ... opndN) to ConsideredExtType.
  /// #1 Promotion applies:
  /// ConsideredExtType Inst (ext opnd1 to ConsideredExtType, ...).
  /// #2 Operand reuses:
  /// ext opnd1 to ConsideredExtType.
  /// \p PromotedInsts maps the instructions to their type before promotion.
  static bool canGetThrough(const Instruction *Inst, Type *ConsideredExtType,
                            const InstrToOrigTy &PromotedInsts, bool IsSExt);

  /// Utility function to determine if \p OpIdx should be promoted when
  /// promoting \p Inst.
  static bool shouldExtOperand(const Instruction *Inst, int OpIdx) {
    return !(isa<SelectInst>(Inst) && OpIdx == 0);
  }

  /// Utility function to promote the operand of \p Ext when this
  /// operand is a promotable trunc or sext or zext.
  /// \p PromotedInsts maps the instructions to their type before promotion.
  /// \p CreatedInstsCost[out] contains the cost of all instructions
  /// created to promote the operand of Ext.
  /// Newly added extensions are inserted in \p Exts.
  /// Newly added truncates are inserted in \p Truncs.
  /// Should never be called directly.
  /// \return The promoted value which is used instead of Ext.
  static Value *promoteOperandForTruncAndAnyExt(
      Instruction *Ext, TypePromotionTransaction &TPT,
      InstrToOrigTy &PromotedInsts, unsigned &CreatedInstsCost,
      SmallVectorImpl<Instruction *> *Exts,
      SmallVectorImpl<Instruction *> *Truncs, const TargetLowering &TLI);

  /// Utility function to promote the operand of \p Ext when this
  /// operand is promotable and is not a supported trunc or sext.
  /// \p PromotedInsts maps the instructions to their type before promotion.
  /// \p CreatedInstsCost[out] contains the cost of all the instructions
  /// created to promote the operand of Ext.
  /// Newly added extensions are inserted in \p Exts.
  /// Newly added truncates are inserted in \p Truncs.
  /// Should never be called directly.
  /// \return The promoted value which is used instead of Ext.
  static Value *promoteOperandForOther(Instruction *Ext,
                                       TypePromotionTransaction &TPT,
                                       InstrToOrigTy &PromotedInsts,
                                       unsigned &CreatedInstsCost,
                                       SmallVectorImpl<Instruction *> *Exts,
                                       SmallVectorImpl<Instruction *> *Truncs,
                                       const TargetLowering &TLI, bool IsSExt);

  /// \see promoteOperandForOther.
  static Value *signExtendOperandForOther(
      Instruction *Ext, TypePromotionTransaction &TPT,
      InstrToOrigTy &PromotedInsts, unsigned &CreatedInstsCost,
      SmallVectorImpl<Instruction *> *Exts,
      SmallVectorImpl<Instruction *> *Truncs, const TargetLowering &TLI) {
    return promoteOperandForOther(Ext, TPT, PromotedInsts, CreatedInstsCost,
                                  Exts, Truncs, TLI, true);
  }

  /// \see promoteOperandForOther.
  static Value *zeroExtendOperandForOther(
      Instruction *Ext, TypePromotionTransaction &TPT,
      InstrToOrigTy &PromotedInsts, unsigned &CreatedInstsCost,
      SmallVectorImpl<Instruction *> *Exts,
      SmallVectorImpl<Instruction *> *Truncs, const TargetLowering &TLI) {
    return promoteOperandForOther(Ext, TPT, PromotedInsts, CreatedInstsCost,
                                  Exts, Truncs, TLI, false);
  }

public:
  /// Type for the utility function that promotes the operand of Ext.
  using Action = Value *(*)(Instruction *Ext, TypePromotionTransaction &TPT,
                            InstrToOrigTy &PromotedInsts,
                            unsigned &CreatedInstsCost,
                            SmallVectorImpl<Instruction *> *Exts,
                            SmallVectorImpl<Instruction *> *Truncs,
                            const TargetLowering &TLI);

  /// Given a sign/zero extend instruction \p Ext, return the appropriate
  /// action to promote the operand of \p Ext instead of using Ext.
  /// \return NULL if no promotable action is possible with the current
  /// sign extension.
  /// \p InsertedInsts keeps track of all the instructions inserted by the
  /// other CodeGenPrepare optimizations. This information is important
  /// because we do not want to promote these instructions as CodeGenPrepare
  /// will reinsert them later. Thus creating an infinite loop: create/remove.
  /// \p PromotedInsts maps the instructions to their type before promotion.
  static Action getAction(Instruction *Ext, const SetOfInstrs &InsertedInsts,
                          const TargetLowering &TLI,
                          const InstrToOrigTy &PromotedInsts);
};

} // end anonymous namespace

bool TypePromotionHelper::canGetThrough(const Instruction *Inst,
                                        Type *ConsideredExtType,
                                        const InstrToOrigTy &PromotedInsts,
                                        bool IsSExt) {
  // The promotion helper does not know how to deal with vector types yet.
  // To be able to fix that, we would need to fix the places where we
  // statically extend, e.g., constants and such.
  if (Inst->getType()->isVectorTy())
    return false;

  // We can always get through zext.
  if (isa<ZExtInst>(Inst))
    return true;

  // sext(sext) is ok too.
  if (IsSExt && isa<SExtInst>(Inst))
    return true;

  // We can get through binary operator, if it is legal. In other words, the
  // binary operator must have a nuw or nsw flag.
  const BinaryOperator *BinOp = dyn_cast<BinaryOperator>(Inst);
  if (BinOp && isa<OverflowingBinaryOperator>(BinOp) &&
      ((!IsSExt && BinOp->hasNoUnsignedWrap()) ||
       (IsSExt && BinOp->hasNoSignedWrap())))
    return true;

  // ext(and(opnd, cst)) --> and(ext(opnd), ext(cst))
  if ((Inst->getOpcode() == Instruction::And ||
       Inst->getOpcode() == Instruction::Or))
    return true;

  // ext(xor(opnd, cst)) --> xor(ext(opnd), ext(cst))
  if (Inst->getOpcode() == Instruction::Xor) {
    const ConstantInt *Cst = dyn_cast<ConstantInt>(Inst->getOperand(1));
    // Make sure it is not a NOT.
    if (Cst && !Cst->getValue().isAllOnesValue())
      return true;
  }

  // zext(shrl(opnd, cst)) --> shrl(zext(opnd), zext(cst))
  // It may change a poisoned value into a regular value, like
  //     zext i32 (shrl i8 %val, 12)  -->  shrl i32 (zext i8 %val), 12
  //          poisoned value                    regular value
  // It should be OK since undef covers valid value.
  if (Inst->getOpcode() == Instruction::LShr && !IsSExt)
    return true;

  // and(ext(shl(opnd, cst)), cst) --> and(shl(ext(opnd), ext(cst)), cst)
  // It may change a poisoned value into a regular value, like
  //     zext i32 (shl i8 %val, 12)  -->  shl i32 (zext i8 %val), 12
  //          poisoned value                    regular value
  // It should be OK since undef covers valid value.
  if (Inst->getOpcode() == Instruction::Shl && Inst->hasOneUse()) {
    const auto *ExtInst = cast<const Instruction>(*Inst->user_begin());
    if (ExtInst->hasOneUse()) {
      const auto *AndInst = dyn_cast<const Instruction>(*ExtInst->user_begin());
      if (AndInst && AndInst->getOpcode() == Instruction::And) {
        const auto *Cst = dyn_cast<ConstantInt>(AndInst->getOperand(1));
        if (Cst &&
            Cst->getValue().isIntN(Inst->getType()->getIntegerBitWidth()))
          return true;
      }
    }
  }

  // Check if we can do the following simplification.
  // ext(trunc(opnd)) --> ext(opnd)
  if (!isa<TruncInst>(Inst))
    return false;

  Value *OpndVal = Inst->getOperand(0);
  // Check if we can use this operand in the extension.
  // If the type is larger than the result type of the extension, we cannot.
  if (!OpndVal->getType()->isIntegerTy() ||
      OpndVal->getType()->getIntegerBitWidth() >
          ConsideredExtType->getIntegerBitWidth())
    return false;

  // If the operand of the truncate is not an instruction, we will not have
  // any information on the dropped bits.
  // (Actually we could for constant but it is not worth the extra logic).
  Instruction *Opnd = dyn_cast<Instruction>(OpndVal);
  if (!Opnd)
    return false;

  // Check if the source of the type is narrow enough.
  // I.e., check that trunc just drops extended bits of the same kind of
  // the extension.
  // #1 get the type of the operand and check the kind of the extended bits.
  const Type *OpndType = getOrigType(PromotedInsts, Opnd, IsSExt);
  if (OpndType)
    ;
  else if ((IsSExt && isa<SExtInst>(Opnd)) || (!IsSExt && isa<ZExtInst>(Opnd)))
    OpndType = Opnd->getOperand(0)->getType();
  else
    return false;

  // #2 check that the truncate just drops extended bits.
  return Inst->getType()->getIntegerBitWidth() >=
         OpndType->getIntegerBitWidth();
}

TypePromotionHelper::Action TypePromotionHelper::getAction(
    Instruction *Ext, const SetOfInstrs &InsertedInsts,
    const TargetLowering &TLI, const InstrToOrigTy &PromotedInsts) {
  assert((isa<SExtInst>(Ext) || isa<ZExtInst>(Ext)) &&
         "Unexpected instruction type");
  Instruction *ExtOpnd = dyn_cast<Instruction>(Ext->getOperand(0));
  Type *ExtTy = Ext->getType();
  bool IsSExt = isa<SExtInst>(Ext);
  // If the operand of the extension is not an instruction, we cannot
  // get through.
  // If it, check we can get through.
  if (!ExtOpnd || !canGetThrough(ExtOpnd, ExtTy, PromotedInsts, IsSExt))
    return nullptr;

  // Do not promote if the operand has been added by codegenprepare.
  // Otherwise, it means we are undoing an optimization that is likely to be
  // redone, thus causing potential infinite loop.
  if (isa<TruncInst>(ExtOpnd) && InsertedInsts.count(ExtOpnd))
    return nullptr;

  // SExt or Trunc instructions.
  // Return the related handler.
  if (isa<SExtInst>(ExtOpnd) || isa<TruncInst>(ExtOpnd) ||
      isa<ZExtInst>(ExtOpnd))
    return promoteOperandForTruncAndAnyExt;

  // Regular instruction.
  // Abort early if we will have to insert non-free instructions.
  if (!ExtOpnd->hasOneUse() && !TLI.isTruncateFree(ExtTy, ExtOpnd->getType()))
    return nullptr;
  return IsSExt ? signExtendOperandForOther : zeroExtendOperandForOther;
}

Value *TypePromotionHelper::promoteOperandForTruncAndAnyExt(
    Instruction *SExt, TypePromotionTransaction &TPT,
    InstrToOrigTy &PromotedInsts, unsigned &CreatedInstsCost,
    SmallVectorImpl<Instruction *> *Exts,
    SmallVectorImpl<Instruction *> *Truncs, const TargetLowering &TLI) {
  // By construction, the operand of SExt is an instruction. Otherwise we cannot
  // get through it and this method should not be called.
  Instruction *SExtOpnd = cast<Instruction>(SExt->getOperand(0));
  Value *ExtVal = SExt;
  bool HasMergedNonFreeExt = false;
  if (isa<ZExtInst>(SExtOpnd)) {
    // Replace s|zext(zext(opnd))
    // => zext(opnd).
    HasMergedNonFreeExt = !TLI.isExtFree(SExtOpnd);
    Value *ZExt =
        TPT.createZExt(SExt, SExtOpnd->getOperand(0), SExt->getType());
    TPT.replaceAllUsesWith(SExt, ZExt);
    TPT.eraseInstruction(SExt);
    ExtVal = ZExt;
  } else {
    // Replace z|sext(trunc(opnd)) or sext(sext(opnd))
    // => z|sext(opnd).
    TPT.setOperand(SExt, 0, SExtOpnd->getOperand(0));
  }
  CreatedInstsCost = 0;

  // Remove dead code.
  if (SExtOpnd->use_empty())
    TPT.eraseInstruction(SExtOpnd);

  // Check if the extension is still needed.
  Instruction *ExtInst = dyn_cast<Instruction>(ExtVal);
  if (!ExtInst || ExtInst->getType() != ExtInst->getOperand(0)->getType()) {
    if (ExtInst) {
      if (Exts)
        Exts->push_back(ExtInst);
      CreatedInstsCost = !TLI.isExtFree(ExtInst) && !HasMergedNonFreeExt;
    }
    return ExtVal;
  }

  // At this point we have: ext ty opnd to ty.
  // Reassign the uses of ExtInst to the opnd and remove ExtInst.
  Value *NextVal = ExtInst->getOperand(0);
  TPT.eraseInstruction(ExtInst, NextVal);
  return NextVal;
}

Value *TypePromotionHelper::promoteOperandForOther(
    Instruction *Ext, TypePromotionTransaction &TPT,
    InstrToOrigTy &PromotedInsts, unsigned &CreatedInstsCost,
    SmallVectorImpl<Instruction *> *Exts,
    SmallVectorImpl<Instruction *> *Truncs, const TargetLowering &TLI,
    bool IsSExt) {
  // By construction, the operand of Ext is an instruction. Otherwise we cannot
  // get through it and this method should not be called.
  Instruction *ExtOpnd = cast<Instruction>(Ext->getOperand(0));
  CreatedInstsCost = 0;
  if (!ExtOpnd->hasOneUse()) {
    // ExtOpnd will be promoted.
    // All its uses, but Ext, will need to use a truncated value of the
    // promoted version.
    // Create the truncate now.
    Value *Trunc = TPT.createTrunc(Ext, ExtOpnd->getType());
    if (Instruction *ITrunc = dyn_cast<Instruction>(Trunc)) {
      // Insert it just after the definition.
      ITrunc->moveAfter(ExtOpnd);
      if (Truncs)
        Truncs->push_back(ITrunc);
    }

    TPT.replaceAllUsesWith(ExtOpnd, Trunc);
    // Restore the operand of Ext (which has been replaced by the previous call
    // to replaceAllUsesWith) to avoid creating a cycle trunc <-> sext.
    TPT.setOperand(Ext, 0, ExtOpnd);
  }

  // Get through the Instruction:
  // 1. Update its type.
  // 2. Replace the uses of Ext by Inst.
  // 3. Extend each operand that needs to be extended.

  // Remember the original type of the instruction before promotion.
  // This is useful to know that the high bits are sign extended bits.
  addPromotedInst(PromotedInsts, ExtOpnd, IsSExt);
  // Step #1.
  TPT.mutateType(ExtOpnd, Ext->getType());
  // Step #2.
  TPT.replaceAllUsesWith(Ext, ExtOpnd);
  // Step #3.
  Instruction *ExtForOpnd = Ext;

  LLVM_DEBUG(dbgs() << "Propagate Ext to operands\n");
  for (int OpIdx = 0, EndOpIdx = ExtOpnd->getNumOperands(); OpIdx != EndOpIdx;
       ++OpIdx) {
    LLVM_DEBUG(dbgs() << "Operand:\n" << *(ExtOpnd->getOperand(OpIdx)) << '\n');
    if (ExtOpnd->getOperand(OpIdx)->getType() == Ext->getType() ||
        !shouldExtOperand(ExtOpnd, OpIdx)) {
      LLVM_DEBUG(dbgs() << "No need to propagate\n");
      continue;
    }
    // Check if we can statically extend the operand.
    Value *Opnd = ExtOpnd->getOperand(OpIdx);
    if (const ConstantInt *Cst = dyn_cast<ConstantInt>(Opnd)) {
      LLVM_DEBUG(dbgs() << "Statically extend\n");
      unsigned BitWidth = Ext->getType()->getIntegerBitWidth();
      APInt CstVal = IsSExt ? Cst->getValue().sext(BitWidth)
                            : Cst->getValue().zext(BitWidth);
      TPT.setOperand(ExtOpnd, OpIdx, ConstantInt::get(Ext->getType(), CstVal));
      continue;
    }
    // UndefValue are typed, so we have to statically sign extend them.
    if (isa<UndefValue>(Opnd)) {
      LLVM_DEBUG(dbgs() << "Statically extend\n");
      TPT.setOperand(ExtOpnd, OpIdx, UndefValue::get(Ext->getType()));
      continue;
    }

    // Otherwise we have to explicitly sign extend the operand.
    // Check if Ext was reused to extend an operand.
    if (!ExtForOpnd) {
      // If yes, create a new one.
      LLVM_DEBUG(dbgs() << "More operands to ext\n");
      Value *ValForExtOpnd = IsSExt ? TPT.createSExt(Ext, Opnd, Ext->getType())
        : TPT.createZExt(Ext, Opnd, Ext->getType());
      if (!isa<Instruction>(ValForExtOpnd)) {
        TPT.setOperand(ExtOpnd, OpIdx, ValForExtOpnd);
        continue;
      }
      ExtForOpnd = cast<Instruction>(ValForExtOpnd);
    }
    if (Exts)
      Exts->push_back(ExtForOpnd);
    TPT.setOperand(ExtForOpnd, 0, Opnd);

    // Move the sign extension before the insertion point.
    TPT.moveBefore(ExtForOpnd, ExtOpnd);
    TPT.setOperand(ExtOpnd, OpIdx, ExtForOpnd);
    CreatedInstsCost += !TLI.isExtFree(ExtForOpnd);
    // If more sext are required, new instructions will have to be created.
    ExtForOpnd = nullptr;
  }
  if (ExtForOpnd == Ext) {
    LLVM_DEBUG(dbgs() << "Extension is useless now\n");
    TPT.eraseInstruction(Ext);
  }
  return ExtOpnd;
}

/// Check whether or not promoting an instruction to a wider type is profitable.
/// \p NewCost gives the cost of extension instructions created by the
/// promotion.
/// \p OldCost gives the cost of extension instructions before the promotion
/// plus the number of instructions that have been
/// matched in the addressing mode the promotion.
/// \p PromotedOperand is the value that has been promoted.
/// \return True if the promotion is profitable, false otherwise.
bool AddressingModeMatcher::isPromotionProfitable(
    unsigned NewCost, unsigned OldCost, Value *PromotedOperand) const {
  LLVM_DEBUG(dbgs() << "OldCost: " << OldCost << "\tNewCost: " << NewCost
                    << '\n');
  // The cost of the new extensions is greater than the cost of the
  // old extension plus what we folded.
  // This is not profitable.
  if (NewCost > OldCost)
    return false;
  if (NewCost < OldCost)
    return true;
  // The promotion is neutral but it may help folding the sign extension in
  // loads for instance.
  // Check that we did not create an illegal instruction.
  return isPromotedInstructionLegal(TLI, DL, PromotedOperand);
}

/// Given an instruction or constant expr, see if we can fold the operation
/// into the addressing mode. If so, update the addressing mode and return
/// true, otherwise return false without modifying AddrMode.
/// If \p MovedAway is not NULL, it contains the information of whether or
/// not AddrInst has to be folded into the addressing mode on success.
/// If \p MovedAway == true, \p AddrInst will not be part of the addressing
/// because it has been moved away.
/// Thus AddrInst must not be added in the matched instructions.
/// This state can happen when AddrInst is a sext, since it may be moved away.
/// Therefore, AddrInst may not be valid when MovedAway is true and it must
/// not be referenced anymore.
bool AddressingModeMatcher::matchOperationAddr(User *AddrInst, unsigned Opcode,
                                               unsigned Depth,
                                               bool *MovedAway) {
  // Avoid exponential behavior on extremely deep expression trees.
  if (Depth >= 5) return false;

  // By default, all matched instructions stay in place.
  if (MovedAway)
    *MovedAway = false;

  switch (Opcode) {
  case Instruction::PtrToInt:
    // PtrToInt is always a noop, as we know that the int type is pointer sized.
    return matchAddr(AddrInst->getOperand(0), Depth);
  case Instruction::IntToPtr: {
    auto AS = AddrInst->getType()->getPointerAddressSpace();
    auto PtrTy = MVT::getIntegerVT(DL.getPointerSizeInBits(AS));
    // This inttoptr is a no-op if the integer type is pointer sized.
    if (TLI.getValueType(DL, AddrInst->getOperand(0)->getType()) == PtrTy)
      return matchAddr(AddrInst->getOperand(0), Depth);
    return false;
  }
  case Instruction::BitCast:
    // BitCast is always a noop, and we can handle it as long as it is
    // int->int or pointer->pointer (we don't want int<->fp or something).
    if (AddrInst->getOperand(0)->getType()->isIntOrPtrTy() &&
        // Don't touch identity bitcasts.  These were probably put here by LSR,
        // and we don't want to mess around with them.  Assume it knows what it
        // is doing.
        AddrInst->getOperand(0)->getType() != AddrInst->getType())
      return matchAddr(AddrInst->getOperand(0), Depth);
    return false;
  case Instruction::AddrSpaceCast: {
    unsigned SrcAS
      = AddrInst->getOperand(0)->getType()->getPointerAddressSpace();
    unsigned DestAS = AddrInst->getType()->getPointerAddressSpace();
    if (TLI.isNoopAddrSpaceCast(SrcAS, DestAS))
      return matchAddr(AddrInst->getOperand(0), Depth);
    return false;
  }
  case Instruction::Add: {
    // Check to see if we can merge in the RHS then the LHS.  If so, we win.
    ExtAddrMode BackupAddrMode = AddrMode;
    unsigned OldSize = AddrModeInsts.size();
    // Start a transaction at this point.
    // The LHS may match but not the RHS.
    // Therefore, we need a higher level restoration point to undo partially
    // matched operation.
    TypePromotionTransaction::ConstRestorationPt LastKnownGood =
        TPT.getRestorationPoint();

    AddrMode.InBounds = false;
    if (matchAddr(AddrInst->getOperand(1), Depth+1) &&
        matchAddr(AddrInst->getOperand(0), Depth+1))
      return true;

    // Restore the old addr mode info.
    AddrMode = BackupAddrMode;
    AddrModeInsts.resize(OldSize);
    TPT.rollback(LastKnownGood);

    // Otherwise this was over-aggressive.  Try merging in the LHS then the RHS.
    if (matchAddr(AddrInst->getOperand(0), Depth+1) &&
        matchAddr(AddrInst->getOperand(1), Depth+1))
      return true;

    // Otherwise we definitely can't merge the ADD in.
    AddrMode = BackupAddrMode;
    AddrModeInsts.resize(OldSize);
    TPT.rollback(LastKnownGood);
    break;
  }
  //case Instruction::Or:
  // TODO: We can handle "Or Val, Imm" iff this OR is equivalent to an ADD.
  //break;
  case Instruction::Mul:
  case Instruction::Shl: {
    // Can only handle X*C and X << C.
    AddrMode.InBounds = false;
    ConstantInt *RHS = dyn_cast<ConstantInt>(AddrInst->getOperand(1));
    if (!RHS || RHS->getBitWidth() > 64)
      return false;
    int64_t Scale = RHS->getSExtValue();
    if (Opcode == Instruction::Shl)
      Scale = 1LL << Scale;

    return matchScaledValue(AddrInst->getOperand(0), Scale, Depth);
  }
  case Instruction::GetElementPtr: {
    // Scan the GEP.  We check it if it contains constant offsets and at most
    // one variable offset.
    int VariableOperand = -1;
    unsigned VariableScale = 0;

    int64_t ConstantOffset = 0;
    gep_type_iterator GTI = gep_type_begin(AddrInst);
    for (unsigned i = 1, e = AddrInst->getNumOperands(); i != e; ++i, ++GTI) {
      if (StructType *STy = GTI.getStructTypeOrNull()) {
        const StructLayout *SL = DL.getStructLayout(STy);
        unsigned Idx =
          cast<ConstantInt>(AddrInst->getOperand(i))->getZExtValue();
        ConstantOffset += SL->getElementOffset(Idx);
      } else {
        uint64_t TypeSize = DL.getTypeAllocSize(GTI.getIndexedType());
        if (ConstantInt *CI = dyn_cast<ConstantInt>(AddrInst->getOperand(i))) {
          const APInt &CVal = CI->getValue();
          if (CVal.getMinSignedBits() <= 64) {
            ConstantOffset += CVal.getSExtValue() * TypeSize;
            continue;
          }
        }
        if (TypeSize) {  // Scales of zero don't do anything.
          // We only allow one variable index at the moment.
          if (VariableOperand != -1)
            return false;

          // Remember the variable index.
          VariableOperand = i;
          VariableScale = TypeSize;
        }
      }
    }

    // A common case is for the GEP to only do a constant offset.  In this case,
    // just add it to the disp field and check validity.
    if (VariableOperand == -1) {
      AddrMode.BaseOffs += ConstantOffset;
      if (ConstantOffset == 0 ||
          TLI.isLegalAddressingMode(DL, AddrMode, AccessTy, AddrSpace)) {
        // Check to see if we can fold the base pointer in too.
        if (matchAddr(AddrInst->getOperand(0), Depth+1)) {
          if (!cast<GEPOperator>(AddrInst)->isInBounds())
            AddrMode.InBounds = false;
          return true;
        }
      } else if (EnableGEPOffsetSplit && isa<GetElementPtrInst>(AddrInst) &&
                 TLI.shouldConsiderGEPOffsetSplit() && Depth == 0 &&
                 ConstantOffset > 0) {
        // Record GEPs with non-zero offsets as candidates for splitting in the
        // event that the offset cannot fit into the r+i addressing mode.
        // Simple and common case that only one GEP is used in calculating the
        // address for the memory access.
        Value *Base = AddrInst->getOperand(0);
        auto *BaseI = dyn_cast<Instruction>(Base);
        auto *GEP = cast<GetElementPtrInst>(AddrInst);
        if (isa<Argument>(Base) || isa<GlobalValue>(Base) ||
            (BaseI && !isa<CastInst>(BaseI) &&
             !isa<GetElementPtrInst>(BaseI))) {
          // Make sure the parent block allows inserting non-PHI instructions
          // before the terminator.
          BasicBlock *Parent =
              BaseI ? BaseI->getParent() : &GEP->getFunction()->getEntryBlock();
          if (!Parent->getTerminator()->isEHPad())
            LargeOffsetGEP = std::make_pair(GEP, ConstantOffset);
        }
      }
      AddrMode.BaseOffs -= ConstantOffset;
      return false;
    }

    // Save the valid addressing mode in case we can't match.
    ExtAddrMode BackupAddrMode = AddrMode;
    unsigned OldSize = AddrModeInsts.size();

    // See if the scale and offset amount is valid for this target.
    AddrMode.BaseOffs += ConstantOffset;
    if (!cast<GEPOperator>(AddrInst)->isInBounds())
      AddrMode.InBounds = false;

    // Match the base operand of the GEP.
    if (!matchAddr(AddrInst->getOperand(0), Depth+1)) {
      // If it couldn't be matched, just stuff the value in a register.
      if (AddrMode.HasBaseReg) {
        AddrMode = BackupAddrMode;
        AddrModeInsts.resize(OldSize);
        return false;
      }
      AddrMode.HasBaseReg = true;
      AddrMode.BaseReg = AddrInst->getOperand(0);
    }

    // Match the remaining variable portion of the GEP.
    if (!matchScaledValue(AddrInst->getOperand(VariableOperand), VariableScale,
                          Depth)) {
      // If it couldn't be matched, try stuffing the base into a register
      // instead of matching it, and retrying the match of the scale.
      AddrMode = BackupAddrMode;
      AddrModeInsts.resize(OldSize);
      if (AddrMode.HasBaseReg)
        return false;
      AddrMode.HasBaseReg = true;
      AddrMode.BaseReg = AddrInst->getOperand(0);
      AddrMode.BaseOffs += ConstantOffset;
      if (!matchScaledValue(AddrInst->getOperand(VariableOperand),
                            VariableScale, Depth)) {
        // If even that didn't work, bail.
        AddrMode = BackupAddrMode;
        AddrModeInsts.resize(OldSize);
        return false;
      }
    }

    return true;
  }
  case Instruction::SExt:
  case Instruction::ZExt: {
    Instruction *Ext = dyn_cast<Instruction>(AddrInst);
    if (!Ext)
      return false;

    // Try to move this ext out of the way of the addressing mode.
    // Ask for a method for doing so.
    TypePromotionHelper::Action TPH =
        TypePromotionHelper::getAction(Ext, InsertedInsts, TLI, PromotedInsts);
    if (!TPH)
      return false;

    TypePromotionTransaction::ConstRestorationPt LastKnownGood =
        TPT.getRestorationPoint();
    unsigned CreatedInstsCost = 0;
    unsigned ExtCost = !TLI.isExtFree(Ext);
    Value *PromotedOperand =
        TPH(Ext, TPT, PromotedInsts, CreatedInstsCost, nullptr, nullptr, TLI);
    // SExt has been moved away.
    // Thus either it will be rematched later in the recursive calls or it is
    // gone. Anyway, we must not fold it into the addressing mode at this point.
    // E.g.,
    // op = add opnd, 1
    // idx = ext op
    // addr = gep base, idx
    // is now:
    // promotedOpnd = ext opnd            <- no match here
    // op = promoted_add promotedOpnd, 1  <- match (later in recursive calls)
    // addr = gep base, op                <- match
    if (MovedAway)
      *MovedAway = true;

    assert(PromotedOperand &&
           "TypePromotionHelper should have filtered out those cases");

    ExtAddrMode BackupAddrMode = AddrMode;
    unsigned OldSize = AddrModeInsts.size();

    if (!matchAddr(PromotedOperand, Depth) ||
        // The total of the new cost is equal to the cost of the created
        // instructions.
        // The total of the old cost is equal to the cost of the extension plus
        // what we have saved in the addressing mode.
        !isPromotionProfitable(CreatedInstsCost,
                               ExtCost + (AddrModeInsts.size() - OldSize),
                               PromotedOperand)) {
      AddrMode = BackupAddrMode;
      AddrModeInsts.resize(OldSize);
      LLVM_DEBUG(dbgs() << "Sign extension does not pay off: rollback\n");
      TPT.rollback(LastKnownGood);
      return false;
    }
    return true;
  }
  }
  return false;
}

/// If we can, try to add the value of 'Addr' into the current addressing mode.
/// If Addr can't be added to AddrMode this returns false and leaves AddrMode
/// unmodified. This assumes that Addr is either a pointer type or intptr_t
/// for the target.
///
bool AddressingModeMatcher::matchAddr(Value *Addr, unsigned Depth) {
  // Start a transaction at this point that we will rollback if the matching
  // fails.
  TypePromotionTransaction::ConstRestorationPt LastKnownGood =
      TPT.getRestorationPoint();
  if (ConstantInt *CI = dyn_cast<ConstantInt>(Addr)) {
    // Fold in immediates if legal for the target.
    AddrMode.BaseOffs += CI->getSExtValue();
    if (TLI.isLegalAddressingMode(DL, AddrMode, AccessTy, AddrSpace))
      return true;
    AddrMode.BaseOffs -= CI->getSExtValue();
  } else if (GlobalValue *GV = dyn_cast<GlobalValue>(Addr)) {
    // If this is a global variable, try to fold it into the addressing mode.
    if (!AddrMode.BaseGV) {
      AddrMode.BaseGV = GV;
      if (TLI.isLegalAddressingMode(DL, AddrMode, AccessTy, AddrSpace))
        return true;
      AddrMode.BaseGV = nullptr;
    }
  } else if (Instruction *I = dyn_cast<Instruction>(Addr)) {
    ExtAddrMode BackupAddrMode = AddrMode;
    unsigned OldSize = AddrModeInsts.size();

    // Check to see if it is possible to fold this operation.
    bool MovedAway = false;
    if (matchOperationAddr(I, I->getOpcode(), Depth, &MovedAway)) {
      // This instruction may have been moved away. If so, there is nothing
      // to check here.
      if (MovedAway)
        return true;
      // Okay, it's possible to fold this.  Check to see if it is actually
      // *profitable* to do so.  We use a simple cost model to avoid increasing
      // register pressure too much.
      if (I->hasOneUse() ||
          isProfitableToFoldIntoAddressingMode(I, BackupAddrMode, AddrMode)) {
        AddrModeInsts.push_back(I);
        return true;
      }

      // It isn't profitable to do this, roll back.
      //cerr << "NOT FOLDING: " << *I;
      AddrMode = BackupAddrMode;
      AddrModeInsts.resize(OldSize);
      TPT.rollback(LastKnownGood);
    }
  } else if (ConstantExpr *CE = dyn_cast<ConstantExpr>(Addr)) {
    if (matchOperationAddr(CE, CE->getOpcode(), Depth))
      return true;
    TPT.rollback(LastKnownGood);
  } else if (isa<ConstantPointerNull>(Addr)) {
    // Null pointer gets folded without affecting the addressing mode.
    return true;
  }

  // Worse case, the target should support [reg] addressing modes. :)
  if (!AddrMode.HasBaseReg) {
    AddrMode.HasBaseReg = true;
    AddrMode.BaseReg = Addr;
    // Still check for legality in case the target supports [imm] but not [i+r].
    if (TLI.isLegalAddressingMode(DL, AddrMode, AccessTy, AddrSpace))
      return true;
    AddrMode.HasBaseReg = false;
    AddrMode.BaseReg = nullptr;
  }

  // If the base register is already taken, see if we can do [r+r].
  if (AddrMode.Scale == 0) {
    AddrMode.Scale = 1;
    AddrMode.ScaledReg = Addr;
    if (TLI.isLegalAddressingMode(DL, AddrMode, AccessTy, AddrSpace))
      return true;
    AddrMode.Scale = 0;
    AddrMode.ScaledReg = nullptr;
  }
  // Couldn't match.
  TPT.rollback(LastKnownGood);
  return false;
}

/// Check to see if all uses of OpVal by the specified inline asm call are due
/// to memory operands. If so, return true, otherwise return false.
static bool IsOperandAMemoryOperand(CallInst *CI, InlineAsm *IA, Value *OpVal,
                                    const TargetLowering &TLI,
                                    const TargetRegisterInfo &TRI) {
  const Function *F = CI->getFunction();
  TargetLowering::AsmOperandInfoVector TargetConstraints =
      TLI.ParseConstraints(F->getParent()->getDataLayout(), &TRI,
                            ImmutableCallSite(CI));

  for (unsigned i = 0, e = TargetConstraints.size(); i != e; ++i) {
    TargetLowering::AsmOperandInfo &OpInfo = TargetConstraints[i];

    // Compute the constraint code and ConstraintType to use.
    TLI.ComputeConstraintToUse(OpInfo, SDValue());

    // If this asm operand is our Value*, and if it isn't an indirect memory
    // operand, we can't fold it!
    if (OpInfo.CallOperandVal == OpVal &&
        (OpInfo.ConstraintType != TargetLowering::C_Memory ||
         !OpInfo.isIndirect))
      return false;
  }

  return true;
}

// Max number of memory uses to look at before aborting the search to conserve
// compile time.
static constexpr int MaxMemoryUsesToScan = 20;

/// Recursively walk all the uses of I until we find a memory use.
/// If we find an obviously non-foldable instruction, return true.
/// Add the ultimately found memory instructions to MemoryUses.
static bool FindAllMemoryUses(
    Instruction *I,
    SmallVectorImpl<std::pair<Instruction *, unsigned>> &MemoryUses,
    SmallPtrSetImpl<Instruction *> &ConsideredInsts, const TargetLowering &TLI,
    const TargetRegisterInfo &TRI, bool OptSize, ProfileSummaryInfo *PSI,
    BlockFrequencyInfo *BFI, int SeenInsts = 0) {
  // If we already considered this instruction, we're done.
  if (!ConsideredInsts.insert(I).second)
    return false;

  // If this is an obviously unfoldable instruction, bail out.
  if (!MightBeFoldableInst(I))
    return true;

  // Loop over all the uses, recursively processing them.
  for (Use &U : I->uses()) {
    // Conservatively return true if we're seeing a large number or a deep chain
    // of users. This avoids excessive compilation times in pathological cases.
    if (SeenInsts++ >= MaxMemoryUsesToScan)
      return true;

    Instruction *UserI = cast<Instruction>(U.getUser());
    if (LoadInst *LI = dyn_cast<LoadInst>(UserI)) {
      MemoryUses.push_back(std::make_pair(LI, U.getOperandNo()));
      continue;
    }

    if (StoreInst *SI = dyn_cast<StoreInst>(UserI)) {
      unsigned opNo = U.getOperandNo();
      if (opNo != StoreInst::getPointerOperandIndex())
        return true; // Storing addr, not into addr.
      MemoryUses.push_back(std::make_pair(SI, opNo));
      continue;
    }

    if (AtomicRMWInst *RMW = dyn_cast<AtomicRMWInst>(UserI)) {
      unsigned opNo = U.getOperandNo();
      if (opNo != AtomicRMWInst::getPointerOperandIndex())
        return true; // Storing addr, not into addr.
      MemoryUses.push_back(std::make_pair(RMW, opNo));
      continue;
    }

    if (AtomicCmpXchgInst *CmpX = dyn_cast<AtomicCmpXchgInst>(UserI)) {
      unsigned opNo = U.getOperandNo();
      if (opNo != AtomicCmpXchgInst::getPointerOperandIndex())
        return true; // Storing addr, not into addr.
      MemoryUses.push_back(std::make_pair(CmpX, opNo));
      continue;
    }

    if (CallInst *CI = dyn_cast<CallInst>(UserI)) {
      if (CI->hasFnAttr(Attribute::Cold)) {
        // If this is a cold call, we can sink the addressing calculation into
        // the cold path.  See optimizeCallInst
        bool OptForSize = OptSize ||
          llvm::shouldOptimizeForSize(CI->getParent(), PSI, BFI);
        if (!OptForSize)
          continue;
      }

      InlineAsm *IA = dyn_cast<InlineAsm>(CI->getCalledValue());
      if (!IA) return true;

      // If this is a memory operand, we're cool, otherwise bail out.
      if (!IsOperandAMemoryOperand(CI, IA, I, TLI, TRI))
        return true;
      continue;
    }

    if (FindAllMemoryUses(UserI, MemoryUses, ConsideredInsts, TLI, TRI, OptSize,
                          PSI, BFI, SeenInsts))
      return true;
  }

  return false;
}

/// Return true if Val is already known to be live at the use site that we're
/// folding it into. If so, there is no cost to include it in the addressing
/// mode. KnownLive1 and KnownLive2 are two values that we know are live at the
/// instruction already.
bool AddressingModeMatcher::valueAlreadyLiveAtInst(Value *Val,Value *KnownLive1,
                                                   Value *KnownLive2) {
  // If Val is either of the known-live values, we know it is live!
  if (Val == nullptr || Val == KnownLive1 || Val == KnownLive2)
    return true;

  // All values other than instructions and arguments (e.g. constants) are live.
  if (!isa<Instruction>(Val) && !isa<Argument>(Val)) return true;

  // If Val is a constant sized alloca in the entry block, it is live, this is
  // true because it is just a reference to the stack/frame pointer, which is
  // live for the whole function.
  if (AllocaInst *AI = dyn_cast<AllocaInst>(Val))
    if (AI->isStaticAlloca())
      return true;

  // Check to see if this value is already used in the memory instruction's
  // block.  If so, it's already live into the block at the very least, so we
  // can reasonably fold it.
  return Val->isUsedInBasicBlock(MemoryInst->getParent());
}

/// It is possible for the addressing mode of the machine to fold the specified
/// instruction into a load or store that ultimately uses it.
/// However, the specified instruction has multiple uses.
/// Given this, it may actually increase register pressure to fold it
/// into the load. For example, consider this code:
///
///     X = ...
///     Y = X+1
///     use(Y)   -> nonload/store
///     Z = Y+1
///     load Z
///
/// In this case, Y has multiple uses, and can be folded into the load of Z
/// (yielding load [X+2]).  However, doing this will cause both "X" and "X+1" to
/// be live at the use(Y) line.  If we don't fold Y into load Z, we use one
/// fewer register.  Since Y can't be folded into "use(Y)" we don't increase the
/// number of computations either.
///
/// Note that this (like most of CodeGenPrepare) is just a rough heuristic.  If
/// X was live across 'load Z' for other reasons, we actually *would* want to
/// fold the addressing mode in the Z case.  This would make Y die earlier.
bool AddressingModeMatcher::
isProfitableToFoldIntoAddressingMode(Instruction *I, ExtAddrMode &AMBefore,
                                     ExtAddrMode &AMAfter) {
  if (IgnoreProfitability) return true;

  // AMBefore is the addressing mode before this instruction was folded into it,
  // and AMAfter is the addressing mode after the instruction was folded.  Get
  // the set of registers referenced by AMAfter and subtract out those
  // referenced by AMBefore: this is the set of values which folding in this
  // address extends the lifetime of.
  //
  // Note that there are only two potential values being referenced here,
  // BaseReg and ScaleReg (global addresses are always available, as are any
  // folded immediates).
  Value *BaseReg = AMAfter.BaseReg, *ScaledReg = AMAfter.ScaledReg;

  // If the BaseReg or ScaledReg was referenced by the previous addrmode, their
  // lifetime wasn't extended by adding this instruction.
  if (valueAlreadyLiveAtInst(BaseReg, AMBefore.BaseReg, AMBefore.ScaledReg))
    BaseReg = nullptr;
  if (valueAlreadyLiveAtInst(ScaledReg, AMBefore.BaseReg, AMBefore.ScaledReg))
    ScaledReg = nullptr;

  // If folding this instruction (and it's subexprs) didn't extend any live
  // ranges, we're ok with it.
  if (!BaseReg && !ScaledReg)
    return true;

  // If all uses of this instruction can have the address mode sunk into them,
  // we can remove the addressing mode and effectively trade one live register
  // for another (at worst.)  In this context, folding an addressing mode into
  // the use is just a particularly nice way of sinking it.
  SmallVector<std::pair<Instruction*,unsigned>, 16> MemoryUses;
  SmallPtrSet<Instruction*, 16> ConsideredInsts;
  if (FindAllMemoryUses(I, MemoryUses, ConsideredInsts, TLI, TRI, OptSize,
                        PSI, BFI))
    return false;  // Has a non-memory, non-foldable use!

  // Now that we know that all uses of this instruction are part of a chain of
  // computation involving only operations that could theoretically be folded
  // into a memory use, loop over each of these memory operation uses and see
  // if they could  *actually* fold the instruction.  The assumption is that
  // addressing modes are cheap and that duplicating the computation involved
  // many times is worthwhile, even on a fastpath. For sinking candidates
  // (i.e. cold call sites), this serves as a way to prevent excessive code
  // growth since most architectures have some reasonable small and fast way to
  // compute an effective address.  (i.e LEA on x86)
  SmallVector<Instruction*, 32> MatchedAddrModeInsts;
  for (unsigned i = 0, e = MemoryUses.size(); i != e; ++i) {
    Instruction *User = MemoryUses[i].first;
    unsigned OpNo = MemoryUses[i].second;

    // Get the access type of this use.  If the use isn't a pointer, we don't
    // know what it accesses.
    Value *Address = User->getOperand(OpNo);
    PointerType *AddrTy = dyn_cast<PointerType>(Address->getType());
    if (!AddrTy)
      return false;
    Type *AddressAccessTy = AddrTy->getElementType();
    unsigned AS = AddrTy->getAddressSpace();

    // Do a match against the root of this address, ignoring profitability. This
    // will tell us if the addressing mode for the memory operation will
    // *actually* cover the shared instruction.
    ExtAddrMode Result;
    std::pair<AssertingVH<GetElementPtrInst>, int64_t> LargeOffsetGEP(nullptr,
                                                                      0);
    TypePromotionTransaction::ConstRestorationPt LastKnownGood =
        TPT.getRestorationPoint();
    AddressingModeMatcher Matcher(
        MatchedAddrModeInsts, TLI, TRI, AddressAccessTy, AS, MemoryInst, Result,
        InsertedInsts, PromotedInsts, TPT, LargeOffsetGEP, OptSize, PSI, BFI);
    Matcher.IgnoreProfitability = true;
    bool Success = Matcher.matchAddr(Address, 0);
    (void)Success; assert(Success && "Couldn't select *anything*?");

    // The match was to check the profitability, the changes made are not
    // part of the original matcher. Therefore, they should be dropped
    // otherwise the original matcher will not present the right state.
    TPT.rollback(LastKnownGood);

    // If the match didn't cover I, then it won't be shared by it.
    if (!is_contained(MatchedAddrModeInsts, I))
      return false;

    MatchedAddrModeInsts.clear();
  }

  return true;
}

/// Return true if the specified values are defined in a
/// different basic block than BB.
static bool IsNonLocalValue(Value *V, BasicBlock *BB) {
  if (Instruction *I = dyn_cast<Instruction>(V))
    return I->getParent() != BB;
  return false;
}

/// Sink addressing mode computation immediate before MemoryInst if doing so
/// can be done without increasing register pressure.  The need for the
/// register pressure constraint means this can end up being an all or nothing
/// decision for all uses of the same addressing computation.
///
/// Load and Store Instructions often have addressing modes that can do
/// significant amounts of computation. As such, instruction selection will try
/// to get the load or store to do as much computation as possible for the
/// program. The problem is that isel can only see within a single block. As
/// such, we sink as much legal addressing mode work into the block as possible.
///
/// This method is used to optimize both load/store and inline asms with memory
/// operands.  It's also used to sink addressing computations feeding into cold
/// call sites into their (cold) basic block.
///
/// The motivation for handling sinking into cold blocks is that doing so can
/// both enable other address mode sinking (by satisfying the register pressure
/// constraint above), and reduce register pressure globally (by removing the
/// addressing mode computation from the fast path entirely.).
bool CodeGenPrepare::optimizeMemoryInst(Instruction *MemoryInst, Value *Addr,
                                        Type *AccessTy, unsigned AddrSpace) {
  Value *Repl = Addr;

  // Try to collapse single-value PHI nodes.  This is necessary to undo
  // unprofitable PRE transformations.
  SmallVector<Value*, 8> worklist;
  SmallPtrSet<Value*, 16> Visited;
  worklist.push_back(Addr);

  // Use a worklist to iteratively look through PHI and select nodes, and
  // ensure that the addressing mode obtained from the non-PHI/select roots of
  // the graph are compatible.
  bool PhiOrSelectSeen = false;
  SmallVector<Instruction*, 16> AddrModeInsts;
  const SimplifyQuery SQ(*DL, TLInfo);
  AddressingModeCombiner AddrModes(SQ, Addr);
  TypePromotionTransaction TPT(RemovedInsts);
  TypePromotionTransaction::ConstRestorationPt LastKnownGood =
      TPT.getRestorationPoint();
  while (!worklist.empty()) {
    Value *V = worklist.back();
    worklist.pop_back();

    // We allow traversing cyclic Phi nodes.
    // In case of success after this loop we ensure that traversing through
    // Phi nodes ends up with all cases to compute address of the form
    //    BaseGV + Base + Scale * Index + Offset
    // where Scale and Offset are constans and BaseGV, Base and Index
    // are exactly the same Values in all cases.
    // It means that BaseGV, Scale and Offset dominate our memory instruction
    // and have the same value as they had in address computation represented
    // as Phi. So we can safely sink address computation to memory instruction.
    if (!Visited.insert(V).second)
      continue;

    // For a PHI node, push all of its incoming values.
    if (PHINode *P = dyn_cast<PHINode>(V)) {
      for (Value *IncValue : P->incoming_values())
        worklist.push_back(IncValue);
      PhiOrSelectSeen = true;
      continue;
    }
    // Similar for select.
    if (SelectInst *SI = dyn_cast<SelectInst>(V)) {
      worklist.push_back(SI->getFalseValue());
      worklist.push_back(SI->getTrueValue());
      PhiOrSelectSeen = true;
      continue;
    }

    // For non-PHIs, determine the addressing mode being computed.  Note that
    // the result may differ depending on what other uses our candidate
    // addressing instructions might have.
    AddrModeInsts.clear();
    std::pair<AssertingVH<GetElementPtrInst>, int64_t> LargeOffsetGEP(nullptr,
                                                                      0);
    ExtAddrMode NewAddrMode = AddressingModeMatcher::Match(
        V, AccessTy, AddrSpace, MemoryInst, AddrModeInsts, *TLI, *TRI,
        InsertedInsts, PromotedInsts, TPT, LargeOffsetGEP, OptSize, PSI,
        BFI.get());

    GetElementPtrInst *GEP = LargeOffsetGEP.first;
    if (GEP && !NewGEPBases.count(GEP)) {
      // If splitting the underlying data structure can reduce the offset of a
      // GEP, collect the GEP.  Skip the GEPs that are the new bases of
      // previously split data structures.
      LargeOffsetGEPMap[GEP->getPointerOperand()].push_back(LargeOffsetGEP);
      if (LargeOffsetGEPID.find(GEP) == LargeOffsetGEPID.end())
        LargeOffsetGEPID[GEP] = LargeOffsetGEPID.size();
    }

    NewAddrMode.OriginalValue = V;
    if (!AddrModes.addNewAddrMode(NewAddrMode))
      break;
  }

  // Try to combine the AddrModes we've collected. If we couldn't collect any,
  // or we have multiple but either couldn't combine them or combining them
  // wouldn't do anything useful, bail out now.
  if (!AddrModes.combineAddrModes()) {
    TPT.rollback(LastKnownGood);
    return false;
  }
  TPT.commit();

  // Get the combined AddrMode (or the only AddrMode, if we only had one).
  ExtAddrMode AddrMode = AddrModes.getAddrMode();

  // If all the instructions matched are already in this BB, don't do anything.
  // If we saw a Phi node then it is not local definitely, and if we saw a select
  // then we want to push the address calculation past it even if it's already
  // in this BB.
  if (!PhiOrSelectSeen && none_of(AddrModeInsts, [&](Value *V) {
        return IsNonLocalValue(V, MemoryInst->getParent());
                  })) {
    LLVM_DEBUG(dbgs() << "CGP: Found      local addrmode: " << AddrMode
                      << "\n");
    return false;
  }

  // Insert this computation right after this user.  Since our caller is
  // scanning from the top of the BB to the bottom, reuse of the expr are
  // guaranteed to happen later.
  IRBuilder<> Builder(MemoryInst);

  // Now that we determined the addressing expression we want to use and know
  // that we have to sink it into this block.  Check to see if we have already
  // done this for some other load/store instr in this block.  If so, reuse
  // the computation.  Before attempting reuse, check if the address is valid
  // as it may have been erased.

  WeakTrackingVH SunkAddrVH = SunkAddrs[Addr];

  Value * SunkAddr = SunkAddrVH.pointsToAliveValue() ? SunkAddrVH : nullptr;
  if (SunkAddr) {
    LLVM_DEBUG(dbgs() << "CGP: Reusing nonlocal addrmode: " << AddrMode
                      << " for " << *MemoryInst << "\n");
    if (SunkAddr->getType() != Addr->getType())
      SunkAddr = Builder.CreatePointerCast(SunkAddr, Addr->getType());
  } else if (AddrSinkUsingGEPs || (!AddrSinkUsingGEPs.getNumOccurrences() &&
                                   SubtargetInfo->addrSinkUsingGEPs())) {
    // By default, we use the GEP-based method when AA is used later. This
    // prevents new inttoptr/ptrtoint pairs from degrading AA capabilities.
    LLVM_DEBUG(dbgs() << "CGP: SINKING nonlocal addrmode: " << AddrMode
                      << " for " << *MemoryInst << "\n");
    Type *IntPtrTy = DL->getIntPtrType(Addr->getType());
    Value *ResultPtr = nullptr, *ResultIndex = nullptr;

    // First, find the pointer.
    if (AddrMode.BaseReg && AddrMode.BaseReg->getType()->isPointerTy()) {
      ResultPtr = AddrMode.BaseReg;
      AddrMode.BaseReg = nullptr;
    }

    if (AddrMode.Scale && AddrMode.ScaledReg->getType()->isPointerTy()) {
      // We can't add more than one pointer together, nor can we scale a
      // pointer (both of which seem meaningless).
      if (ResultPtr || AddrMode.Scale != 1)
        return false;

      ResultPtr = AddrMode.ScaledReg;
      AddrMode.Scale = 0;
    }

    // It is only safe to sign extend the BaseReg if we know that the math
    // required to create it did not overflow before we extend it. Since
    // the original IR value was tossed in favor of a constant back when
    // the AddrMode was created we need to bail out gracefully if widths
    // do not match instead of extending it.
    //
    // (See below for code to add the scale.)
    if (AddrMode.Scale) {
      Type *ScaledRegTy = AddrMode.ScaledReg->getType();
      if (cast<IntegerType>(IntPtrTy)->getBitWidth() >
          cast<IntegerType>(ScaledRegTy)->getBitWidth())
        return false;
    }

    if (AddrMode.BaseGV) {
      if (ResultPtr)
        return false;

      ResultPtr = AddrMode.BaseGV;
    }

    // If the real base value actually came from an inttoptr, then the matcher
    // will look through it and provide only the integer value. In that case,
    // use it here.
    if (!DL->isNonIntegralPointerType(Addr->getType())) {
      if (!ResultPtr && AddrMode.BaseReg) {
        ResultPtr = Builder.CreateIntToPtr(AddrMode.BaseReg, Addr->getType(),
                                           "sunkaddr");
        AddrMode.BaseReg = nullptr;
      } else if (!ResultPtr && AddrMode.Scale == 1) {
        ResultPtr = Builder.CreateIntToPtr(AddrMode.ScaledReg, Addr->getType(),
                                           "sunkaddr");
        AddrMode.Scale = 0;
      }
    }

    if (!ResultPtr &&
        !AddrMode.BaseReg && !AddrMode.Scale && !AddrMode.BaseOffs) {
      SunkAddr = Constant::getNullValue(Addr->getType());
    } else if (!ResultPtr) {
      return false;
    } else {
      Type *I8PtrTy =
          Builder.getInt8PtrTy(Addr->getType()->getPointerAddressSpace());
      Type *I8Ty = Builder.getInt8Ty();

      // Start with the base register. Do this first so that subsequent address
      // matching finds it last, which will prevent it from trying to match it
      // as the scaled value in case it happens to be a mul. That would be
      // problematic if we've sunk a different mul for the scale, because then
      // we'd end up sinking both muls.
      if (AddrMode.BaseReg) {
        Value *V = AddrMode.BaseReg;
        if (V->getType() != IntPtrTy)
          V = Builder.CreateIntCast(V, IntPtrTy, /*isSigned=*/true, "sunkaddr");

        ResultIndex = V;
      }

      // Add the scale value.
      if (AddrMode.Scale) {
        Value *V = AddrMode.ScaledReg;
        if (V->getType() == IntPtrTy) {
          // done.
        } else {
          assert(cast<IntegerType>(IntPtrTy)->getBitWidth() <
                 cast<IntegerType>(V->getType())->getBitWidth() &&
                 "We can't transform if ScaledReg is too narrow");
          V = Builder.CreateTrunc(V, IntPtrTy, "sunkaddr");
        }

        if (AddrMode.Scale != 1)
          V = Builder.CreateMul(V, ConstantInt::get(IntPtrTy, AddrMode.Scale),
                                "sunkaddr");
        if (ResultIndex)
          ResultIndex = Builder.CreateAdd(ResultIndex, V, "sunkaddr");
        else
          ResultIndex = V;
      }

      // Add in the Base Offset if present.
      if (AddrMode.BaseOffs) {
        Value *V = ConstantInt::get(IntPtrTy, AddrMode.BaseOffs);
        if (ResultIndex) {
          // We need to add this separately from the scale above to help with
          // SDAG consecutive load/store merging.
          if (ResultPtr->getType() != I8PtrTy)
            ResultPtr = Builder.CreatePointerCast(ResultPtr, I8PtrTy);
          ResultPtr =
              AddrMode.InBounds
                  ? Builder.CreateInBoundsGEP(I8Ty, ResultPtr, ResultIndex,
                                              "sunkaddr")
                  : Builder.CreateGEP(I8Ty, ResultPtr, ResultIndex, "sunkaddr");
        }

        ResultIndex = V;
      }

      if (!ResultIndex) {
        SunkAddr = ResultPtr;
      } else {
        if (ResultPtr->getType() != I8PtrTy)
          ResultPtr = Builder.CreatePointerCast(ResultPtr, I8PtrTy);
        SunkAddr =
            AddrMode.InBounds
                ? Builder.CreateInBoundsGEP(I8Ty, ResultPtr, ResultIndex,
                                            "sunkaddr")
                : Builder.CreateGEP(I8Ty, ResultPtr, ResultIndex, "sunkaddr");
      }

      if (SunkAddr->getType() != Addr->getType())
        SunkAddr = Builder.CreatePointerCast(SunkAddr, Addr->getType());
    }
  } else {
    // We'd require a ptrtoint/inttoptr down the line, which we can't do for
    // non-integral pointers, so in that case bail out now.
    Type *BaseTy = AddrMode.BaseReg ? AddrMode.BaseReg->getType() : nullptr;
    Type *ScaleTy = AddrMode.Scale ? AddrMode.ScaledReg->getType() : nullptr;
    PointerType *BasePtrTy = dyn_cast_or_null<PointerType>(BaseTy);
    PointerType *ScalePtrTy = dyn_cast_or_null<PointerType>(ScaleTy);
    if (DL->isNonIntegralPointerType(Addr->getType()) ||
        (BasePtrTy && DL->isNonIntegralPointerType(BasePtrTy)) ||
        (ScalePtrTy && DL->isNonIntegralPointerType(ScalePtrTy)) ||
        (AddrMode.BaseGV &&
         DL->isNonIntegralPointerType(AddrMode.BaseGV->getType())))
      return false;

    LLVM_DEBUG(dbgs() << "CGP: SINKING nonlocal addrmode: " << AddrMode
                      << " for " << *MemoryInst << "\n");
    Type *IntPtrTy = DL->getIntPtrType(Addr->getType());
    Value *Result = nullptr;

    // Start with the base register. Do this first so that subsequent address
    // matching finds it last, which will prevent it from trying to match it
    // as the scaled value in case it happens to be a mul. That would be
    // problematic if we've sunk a different mul for the scale, because then
    // we'd end up sinking both muls.
    if (AddrMode.BaseReg) {
      Value *V = AddrMode.BaseReg;
      if (V->getType()->isPointerTy())
        V = Builder.CreatePtrToInt(V, IntPtrTy, "sunkaddr");
      if (V->getType() != IntPtrTy)
        V = Builder.CreateIntCast(V, IntPtrTy, /*isSigned=*/true, "sunkaddr");
      Result = V;
    }

    // Add the scale value.
    if (AddrMode.Scale) {
      Value *V = AddrMode.ScaledReg;
      if (V->getType() == IntPtrTy) {
        // done.
      } else if (V->getType()->isPointerTy()) {
        V = Builder.CreatePtrToInt(V, IntPtrTy, "sunkaddr");
      } else if (cast<IntegerType>(IntPtrTy)->getBitWidth() <
                 cast<IntegerType>(V->getType())->getBitWidth()) {
        V = Builder.CreateTrunc(V, IntPtrTy, "sunkaddr");
      } else {
        // It is only safe to sign extend the BaseReg if we know that the math
        // required to create it did not overflow before we extend it. Since
        // the original IR value was tossed in favor of a constant back when
        // the AddrMode was created we need to bail out gracefully if widths
        // do not match instead of extending it.
        Instruction *I = dyn_cast_or_null<Instruction>(Result);
        if (I && (Result != AddrMode.BaseReg))
          I->eraseFromParent();
        return false;
      }
      if (AddrMode.Scale != 1)
        V = Builder.CreateMul(V, ConstantInt::get(IntPtrTy, AddrMode.Scale),
                              "sunkaddr");
      if (Result)
        Result = Builder.CreateAdd(Result, V, "sunkaddr");
      else
        Result = V;
    }

    // Add in the BaseGV if present.
    if (AddrMode.BaseGV) {
      Value *V = Builder.CreatePtrToInt(AddrMode.BaseGV, IntPtrTy, "sunkaddr");
      if (Result)
        Result = Builder.CreateAdd(Result, V, "sunkaddr");
      else
        Result = V;
    }

    // Add in the Base Offset if present.
    if (AddrMode.BaseOffs) {
      Value *V = ConstantInt::get(IntPtrTy, AddrMode.BaseOffs);
      if (Result)
        Result = Builder.CreateAdd(Result, V, "sunkaddr");
      else
        Result = V;
    }

    if (!Result)
      SunkAddr = Constant::getNullValue(Addr->getType());
    else
      SunkAddr = Builder.CreateIntToPtr(Result, Addr->getType(), "sunkaddr");
  }

  MemoryInst->replaceUsesOfWith(Repl, SunkAddr);
  // Store the newly computed address into the cache. In the case we reused a
  // value, this should be idempotent.
  SunkAddrs[Addr] = WeakTrackingVH(SunkAddr);

  // If we have no uses, recursively delete the value and all dead instructions
  // using it.
  if (Repl->use_empty()) {
    // This can cause recursive deletion, which can invalidate our iterator.
    // Use a WeakTrackingVH to hold onto it in case this happens.
    Value *CurValue = &*CurInstIterator;
    WeakTrackingVH IterHandle(CurValue);
    BasicBlock *BB = CurInstIterator->getParent();

    RecursivelyDeleteTriviallyDeadInstructions(Repl, TLInfo);

    if (IterHandle != CurValue) {
      // If the iterator instruction was recursively deleted, start over at the
      // start of the block.
      CurInstIterator = BB->begin();
      SunkAddrs.clear();
    }
  }
  ++NumMemoryInsts;
  return true;
}

/// If there are any memory operands, use OptimizeMemoryInst to sink their
/// address computing into the block when possible / profitable.
bool CodeGenPrepare::optimizeInlineAsmInst(CallInst *CS) {
  bool MadeChange = false;

  const TargetRegisterInfo *TRI =
      TM->getSubtargetImpl(*CS->getFunction())->getRegisterInfo();
  TargetLowering::AsmOperandInfoVector TargetConstraints =
      TLI->ParseConstraints(*DL, TRI, CS);
  unsigned ArgNo = 0;
  for (unsigned i = 0, e = TargetConstraints.size(); i != e; ++i) {
    TargetLowering::AsmOperandInfo &OpInfo = TargetConstraints[i];

    // Compute the constraint code and ConstraintType to use.
    TLI->ComputeConstraintToUse(OpInfo, SDValue());

    if (OpInfo.ConstraintType == TargetLowering::C_Memory &&
        OpInfo.isIndirect) {
      Value *OpVal = CS->getArgOperand(ArgNo++);
      MadeChange |= optimizeMemoryInst(CS, OpVal, OpVal->getType(), ~0u);
    } else if (OpInfo.Type == InlineAsm::isInput)
      ArgNo++;
  }

  return MadeChange;
}

/// Check if all the uses of \p Val are equivalent (or free) zero or
/// sign extensions.
static bool hasSameExtUse(Value *Val, const TargetLowering &TLI) {
  assert(!Val->use_empty() && "Input must have at least one use");
  const Instruction *FirstUser = cast<Instruction>(*Val->user_begin());
  bool IsSExt = isa<SExtInst>(FirstUser);
  Type *ExtTy = FirstUser->getType();
  for (const User *U : Val->users()) {
    const Instruction *UI = cast<Instruction>(U);
    if ((IsSExt && !isa<SExtInst>(UI)) || (!IsSExt && !isa<ZExtInst>(UI)))
      return false;
    Type *CurTy = UI->getType();
    // Same input and output types: Same instruction after CSE.
    if (CurTy == ExtTy)
      continue;

    // If IsSExt is true, we are in this situation:
    // a = Val
    // b = sext ty1 a to ty2
    // c = sext ty1 a to ty3
    // Assuming ty2 is shorter than ty3, this could be turned into:
    // a = Val
    // b = sext ty1 a to ty2
    // c = sext ty2 b to ty3
    // However, the last sext is not free.
    if (IsSExt)
      return false;

    // This is a ZExt, maybe this is free to extend from one type to another.
    // In that case, we would not account for a different use.
    Type *NarrowTy;
    Type *LargeTy;
    if (ExtTy->getScalarType()->getIntegerBitWidth() >
        CurTy->getScalarType()->getIntegerBitWidth()) {
      NarrowTy = CurTy;
      LargeTy = ExtTy;
    } else {
      NarrowTy = ExtTy;
      LargeTy = CurTy;
    }

    if (!TLI.isZExtFree(NarrowTy, LargeTy))
      return false;
  }
  // All uses are the same or can be derived from one another for free.
  return true;
}

/// Try to speculatively promote extensions in \p Exts and continue
/// promoting through newly promoted operands recursively as far as doing so is
/// profitable. Save extensions profitably moved up, in \p ProfitablyMovedExts.
/// When some promotion happened, \p TPT contains the proper state to revert
/// them.
///
/// \return true if some promotion happened, false otherwise.
bool CodeGenPrepare::tryToPromoteExts(
    TypePromotionTransaction &TPT, const SmallVectorImpl<Instruction *> &Exts,
    SmallVectorImpl<Instruction *> &ProfitablyMovedExts,
    unsigned CreatedInstsCost) {
  bool Promoted = false;

  // Iterate over all the extensions to try to promote them.
  for (auto I : Exts) {
    // Early check if we directly have ext(load).
    if (isa<LoadInst>(I->getOperand(0))) {
      ProfitablyMovedExts.push_back(I);
      continue;
    }

    // Check whether or not we want to do any promotion.  The reason we have
    // this check inside the for loop is to catch the case where an extension
    // is directly fed by a load because in such case the extension can be moved
    // up without any promotion on its operands.
    if (!TLI->enableExtLdPromotion() || DisableExtLdPromotion)
      return false;

    // Get the action to perform the promotion.
    TypePromotionHelper::Action TPH =
        TypePromotionHelper::getAction(I, InsertedInsts, *TLI, PromotedInsts);
    // Check if we can promote.
    if (!TPH) {
      // Save the current extension as we cannot move up through its operand.
      ProfitablyMovedExts.push_back(I);
      continue;
    }

    // Save the current state.
    TypePromotionTransaction::ConstRestorationPt LastKnownGood =
        TPT.getRestorationPoint();
    SmallVector<Instruction *, 4> NewExts;
    unsigned NewCreatedInstsCost = 0;
    unsigned ExtCost = !TLI->isExtFree(I);
    // Promote.
    Value *PromotedVal = TPH(I, TPT, PromotedInsts, NewCreatedInstsCost,
                             &NewExts, nullptr, *TLI);
    assert(PromotedVal &&
           "TypePromotionHelper should have filtered out those cases");

    // We would be able to merge only one extension in a load.
    // Therefore, if we have more than 1 new extension we heuristically
    // cut this search path, because it means we degrade the code quality.
    // With exactly 2, the transformation is neutral, because we will merge
    // one extension but leave one. However, we optimistically keep going,
    // because the new extension may be removed too.
    long long TotalCreatedInstsCost = CreatedInstsCost + NewCreatedInstsCost;
    // FIXME: It would be possible to propagate a negative value instead of
    // conservatively ceiling it to 0.
    TotalCreatedInstsCost =
        std::max((long long)0, (TotalCreatedInstsCost - ExtCost));
    if (!StressExtLdPromotion &&
        (TotalCreatedInstsCost > 1 ||
         !isPromotedInstructionLegal(*TLI, *DL, PromotedVal))) {
      // This promotion is not profitable, rollback to the previous state, and
      // save the current extension in ProfitablyMovedExts as the latest
      // speculative promotion turned out to be unprofitable.
      TPT.rollback(LastKnownGood);
      ProfitablyMovedExts.push_back(I);
      continue;
    }
    // Continue promoting NewExts as far as doing so is profitable.
    SmallVector<Instruction *, 2> NewlyMovedExts;
    (void)tryToPromoteExts(TPT, NewExts, NewlyMovedExts, TotalCreatedInstsCost);
    bool NewPromoted = false;
    for (auto ExtInst : NewlyMovedExts) {
      Instruction *MovedExt = cast<Instruction>(ExtInst);
      Value *ExtOperand = MovedExt->getOperand(0);
      // If we have reached to a load, we need this extra profitability check
      // as it could potentially be merged into an ext(load).
      if (isa<LoadInst>(ExtOperand) &&
          !(StressExtLdPromotion || NewCreatedInstsCost <= ExtCost ||
            (ExtOperand->hasOneUse() || hasSameExtUse(ExtOperand, *TLI))))
        continue;

      ProfitablyMovedExts.push_back(MovedExt);
      NewPromoted = true;
    }

    // If none of speculative promotions for NewExts is profitable, rollback
    // and save the current extension (I) as the last profitable extension.
    if (!NewPromoted) {
      TPT.rollback(LastKnownGood);
      ProfitablyMovedExts.push_back(I);
      continue;
    }
    // The promotion is profitable.
    Promoted = true;
  }
  return Promoted;
}

/// Merging redundant sexts when one is dominating the other.
bool CodeGenPrepare::mergeSExts(Function &F) {
  bool Changed = false;
  for (auto &Entry : ValToSExtendedUses) {
    SExts &Insts = Entry.second;
    SExts CurPts;
    for (Instruction *Inst : Insts) {
      if (RemovedInsts.count(Inst) || !isa<SExtInst>(Inst) ||
          Inst->getOperand(0) != Entry.first)
        continue;
      bool inserted = false;
      for (auto &Pt : CurPts) {
        if (getDT(F).dominates(Inst, Pt)) {
          Pt->replaceAllUsesWith(Inst);
          RemovedInsts.insert(Pt);
          Pt->removeFromParent();
          Pt = Inst;
          inserted = true;
          Changed = true;
          break;
        }
        if (!getDT(F).dominates(Pt, Inst))
          // Give up if we need to merge in a common dominator as the
          // experiments show it is not profitable.
          continue;
        Inst->replaceAllUsesWith(Pt);
        RemovedInsts.insert(Inst);
        Inst->removeFromParent();
        inserted = true;
        Changed = true;
        break;
      }
      if (!inserted)
        CurPts.push_back(Inst);
    }
  }
  return Changed;
}

// Spliting large data structures so that the GEPs accessing them can have
// smaller offsets so that they can be sunk to the same blocks as their users.
// For example, a large struct starting from %base is splitted into two parts
// where the second part starts from %new_base.
//
// Before:
// BB0:
//   %base     =
//
// BB1:
//   %gep0     = gep %base, off0
//   %gep1     = gep %base, off1
//   %gep2     = gep %base, off2
//
// BB2:
//   %load1    = load %gep0
//   %load2    = load %gep1
//   %load3    = load %gep2
//
// After:
// BB0:
//   %base     =
//   %new_base = gep %base, off0
//
// BB1:
//   %new_gep0 = %new_base
//   %new_gep1 = gep %new_base, off1 - off0
//   %new_gep2 = gep %new_base, off2 - off0
//
// BB2:
//   %load1    = load i32, i32* %new_gep0
//   %load2    = load i32, i32* %new_gep1
//   %load3    = load i32, i32* %new_gep2
//
// %new_gep1 and %new_gep2 can be sunk to BB2 now after the splitting because
// their offsets are smaller enough to fit into the addressing mode.
bool CodeGenPrepare::splitLargeGEPOffsets() {
  bool Changed = false;
  for (auto &Entry : LargeOffsetGEPMap) {
    Value *OldBase = Entry.first;
    SmallVectorImpl<std::pair<AssertingVH<GetElementPtrInst>, int64_t>>
        &LargeOffsetGEPs = Entry.second;
    auto compareGEPOffset =
        [&](const std::pair<GetElementPtrInst *, int64_t> &LHS,
            const std::pair<GetElementPtrInst *, int64_t> &RHS) {
          if (LHS.first == RHS.first)
            return false;
          if (LHS.second != RHS.second)
            return LHS.second < RHS.second;
          return LargeOffsetGEPID[LHS.first] < LargeOffsetGEPID[RHS.first];
        };
    // Sorting all the GEPs of the same data structures based on the offsets.
    llvm::sort(LargeOffsetGEPs, compareGEPOffset);
    LargeOffsetGEPs.erase(
        std::unique(LargeOffsetGEPs.begin(), LargeOffsetGEPs.end()),
        LargeOffsetGEPs.end());
    // Skip if all the GEPs have the same offsets.
    if (LargeOffsetGEPs.front().second == LargeOffsetGEPs.back().second)
      continue;
    GetElementPtrInst *BaseGEP = LargeOffsetGEPs.begin()->first;
    int64_t BaseOffset = LargeOffsetGEPs.begin()->second;
    Value *NewBaseGEP = nullptr;

    auto LargeOffsetGEP = LargeOffsetGEPs.begin();
    while (LargeOffsetGEP != LargeOffsetGEPs.end()) {
      GetElementPtrInst *GEP = LargeOffsetGEP->first;
      int64_t Offset = LargeOffsetGEP->second;
      if (Offset != BaseOffset) {
        TargetLowering::AddrMode AddrMode;
        AddrMode.BaseOffs = Offset - BaseOffset;
        // The result type of the GEP might not be the type of the memory
        // access.
        if (!TLI->isLegalAddressingMode(*DL, AddrMode,
                                        GEP->getResultElementType(),
                                        GEP->getAddressSpace())) {
          // We need to create a new base if the offset to the current base is
          // too large to fit into the addressing mode. So, a very large struct
          // may be splitted into several parts.
          BaseGEP = GEP;
          BaseOffset = Offset;
          NewBaseGEP = nullptr;
        }
      }

      // Generate a new GEP to replace the current one.
      LLVMContext &Ctx = GEP->getContext();
      Type *IntPtrTy = DL->getIntPtrType(GEP->getType());
      Type *I8PtrTy =
          Type::getInt8PtrTy(Ctx, GEP->getType()->getPointerAddressSpace());
      Type *I8Ty = Type::getInt8Ty(Ctx);

      if (!NewBaseGEP) {
        // Create a new base if we don't have one yet.  Find the insertion
        // pointer for the new base first.
        BasicBlock::iterator NewBaseInsertPt;
        BasicBlock *NewBaseInsertBB;
        if (auto *BaseI = dyn_cast<Instruction>(OldBase)) {
          // If the base of the struct is an instruction, the new base will be
          // inserted close to it.
          NewBaseInsertBB = BaseI->getParent();
          if (isa<PHINode>(BaseI))
            NewBaseInsertPt = NewBaseInsertBB->getFirstInsertionPt();
          else if (InvokeInst *Invoke = dyn_cast<InvokeInst>(BaseI)) {
            NewBaseInsertBB =
                SplitEdge(NewBaseInsertBB, Invoke->getNormalDest());
            NewBaseInsertPt = NewBaseInsertBB->getFirstInsertionPt();
          } else
            NewBaseInsertPt = std::next(BaseI->getIterator());
        } else {
          // If the current base is an argument or global value, the new base
          // will be inserted to the entry block.
          NewBaseInsertBB = &BaseGEP->getFunction()->getEntryBlock();
          NewBaseInsertPt = NewBaseInsertBB->getFirstInsertionPt();
        }
        IRBuilder<> NewBaseBuilder(NewBaseInsertBB, NewBaseInsertPt);
        // Create a new base.
        Value *BaseIndex = ConstantInt::get(IntPtrTy, BaseOffset);
        NewBaseGEP = OldBase;
        if (NewBaseGEP->getType() != I8PtrTy)
          NewBaseGEP = NewBaseBuilder.CreatePointerCast(NewBaseGEP, I8PtrTy);
        NewBaseGEP =
            NewBaseBuilder.CreateGEP(I8Ty, NewBaseGEP, BaseIndex, "splitgep");
        NewGEPBases.insert(NewBaseGEP);
      }

      IRBuilder<> Builder(GEP);
      Value *NewGEP = NewBaseGEP;
      if (Offset == BaseOffset) {
        if (GEP->getType() != I8PtrTy)
          NewGEP = Builder.CreatePointerCast(NewGEP, GEP->getType());
      } else {
        // Calculate the new offset for the new GEP.
        Value *Index = ConstantInt::get(IntPtrTy, Offset - BaseOffset);
        NewGEP = Builder.CreateGEP(I8Ty, NewBaseGEP, Index);

        if (GEP->getType() != I8PtrTy)
          NewGEP = Builder.CreatePointerCast(NewGEP, GEP->getType());
      }
      GEP->replaceAllUsesWith(NewGEP);
      LargeOffsetGEPID.erase(GEP);
      LargeOffsetGEP = LargeOffsetGEPs.erase(LargeOffsetGEP);
      GEP->eraseFromParent();
      Changed = true;
    }
  }
  return Changed;
}

/// Return true, if an ext(load) can be formed from an extension in
/// \p MovedExts.
bool CodeGenPrepare::canFormExtLd(
    const SmallVectorImpl<Instruction *> &MovedExts, LoadInst *&LI,
    Instruction *&Inst, bool HasPromoted) {
  for (auto *MovedExtInst : MovedExts) {
    if (isa<LoadInst>(MovedExtInst->getOperand(0))) {
      LI = cast<LoadInst>(MovedExtInst->getOperand(0));
      Inst = MovedExtInst;
      break;
    }
  }
  if (!LI)
    return false;

  // If they're already in the same block, there's nothing to do.
  // Make the cheap checks first if we did not promote.
  // If we promoted, we need to check if it is indeed profitable.
  if (!HasPromoted && LI->getParent() == Inst->getParent())
    return false;

  return TLI->isExtLoad(LI, Inst, *DL);
}

/// Move a zext or sext fed by a load into the same basic block as the load,
/// unless conditions are unfavorable. This allows SelectionDAG to fold the
/// extend into the load.
///
/// E.g.,
/// \code
/// %ld = load i32* %addr
/// %add = add nuw i32 %ld, 4
/// %zext = zext i32 %add to i64
// \endcode
/// =>
/// \code
/// %ld = load i32* %addr
/// %zext = zext i32 %ld to i64
/// %add = add nuw i64 %zext, 4
/// \encode
/// Note that the promotion in %add to i64 is done in tryToPromoteExts(), which
/// allow us to match zext(load i32*) to i64.
///
/// Also, try to promote the computations used to obtain a sign extended
/// value used into memory accesses.
/// E.g.,
/// \code
/// a = add nsw i32 b, 3
/// d = sext i32 a to i64
/// e = getelementptr ..., i64 d
/// \endcode
/// =>
/// \code
/// f = sext i32 b to i64
/// a = add nsw i64 f, 3
/// e = getelementptr ..., i64 a
/// \endcode
///
/// \p Inst[in/out] the extension may be modified during the process if some
/// promotions apply.
bool CodeGenPrepare::optimizeExt(Instruction *&Inst) {
  bool AllowPromotionWithoutCommonHeader = false;
  /// See if it is an interesting sext operations for the address type
  /// promotion before trying to promote it, e.g., the ones with the right
  /// type and used in memory accesses.
  bool ATPConsiderable = TTI->shouldConsiderAddressTypePromotion(
      *Inst, AllowPromotionWithoutCommonHeader);
  TypePromotionTransaction TPT(RemovedInsts);
  TypePromotionTransaction::ConstRestorationPt LastKnownGood =
      TPT.getRestorationPoint();
  SmallVector<Instruction *, 1> Exts;
  SmallVector<Instruction *, 2> SpeculativelyMovedExts;
  Exts.push_back(Inst);

  bool HasPromoted = tryToPromoteExts(TPT, Exts, SpeculativelyMovedExts);

  // Look for a load being extended.
  LoadInst *LI = nullptr;
  Instruction *ExtFedByLoad;

  // Try to promote a chain of computation if it allows to form an extended
  // load.
  if (canFormExtLd(SpeculativelyMovedExts, LI, ExtFedByLoad, HasPromoted)) {
    assert(LI && ExtFedByLoad && "Expect a valid load and extension");
    TPT.commit();
    // Move the extend into the same block as the load
    ExtFedByLoad->moveAfter(LI);
    // CGP does not check if the zext would be speculatively executed when moved
    // to the same basic block as the load. Preserving its original location
    // would pessimize the debugging experience, as well as negatively impact
    // the quality of sample pgo. We don't want to use "line 0" as that has a
    // size cost in the line-table section and logically the zext can be seen as
    // part of the load. Therefore we conservatively reuse the same debug
    // location for the load and the zext.
    ExtFedByLoad->setDebugLoc(LI->getDebugLoc());
    ++NumExtsMoved;
    Inst = ExtFedByLoad;
    return true;
  }

  // Continue promoting SExts if known as considerable depending on targets.
  if (ATPConsiderable &&
      performAddressTypePromotion(Inst, AllowPromotionWithoutCommonHeader,
                                  HasPromoted, TPT, SpeculativelyMovedExts))
    return true;

  TPT.rollback(LastKnownGood);
  return false;
}

// Perform address type promotion if doing so is profitable.
// If AllowPromotionWithoutCommonHeader == false, we should find other sext
// instructions that sign extended the same initial value. However, if
// AllowPromotionWithoutCommonHeader == true, we expect promoting the
// extension is just profitable.
bool CodeGenPrepare::performAddressTypePromotion(
    Instruction *&Inst, bool AllowPromotionWithoutCommonHeader,
    bool HasPromoted, TypePromotionTransaction &TPT,
    SmallVectorImpl<Instruction *> &SpeculativelyMovedExts) {
  bool Promoted = false;
  SmallPtrSet<Instruction *, 1> UnhandledExts;
  bool AllSeenFirst = true;
  for (auto I : SpeculativelyMovedExts) {
    Value *HeadOfChain = I->getOperand(0);
    DenseMap<Value *, Instruction *>::iterator AlreadySeen =
        SeenChainsForSExt.find(HeadOfChain);
    // If there is an unhandled SExt which has the same header, try to promote
    // it as well.
    if (AlreadySeen != SeenChainsForSExt.end()) {
      if (AlreadySeen->second != nullptr)
        UnhandledExts.insert(AlreadySeen->second);
      AllSeenFirst = false;
    }
  }

  if (!AllSeenFirst || (AllowPromotionWithoutCommonHeader &&
                        SpeculativelyMovedExts.size() == 1)) {
    TPT.commit();
    if (HasPromoted)
      Promoted = true;
    for (auto I : SpeculativelyMovedExts) {
      Value *HeadOfChain = I->getOperand(0);
      SeenChainsForSExt[HeadOfChain] = nullptr;
      ValToSExtendedUses[HeadOfChain].push_back(I);
    }
    // Update Inst as promotion happen.
    Inst = SpeculativelyMovedExts.pop_back_val();
  } else {
    // This is the first chain visited from the header, keep the current chain
    // as unhandled. Defer to promote this until we encounter another SExt
    // chain derived from the same header.
    for (auto I : SpeculativelyMovedExts) {
      Value *HeadOfChain = I->getOperand(0);
      SeenChainsForSExt[HeadOfChain] = Inst;
    }
    return false;
  }

  if (!AllSeenFirst && !UnhandledExts.empty())
    for (auto VisitedSExt : UnhandledExts) {
      if (RemovedInsts.count(VisitedSExt))
        continue;
      TypePromotionTransaction TPT(RemovedInsts);
      SmallVector<Instruction *, 1> Exts;
      SmallVector<Instruction *, 2> Chains;
      Exts.push_back(VisitedSExt);
      bool HasPromoted = tryToPromoteExts(TPT, Exts, Chains);
      TPT.commit();
      if (HasPromoted)
        Promoted = true;
      for (auto I : Chains) {
        Value *HeadOfChain = I->getOperand(0);
        // Mark this as handled.
        SeenChainsForSExt[HeadOfChain] = nullptr;
        ValToSExtendedUses[HeadOfChain].push_back(I);
      }
    }
  return Promoted;
}

bool CodeGenPrepare::optimizeExtUses(Instruction *I) {
  BasicBlock *DefBB = I->getParent();

  // If the result of a {s|z}ext and its source are both live out, rewrite all
  // other uses of the source with result of extension.
  Value *Src = I->getOperand(0);
  if (Src->hasOneUse())
    return false;

  // Only do this xform if truncating is free.
  if (!TLI->isTruncateFree(I->getType(), Src->getType()))
    return false;

  // Only safe to perform the optimization if the source is also defined in
  // this block.
  if (!isa<Instruction>(Src) || DefBB != cast<Instruction>(Src)->getParent())
    return false;

  bool DefIsLiveOut = false;
  for (User *U : I->users()) {
    Instruction *UI = cast<Instruction>(U);

    // Figure out which BB this ext is used in.
    BasicBlock *UserBB = UI->getParent();
    if (UserBB == DefBB) continue;
    DefIsLiveOut = true;
    break;
  }
  if (!DefIsLiveOut)
    return false;

  // Make sure none of the uses are PHI nodes.
  for (User *U : Src->users()) {
    Instruction *UI = cast<Instruction>(U);
    BasicBlock *UserBB = UI->getParent();
    if (UserBB == DefBB) continue;
    // Be conservative. We don't want this xform to end up introducing
    // reloads just before load / store instructions.
    if (isa<PHINode>(UI) || isa<LoadInst>(UI) || isa<StoreInst>(UI))
      return false;
  }

  // InsertedTruncs - Only insert one trunc in each block once.
  DenseMap<BasicBlock*, Instruction*> InsertedTruncs;

  bool MadeChange = false;
  for (Use &U : Src->uses()) {
    Instruction *User = cast<Instruction>(U.getUser());

    // Figure out which BB this ext is used in.
    BasicBlock *UserBB = User->getParent();
    if (UserBB == DefBB) continue;

    // Both src and def are live in this block. Rewrite the use.
    Instruction *&InsertedTrunc = InsertedTruncs[UserBB];

    if (!InsertedTrunc) {
      BasicBlock::iterator InsertPt = UserBB->getFirstInsertionPt();
      assert(InsertPt != UserBB->end());
      InsertedTrunc = new TruncInst(I, Src->getType(), "", &*InsertPt);
      InsertedInsts.insert(InsertedTrunc);
    }

    // Replace a use of the {s|z}ext source with a use of the result.
    U = InsertedTrunc;
    ++NumExtUses;
    MadeChange = true;
  }

  return MadeChange;
}

// Find loads whose uses only use some of the loaded value's bits.  Add an "and"
// just after the load if the target can fold this into one extload instruction,
// with the hope of eliminating some of the other later "and" instructions using
// the loaded value.  "and"s that are made trivially redundant by the insertion
// of the new "and" are removed by this function, while others (e.g. those whose
// path from the load goes through a phi) are left for isel to potentially
// remove.
//
// For example:
//
// b0:
//   x = load i32
//   ...
// b1:
//   y = and x, 0xff
//   z = use y
//
// becomes:
//
// b0:
//   x = load i32
//   x' = and x, 0xff
//   ...
// b1:
//   z = use x'
//
// whereas:
//
// b0:
//   x1 = load i32
//   ...
// b1:
//   x2 = load i32
//   ...
// b2:
//   x = phi x1, x2
//   y = and x, 0xff
//
// becomes (after a call to optimizeLoadExt for each load):
//
// b0:
//   x1 = load i32
//   x1' = and x1, 0xff
//   ...
// b1:
//   x2 = load i32
//   x2' = and x2, 0xff
//   ...
// b2:
//   x = phi x1', x2'
//   y = and x, 0xff
bool CodeGenPrepare::optimizeLoadExt(LoadInst *Load) {
  if (!Load->isSimple() || !Load->getType()->isIntOrPtrTy())
    return false;

  // Skip loads we've already transformed.
  if (Load->hasOneUse() &&
      InsertedInsts.count(cast<Instruction>(*Load->user_begin())))
    return false;

  // Look at all uses of Load, looking through phis, to determine how many bits
  // of the loaded value are needed.
  SmallVector<Instruction *, 8> WorkList;
  SmallPtrSet<Instruction *, 16> Visited;
  SmallVector<Instruction *, 8> AndsToMaybeRemove;
  for (auto *U : Load->users())
    WorkList.push_back(cast<Instruction>(U));

  EVT LoadResultVT = TLI->getValueType(*DL, Load->getType());
  unsigned BitWidth = LoadResultVT.getSizeInBits();
  APInt DemandBits(BitWidth, 0);
  APInt WidestAndBits(BitWidth, 0);

  while (!WorkList.empty()) {
    Instruction *I = WorkList.back();
    WorkList.pop_back();

    // Break use-def graph loops.
    if (!Visited.insert(I).second)
      continue;

    // For a PHI node, push all of its users.
    if (auto *Phi = dyn_cast<PHINode>(I)) {
      for (auto *U : Phi->users())
        WorkList.push_back(cast<Instruction>(U));
      continue;
    }

    switch (I->getOpcode()) {
    case Instruction::And: {
      auto *AndC = dyn_cast<ConstantInt>(I->getOperand(1));
      if (!AndC)
        return false;
      APInt AndBits = AndC->getValue();
      DemandBits |= AndBits;
      // Keep track of the widest and mask we see.
      if (AndBits.ugt(WidestAndBits))
        WidestAndBits = AndBits;
      if (AndBits == WidestAndBits && I->getOperand(0) == Load)
        AndsToMaybeRemove.push_back(I);
      break;
    }

    case Instruction::Shl: {
      auto *ShlC = dyn_cast<ConstantInt>(I->getOperand(1));
      if (!ShlC)
        return false;
      uint64_t ShiftAmt = ShlC->getLimitedValue(BitWidth - 1);
      DemandBits.setLowBits(BitWidth - ShiftAmt);
      break;
    }

    case Instruction::Trunc: {
      EVT TruncVT = TLI->getValueType(*DL, I->getType());
      unsigned TruncBitWidth = TruncVT.getSizeInBits();
      DemandBits.setLowBits(TruncBitWidth);
      break;
    }

    default:
      return false;
    }
  }

  uint32_t ActiveBits = DemandBits.getActiveBits();
  // Avoid hoisting (and (load x) 1) since it is unlikely to be folded by the
  // target even if isLoadExtLegal says an i1 EXTLOAD is valid.  For example,
  // for the AArch64 target isLoadExtLegal(ZEXTLOAD, i32, i1) returns true, but
  // (and (load x) 1) is not matched as a single instruction, rather as a LDR
  // followed by an AND.
  // TODO: Look into removing this restriction by fixing backends to either
  // return false for isLoadExtLegal for i1 or have them select this pattern to
  // a single instruction.
  //
  // Also avoid hoisting if we didn't see any ands with the exact DemandBits
  // mask, since these are the only ands that will be removed by isel.
  if (ActiveBits <= 1 || !DemandBits.isMask(ActiveBits) ||
      WidestAndBits != DemandBits)
    return false;

  LLVMContext &Ctx = Load->getType()->getContext();
  Type *TruncTy = Type::getIntNTy(Ctx, ActiveBits);
  EVT TruncVT = TLI->getValueType(*DL, TruncTy);

  // Reject cases that won't be matched as extloads.
  if (!LoadResultVT.bitsGT(TruncVT) || !TruncVT.isRound() ||
      !TLI->isLoadExtLegal(ISD::ZEXTLOAD, LoadResultVT, TruncVT))
    return false;

  IRBuilder<> Builder(Load->getNextNode());
  auto *NewAnd = cast<Instruction>(
      Builder.CreateAnd(Load, ConstantInt::get(Ctx, DemandBits)));
  // Mark this instruction as "inserted by CGP", so that other
  // optimizations don't touch it.
  InsertedInsts.insert(NewAnd);

  // Replace all uses of load with new and (except for the use of load in the
  // new and itself).
  Load->replaceAllUsesWith(NewAnd);
  NewAnd->setOperand(0, Load);

  // Remove any and instructions that are now redundant.
  for (auto *And : AndsToMaybeRemove)
    // Check that the and mask is the same as the one we decided to put on the
    // new and.
    if (cast<ConstantInt>(And->getOperand(1))->getValue() == DemandBits) {
      And->replaceAllUsesWith(NewAnd);
      if (&*CurInstIterator == And)
        CurInstIterator = std::next(And->getIterator());
      And->eraseFromParent();
      ++NumAndUses;
    }

  ++NumAndsAdded;
  return true;
}

/// Check if V (an operand of a select instruction) is an expensive instruction
/// that is only used once.
static bool sinkSelectOperand(const TargetTransformInfo *TTI, Value *V) {
  auto *I = dyn_cast<Instruction>(V);
  // If it's safe to speculatively execute, then it should not have side
  // effects; therefore, it's safe to sink and possibly *not* execute.
  return I && I->hasOneUse() && isSafeToSpeculativelyExecute(I) &&
         TTI->getUserCost(I) >= TargetTransformInfo::TCC_Expensive;
}

/// Returns true if a SelectInst should be turned into an explicit branch.
static bool isFormingBranchFromSelectProfitable(const TargetTransformInfo *TTI,
                                                const TargetLowering *TLI,
                                                SelectInst *SI) {
  // If even a predictable select is cheap, then a branch can't be cheaper.
  if (!TLI->isPredictableSelectExpensive())
    return false;

  // FIXME: This should use the same heuristics as IfConversion to determine
  // whether a select is better represented as a branch.

  // If metadata tells us that the select condition is obviously predictable,
  // then we want to replace the select with a branch.
  uint64_t TrueWeight, FalseWeight;
  if (SI->extractProfMetadata(TrueWeight, FalseWeight)) {
    uint64_t Max = std::max(TrueWeight, FalseWeight);
    uint64_t Sum = TrueWeight + FalseWeight;
    if (Sum != 0) {
      auto Probability = BranchProbability::getBranchProbability(Max, Sum);
      if (Probability > TLI->getPredictableBranchThreshold())
        return true;
    }
  }

  CmpInst *Cmp = dyn_cast<CmpInst>(SI->getCondition());

  // If a branch is predictable, an out-of-order CPU can avoid blocking on its
  // comparison condition. If the compare has more than one use, there's
  // probably another cmov or setcc around, so it's not worth emitting a branch.
  if (!Cmp || !Cmp->hasOneUse())
    return false;

  // If either operand of the select is expensive and only needed on one side
  // of the select, we should form a branch.
  if (sinkSelectOperand(TTI, SI->getTrueValue()) ||
      sinkSelectOperand(TTI, SI->getFalseValue()))
    return true;

  return false;
}

/// If \p isTrue is true, return the true value of \p SI, otherwise return
/// false value of \p SI. If the true/false value of \p SI is defined by any
/// select instructions in \p Selects, look through the defining select
/// instruction until the true/false value is not defined in \p Selects.
static Value *getTrueOrFalseValue(
    SelectInst *SI, bool isTrue,
    const SmallPtrSet<const Instruction *, 2> &Selects) {
  Value *V = nullptr;

  for (SelectInst *DefSI = SI; DefSI != nullptr && Selects.count(DefSI);
       DefSI = dyn_cast<SelectInst>(V)) {
    assert(DefSI->getCondition() == SI->getCondition() &&
           "The condition of DefSI does not match with SI");
    V = (isTrue ? DefSI->getTrueValue() : DefSI->getFalseValue());
  }

  assert(V && "Failed to get select true/false value");
  return V;
}

bool CodeGenPrepare::optimizeShiftInst(BinaryOperator *Shift) {
  assert(Shift->isShift() && "Expected a shift");

  // If this is (1) a vector shift, (2) shifts by scalars are cheaper than
  // general vector shifts, and (3) the shift amount is a select-of-splatted
  // values, hoist the shifts before the select:
  //   shift Op0, (select Cond, TVal, FVal) -->
  //   select Cond, (shift Op0, TVal), (shift Op0, FVal)
  //
  // This is inverting a generic IR transform when we know that the cost of a
  // general vector shift is more than the cost of 2 shift-by-scalars.
  // We can't do this effectively in SDAG because we may not be able to
  // determine if the select operands are splats from within a basic block.
  Type *Ty = Shift->getType();
  if (!Ty->isVectorTy() || !TLI->isVectorShiftByScalarCheap(Ty))
    return false;
  Value *Cond, *TVal, *FVal;
  if (!match(Shift->getOperand(1),
             m_OneUse(m_Select(m_Value(Cond), m_Value(TVal), m_Value(FVal)))))
    return false;
  if (!isSplatValue(TVal) || !isSplatValue(FVal))
    return false;

  IRBuilder<> Builder(Shift);
  BinaryOperator::BinaryOps Opcode = Shift->getOpcode();
  Value *NewTVal = Builder.CreateBinOp(Opcode, Shift->getOperand(0), TVal);
  Value *NewFVal = Builder.CreateBinOp(Opcode, Shift->getOperand(0), FVal);
  Value *NewSel = Builder.CreateSelect(Cond, NewTVal, NewFVal);
  Shift->replaceAllUsesWith(NewSel);
  Shift->eraseFromParent();
  return true;
}

/// If we have a SelectInst that will likely profit from branch prediction,
/// turn it into a branch.
bool CodeGenPrepare::optimizeSelectInst(SelectInst *SI) {
  // If branch conversion isn't desirable, exit early.
  if (DisableSelectToBranch || OptSize ||
      llvm::shouldOptimizeForSize(SI->getParent(), PSI, BFI.get()))
    return false;

  // Find all consecutive select instructions that share the same condition.
  SmallVector<SelectInst *, 2> ASI;
  ASI.push_back(SI);
  for (BasicBlock::iterator It = ++BasicBlock::iterator(SI);
       It != SI->getParent()->end(); ++It) {
    SelectInst *I = dyn_cast<SelectInst>(&*It);
    if (I && SI->getCondition() == I->getCondition()) {
      ASI.push_back(I);
    } else {
      break;
    }
  }

  SelectInst *LastSI = ASI.back();
  // Increment the current iterator to skip all the rest of select instructions
  // because they will be either "not lowered" or "all lowered" to branch.
  CurInstIterator = std::next(LastSI->getIterator());

  bool VectorCond = !SI->getCondition()->getType()->isIntegerTy(1);

  // Can we convert the 'select' to CF ?
  if (VectorCond || SI->getMetadata(LLVMContext::MD_unpredictable))
    return false;

  TargetLowering::SelectSupportKind SelectKind;
  if (VectorCond)
    SelectKind = TargetLowering::VectorMaskSelect;
  else if (SI->getType()->isVectorTy())
    SelectKind = TargetLowering::ScalarCondVectorVal;
  else
    SelectKind = TargetLowering::ScalarValSelect;

  if (TLI->isSelectSupported(SelectKind) &&
      !isFormingBranchFromSelectProfitable(TTI, TLI, SI))
    return false;

  // The DominatorTree needs to be rebuilt by any consumers after this
  // transformation. We simply reset here rather than setting the ModifiedDT
  // flag to avoid restarting the function walk in runOnFunction for each
  // select optimized.
  DT.reset();

  // Transform a sequence like this:
  //    start:
  //       %cmp = cmp uge i32 %a, %b
  //       %sel = select i1 %cmp, i32 %c, i32 %d
  //
  // Into:
  //    start:
  //       %cmp = cmp uge i32 %a, %b
  //       %cmp.frozen = freeze %cmp
  //       br i1 %cmp.frozen, label %select.true, label %select.false
  //    select.true:
  //       br label %select.end
  //    select.false:
  //       br label %select.end
  //    select.end:
  //       %sel = phi i32 [ %c, %select.true ], [ %d, %select.false ]
  //
  // %cmp should be freezed, otherwise it may introduce undefined behavior.
  // In addition, we may sink instructions that produce %c or %d from
  // the entry block into the destination(s) of the new branch.
  // If the true or false blocks do not contain a sunken instruction, that
  // block and its branch may be optimized away. In that case, one side of the
  // first branch will point directly to select.end, and the corresponding PHI
  // predecessor block will be the start block.

  // First, we split the block containing the select into 2 blocks.
  BasicBlock *StartBlock = SI->getParent();
  BasicBlock::iterator SplitPt = ++(BasicBlock::iterator(LastSI));
  BasicBlock *EndBlock = StartBlock->splitBasicBlock(SplitPt, "select.end");
  BFI->setBlockFreq(EndBlock, BFI->getBlockFreq(StartBlock).getFrequency());

  // Delete the unconditional branch that was just created by the split.
  StartBlock->getTerminator()->eraseFromParent();

  // These are the new basic blocks for the conditional branch.
  // At least one will become an actual new basic block.
  BasicBlock *TrueBlock = nullptr;
  BasicBlock *FalseBlock = nullptr;
  BranchInst *TrueBranch = nullptr;
  BranchInst *FalseBranch = nullptr;

  // Sink expensive instructions into the conditional blocks to avoid executing
  // them speculatively.
  for (SelectInst *SI : ASI) {
    if (sinkSelectOperand(TTI, SI->getTrueValue())) {
      if (TrueBlock == nullptr) {
        TrueBlock = BasicBlock::Create(SI->getContext(), "select.true.sink",
                                       EndBlock->getParent(), EndBlock);
        TrueBranch = BranchInst::Create(EndBlock, TrueBlock);
        TrueBranch->setDebugLoc(SI->getDebugLoc());
      }
      auto *TrueInst = cast<Instruction>(SI->getTrueValue());
      TrueInst->moveBefore(TrueBranch);
    }
    if (sinkSelectOperand(TTI, SI->getFalseValue())) {
      if (FalseBlock == nullptr) {
        FalseBlock = BasicBlock::Create(SI->getContext(), "select.false.sink",
                                        EndBlock->getParent(), EndBlock);
        FalseBranch = BranchInst::Create(EndBlock, FalseBlock);
        FalseBranch->setDebugLoc(SI->getDebugLoc());
      }
      auto *FalseInst = cast<Instruction>(SI->getFalseValue());
      FalseInst->moveBefore(FalseBranch);
    }
  }

  // If there was nothing to sink, then arbitrarily choose the 'false' side
  // for a new input value to the PHI.
  if (TrueBlock == FalseBlock) {
    assert(TrueBlock == nullptr &&
           "Unexpected basic block transform while optimizing select");

    FalseBlock = BasicBlock::Create(SI->getContext(), "select.false",
                                    EndBlock->getParent(), EndBlock);
    auto *FalseBranch = BranchInst::Create(EndBlock, FalseBlock);
    FalseBranch->setDebugLoc(SI->getDebugLoc());
  }

  // Insert the real conditional branch based on the original condition.
  // If we did not create a new block for one of the 'true' or 'false' paths
  // of the condition, it means that side of the branch goes to the end block
  // directly and the path originates from the start block from the point of
  // view of the new PHI.
  BasicBlock *TT, *FT;
  if (TrueBlock == nullptr) {
    TT = EndBlock;
    FT = FalseBlock;
    TrueBlock = StartBlock;
  } else if (FalseBlock == nullptr) {
    TT = TrueBlock;
    FT = EndBlock;
    FalseBlock = StartBlock;
  } else {
    TT = TrueBlock;
    FT = FalseBlock;
  }
  IRBuilder<> IB(SI);
  auto CondFr = IB.CreateFreeze(SI->getCondition(), SI->getName() + ".frozen");
  IB.CreateCondBr(CondFr, TT, FT, SI);

  SmallPtrSet<const Instruction *, 2> INS;
  INS.insert(ASI.begin(), ASI.end());
  // Use reverse iterator because later select may use the value of the
  // earlier select, and we need to propagate value through earlier select
  // to get the PHI operand.
  for (auto It = ASI.rbegin(); It != ASI.rend(); ++It) {
    SelectInst *SI = *It;
    // The select itself is replaced with a PHI Node.
    PHINode *PN = PHINode::Create(SI->getType(), 2, "", &EndBlock->front());
    PN->takeName(SI);
    PN->addIncoming(getTrueOrFalseValue(SI, true, INS), TrueBlock);
    PN->addIncoming(getTrueOrFalseValue(SI, false, INS), FalseBlock);
    PN->setDebugLoc(SI->getDebugLoc());

    SI->replaceAllUsesWith(PN);
    SI->eraseFromParent();
    INS.erase(SI);
    ++NumSelectsExpanded;
  }

  // Instruct OptimizeBlock to skip to the next block.
  CurInstIterator = StartBlock->end();
  return true;
}

static bool isBroadcastShuffle(ShuffleVectorInst *SVI) {
  SmallVector<int, 16> Mask(SVI->getShuffleMask());
  int SplatElem = -1;
  for (unsigned i = 0; i < Mask.size(); ++i) {
    if (SplatElem != -1 && Mask[i] != -1 && Mask[i] != SplatElem)
      return false;
    SplatElem = Mask[i];
  }

  return true;
}

/// Some targets have expensive vector shifts if the lanes aren't all the same
/// (e.g. x86 only introduced "vpsllvd" and friends with AVX2). In these cases
/// it's often worth sinking a shufflevector splat down to its use so that
/// codegen can spot all lanes are identical.
bool CodeGenPrepare::optimizeShuffleVectorInst(ShuffleVectorInst *SVI) {
  BasicBlock *DefBB = SVI->getParent();

  // Only do this xform if variable vector shifts are particularly expensive.
  if (!TLI->isVectorShiftByScalarCheap(SVI->getType()))
    return false;

  // We only expect better codegen by sinking a shuffle if we can recognise a
  // constant splat.
  if (!isBroadcastShuffle(SVI))
    return false;

  // InsertedShuffles - Only insert a shuffle in each block once.
  DenseMap<BasicBlock*, Instruction*> InsertedShuffles;

  bool MadeChange = false;
  for (User *U : SVI->users()) {
    Instruction *UI = cast<Instruction>(U);

    // Figure out which BB this ext is used in.
    BasicBlock *UserBB = UI->getParent();
    if (UserBB == DefBB) continue;

    // For now only apply this when the splat is used by a shift instruction.
    if (!UI->isShift()) continue;

    // Everything checks out, sink the shuffle if the user's block doesn't
    // already have a copy.
    Instruction *&InsertedShuffle = InsertedShuffles[UserBB];

    if (!InsertedShuffle) {
      BasicBlock::iterator InsertPt = UserBB->getFirstInsertionPt();
      assert(InsertPt != UserBB->end());
      InsertedShuffle =
          new ShuffleVectorInst(SVI->getOperand(0), SVI->getOperand(1),
                                SVI->getOperand(2), "", &*InsertPt);
      InsertedShuffle->setDebugLoc(SVI->getDebugLoc());
    }

    UI->replaceUsesOfWith(SVI, InsertedShuffle);
    MadeChange = true;
  }

  // If we removed all uses, nuke the shuffle.
  if (SVI->use_empty()) {
    SVI->eraseFromParent();
    MadeChange = true;
  }

  return MadeChange;
}

bool CodeGenPrepare::tryToSinkFreeOperands(Instruction *I) {
  // If the operands of I can be folded into a target instruction together with
  // I, duplicate and sink them.
  SmallVector<Use *, 4> OpsToSink;
  if (!TLI->shouldSinkOperands(I, OpsToSink))
    return false;

  // OpsToSink can contain multiple uses in a use chain (e.g.
  // (%u1 with %u1 = shufflevector), (%u2 with %u2 = zext %u1)). The dominating
  // uses must come first, so we process the ops in reverse order so as to not
  // create invalid IR.
  BasicBlock *TargetBB = I->getParent();
  bool Changed = false;
  SmallVector<Use *, 4> ToReplace;
  for (Use *U : reverse(OpsToSink)) {
    auto *UI = cast<Instruction>(U->get());
    if (UI->getParent() == TargetBB || isa<PHINode>(UI))
      continue;
    ToReplace.push_back(U);
  }

  SetVector<Instruction *> MaybeDead;
  DenseMap<Instruction *, Instruction *> NewInstructions;
  Instruction *InsertPoint = I;
  for (Use *U : ToReplace) {
    auto *UI = cast<Instruction>(U->get());
    Instruction *NI = UI->clone();
    NewInstructions[UI] = NI;
    MaybeDead.insert(UI);
    LLVM_DEBUG(dbgs() << "Sinking " << *UI << " to user " << *I << "\n");
    NI->insertBefore(InsertPoint);
    InsertPoint = NI;
    InsertedInsts.insert(NI);

    // Update the use for the new instruction, making sure that we update the
    // sunk instruction uses, if it is part of a chain that has already been
    // sunk.
    Instruction *OldI = cast<Instruction>(U->getUser());
    if (NewInstructions.count(OldI))
      NewInstructions[OldI]->setOperand(U->getOperandNo(), NI);
    else
      U->set(NI);
    Changed = true;
  }

  // Remove instructions that are dead after sinking.
  for (auto *I : MaybeDead) {
    if (!I->hasNUsesOrMore(1)) {
      LLVM_DEBUG(dbgs() << "Removing dead instruction: " << *I << "\n");
      I->eraseFromParent();
    }
  }

  return Changed;
}

bool CodeGenPrepare::optimizeSwitchInst(SwitchInst *SI) {
  Value *Cond = SI->getCondition();
  Type *OldType = Cond->getType();
  LLVMContext &Context = Cond->getContext();
  MVT RegType = TLI->getRegisterType(Context, TLI->getValueType(*DL, OldType));
  unsigned RegWidth = RegType.getSizeInBits();

  if (RegWidth <= cast<IntegerType>(OldType)->getBitWidth())
    return false;

  // If the register width is greater than the type width, expand the condition
  // of the switch instruction and each case constant to the width of the
  // register. By widening the type of the switch condition, subsequent
  // comparisons (for case comparisons) will not need to be extended to the
  // preferred register width, so we will potentially eliminate N-1 extends,
  // where N is the number of cases in the switch.
  auto *NewType = Type::getIntNTy(Context, RegWidth);

  // Zero-extend the switch condition and case constants unless the switch
  // condition is a function argument that is already being sign-extended.
  // In that case, we can avoid an unnecessary mask/extension by sign-extending
  // everything instead.
  Instruction::CastOps ExtType = Instruction::ZExt;
  if (auto *Arg = dyn_cast<Argument>(Cond))
    if (Arg->hasSExtAttr())
      ExtType = Instruction::SExt;

  auto *ExtInst = CastInst::Create(ExtType, Cond, NewType);
  ExtInst->insertBefore(SI);
  ExtInst->setDebugLoc(SI->getDebugLoc());
  SI->setCondition(ExtInst);
  for (auto Case : SI->cases()) {
    APInt NarrowConst = Case.getCaseValue()->getValue();
    APInt WideConst = (ExtType == Instruction::ZExt) ?
                      NarrowConst.zext(RegWidth) : NarrowConst.sext(RegWidth);
    Case.setValue(ConstantInt::get(Context, WideConst));
  }

  return true;
}


namespace {

/// Helper class to promote a scalar operation to a vector one.
/// This class is used to move downward extractelement transition.
/// E.g.,
/// a = vector_op <2 x i32>
/// b = extractelement <2 x i32> a, i32 0
/// c = scalar_op b
/// store c
///
/// =>
/// a = vector_op <2 x i32>
/// c = vector_op a (equivalent to scalar_op on the related lane)
/// * d = extractelement <2 x i32> c, i32 0
/// * store d
/// Assuming both extractelement and store can be combine, we get rid of the
/// transition.
class VectorPromoteHelper {
  /// DataLayout associated with the current module.
  const DataLayout &DL;

  /// Used to perform some checks on the legality of vector operations.
  const TargetLowering &TLI;

  /// Used to estimated the cost of the promoted chain.
  const TargetTransformInfo &TTI;

  /// The transition being moved downwards.
  Instruction *Transition;

  /// The sequence of instructions to be promoted.
  SmallVector<Instruction *, 4> InstsToBePromoted;

  /// Cost of combining a store and an extract.
  unsigned StoreExtractCombineCost;

  /// Instruction that will be combined with the transition.
  Instruction *CombineInst = nullptr;

  /// The instruction that represents the current end of the transition.
  /// Since we are faking the promotion until we reach the end of the chain
  /// of computation, we need a way to get the current end of the transition.
  Instruction *getEndOfTransition() const {
    if (InstsToBePromoted.empty())
      return Transition;
    return InstsToBePromoted.back();
  }

  /// Return the index of the original value in the transition.
  /// E.g., for "extractelement <2 x i32> c, i32 1" the original value,
  /// c, is at index 0.
  unsigned getTransitionOriginalValueIdx() const {
    assert(isa<ExtractElementInst>(Transition) &&
           "Other kind of transitions are not supported yet");
    return 0;
  }

  /// Return the index of the index in the transition.
  /// E.g., for "extractelement <2 x i32> c, i32 0" the index
  /// is at index 1.
  unsigned getTransitionIdx() const {
    assert(isa<ExtractElementInst>(Transition) &&
           "Other kind of transitions are not supported yet");
    return 1;
  }

  /// Get the type of the transition.
  /// This is the type of the original value.
  /// E.g., for "extractelement <2 x i32> c, i32 1" the type of the
  /// transition is <2 x i32>.
  Type *getTransitionType() const {
    return Transition->getOperand(getTransitionOriginalValueIdx())->getType();
  }

  /// Promote \p ToBePromoted by moving \p Def downward through.
  /// I.e., we have the following sequence:
  /// Def = Transition <ty1> a to <ty2>
  /// b = ToBePromoted <ty2> Def, ...
  /// =>
  /// b = ToBePromoted <ty1> a, ...
  /// Def = Transition <ty1> ToBePromoted to <ty2>
  void promoteImpl(Instruction *ToBePromoted);

  /// Check whether or not it is profitable to promote all the
  /// instructions enqueued to be promoted.
  bool isProfitableToPromote() {
    Value *ValIdx = Transition->getOperand(getTransitionOriginalValueIdx());
    unsigned Index = isa<ConstantInt>(ValIdx)
                         ? cast<ConstantInt>(ValIdx)->getZExtValue()
                         : -1;
    Type *PromotedType = getTransitionType();

    StoreInst *ST = cast<StoreInst>(CombineInst);
    unsigned AS = ST->getPointerAddressSpace();
    unsigned Align = ST->getAlignment();
    // Check if this store is supported.
    if (!TLI.allowsMisalignedMemoryAccesses(
            TLI.getValueType(DL, ST->getValueOperand()->getType()), AS,
            Align)) {
      // If this is not supported, there is no way we can combine
      // the extract with the store.
      return false;
    }

    // The scalar chain of computation has to pay for the transition
    // scalar to vector.
    // The vector chain has to account for the combining cost.
    uint64_t ScalarCost =
        TTI.getVectorInstrCost(Transition->getOpcode(), PromotedType, Index);
    uint64_t VectorCost = StoreExtractCombineCost;
    for (const auto &Inst : InstsToBePromoted) {
      // Compute the cost.
      // By construction, all instructions being promoted are arithmetic ones.
      // Moreover, one argument is a constant that can be viewed as a splat
      // constant.
      Value *Arg0 = Inst->getOperand(0);
      bool IsArg0Constant = isa<UndefValue>(Arg0) || isa<ConstantInt>(Arg0) ||
                            isa<ConstantFP>(Arg0);
      TargetTransformInfo::OperandValueKind Arg0OVK =
          IsArg0Constant ? TargetTransformInfo::OK_UniformConstantValue
                         : TargetTransformInfo::OK_AnyValue;
      TargetTransformInfo::OperandValueKind Arg1OVK =
          !IsArg0Constant ? TargetTransformInfo::OK_UniformConstantValue
                          : TargetTransformInfo::OK_AnyValue;
      ScalarCost += TTI.getArithmeticInstrCost(
          Inst->getOpcode(), Inst->getType(), Arg0OVK, Arg1OVK);
      VectorCost += TTI.getArithmeticInstrCost(Inst->getOpcode(), PromotedType,
                                               Arg0OVK, Arg1OVK);
    }
    LLVM_DEBUG(
        dbgs() << "Estimated cost of computation to be promoted:\nScalar: "
               << ScalarCost << "\nVector: " << VectorCost << '\n');
    return ScalarCost > VectorCost;
  }

  /// Generate a constant vector with \p Val with the same
  /// number of elements as the transition.
  /// \p UseSplat defines whether or not \p Val should be replicated
  /// across the whole vector.
  /// In other words, if UseSplat == true, we generate <Val, Val, ..., Val>,
  /// otherwise we generate a vector with as many undef as possible:
  /// <undef, ..., undef, Val, undef, ..., undef> where \p Val is only
  /// used at the index of the extract.
  Value *getConstantVector(Constant *Val, bool UseSplat) const {
    unsigned ExtractIdx = std::numeric_limits<unsigned>::max();
    if (!UseSplat) {
      // If we cannot determine where the constant must be, we have to
      // use a splat constant.
      Value *ValExtractIdx = Transition->getOperand(getTransitionIdx());
      if (ConstantInt *CstVal = dyn_cast<ConstantInt>(ValExtractIdx))
        ExtractIdx = CstVal->getSExtValue();
      else
        UseSplat = true;
    }

    unsigned End = getTransitionType()->getVectorNumElements();
    if (UseSplat)
      return ConstantVector::getSplat(End, Val);

    SmallVector<Constant *, 4> ConstVec;
    UndefValue *UndefVal = UndefValue::get(Val->getType());
    for (unsigned Idx = 0; Idx != End; ++Idx) {
      if (Idx == ExtractIdx)
        ConstVec.push_back(Val);
      else
        ConstVec.push_back(UndefVal);
    }
    return ConstantVector::get(ConstVec);
  }

  /// Check if promoting to a vector type an operand at \p OperandIdx
  /// in \p Use can trigger undefined behavior.
  static bool canCauseUndefinedBehavior(const Instruction *Use,
                                        unsigned OperandIdx) {
    // This is not safe to introduce undef when the operand is on
    // the right hand side of a division-like instruction.
    if (OperandIdx != 1)
      return false;
    switch (Use->getOpcode()) {
    default:
      return false;
    case Instruction::SDiv:
    case Instruction::UDiv:
    case Instruction::SRem:
    case Instruction::URem:
      return true;
    case Instruction::FDiv:
    case Instruction::FRem:
      return !Use->hasNoNaNs();
    }
    llvm_unreachable(nullptr);
  }

public:
  VectorPromoteHelper(const DataLayout &DL, const TargetLowering &TLI,
                      const TargetTransformInfo &TTI, Instruction *Transition,
                      unsigned CombineCost)
      : DL(DL), TLI(TLI), TTI(TTI), Transition(Transition),
        StoreExtractCombineCost(CombineCost) {
    assert(Transition && "Do not know how to promote null");
  }

  /// Check if we can promote \p ToBePromoted to \p Type.
  bool canPromote(const Instruction *ToBePromoted) const {
    // We could support CastInst too.
    return isa<BinaryOperator>(ToBePromoted);
  }

  /// Check if it is profitable to promote \p ToBePromoted
  /// by moving downward the transition through.
  bool shouldPromote(const Instruction *ToBePromoted) const {
    // Promote only if all the operands can be statically expanded.
    // Indeed, we do not want to introduce any new kind of transitions.
    for (const Use &U : ToBePromoted->operands()) {
      const Value *Val = U.get();
      if (Val == getEndOfTransition()) {
        // If the use is a division and the transition is on the rhs,
        // we cannot promote the operation, otherwise we may create a
        // division by zero.
        if (canCauseUndefinedBehavior(ToBePromoted, U.getOperandNo()))
          return false;
        continue;
      }
      if (!isa<ConstantInt>(Val) && !isa<UndefValue>(Val) &&
          !isa<ConstantFP>(Val))
        return false;
    }
    // Check that the resulting operation is legal.
    int ISDOpcode = TLI.InstructionOpcodeToISD(ToBePromoted->getOpcode());
    if (!ISDOpcode)
      return false;
    return StressStoreExtract ||
           TLI.isOperationLegalOrCustom(
               ISDOpcode, TLI.getValueType(DL, getTransitionType(), true));
  }

  /// Check whether or not \p Use can be combined
  /// with the transition.
  /// I.e., is it possible to do Use(Transition) => AnotherUse?
  bool canCombine(const Instruction *Use) { return isa<StoreInst>(Use); }

  /// Record \p ToBePromoted as part of the chain to be promoted.
  void enqueueForPromotion(Instruction *ToBePromoted) {
    InstsToBePromoted.push_back(ToBePromoted);
  }

  /// Set the instruction that will be combined with the transition.
  void recordCombineInstruction(Instruction *ToBeCombined) {
    assert(canCombine(ToBeCombined) && "Unsupported instruction to combine");
    CombineInst = ToBeCombined;
  }

  /// Promote all the instructions enqueued for promotion if it is
  /// is profitable.
  /// \return True if the promotion happened, false otherwise.
  bool promote() {
    // Check if there is something to promote.
    // Right now, if we do not have anything to combine with,
    // we assume the promotion is not profitable.
    if (InstsToBePromoted.empty() || !CombineInst)
      return false;

    // Check cost.
    if (!StressStoreExtract && !isProfitableToPromote())
      return false;

    // Promote.
    for (auto &ToBePromoted : InstsToBePromoted)
      promoteImpl(ToBePromoted);
    InstsToBePromoted.clear();
    return true;
  }
};

} // end anonymous namespace

void VectorPromoteHelper::promoteImpl(Instruction *ToBePromoted) {
  // At this point, we know that all the operands of ToBePromoted but Def
  // can be statically promoted.
  // For Def, we need to use its parameter in ToBePromoted:
  // b = ToBePromoted ty1 a
  // Def = Transition ty1 b to ty2
  // Move the transition down.
  // 1. Replace all uses of the promoted operation by the transition.
  // = ... b => = ... Def.
  assert(ToBePromoted->getType() == Transition->getType() &&
         "The type of the result of the transition does not match "
         "the final type");
  ToBePromoted->replaceAllUsesWith(Transition);
  // 2. Update the type of the uses.
  // b = ToBePromoted ty2 Def => b = ToBePromoted ty1 Def.
  Type *TransitionTy = getTransitionType();
  ToBePromoted->mutateType(TransitionTy);
  // 3. Update all the operands of the promoted operation with promoted
  // operands.
  // b = ToBePromoted ty1 Def => b = ToBePromoted ty1 a.
  for (Use &U : ToBePromoted->operands()) {
    Value *Val = U.get();
    Value *NewVal = nullptr;
    if (Val == Transition)
      NewVal = Transition->getOperand(getTransitionOriginalValueIdx());
    else if (isa<UndefValue>(Val) || isa<ConstantInt>(Val) ||
             isa<ConstantFP>(Val)) {
      // Use a splat constant if it is not safe to use undef.
      NewVal = getConstantVector(
          cast<Constant>(Val),
          isa<UndefValue>(Val) ||
              canCauseUndefinedBehavior(ToBePromoted, U.getOperandNo()));
    } else
      llvm_unreachable("Did you modified shouldPromote and forgot to update "
                       "this?");
    ToBePromoted->setOperand(U.getOperandNo(), NewVal);
  }
  Transition->moveAfter(ToBePromoted);
  Transition->setOperand(getTransitionOriginalValueIdx(), ToBePromoted);
}

/// Some targets can do store(extractelement) with one instruction.
/// Try to push the extractelement towards the stores when the target
/// has this feature and this is profitable.
bool CodeGenPrepare::optimizeExtractElementInst(Instruction *Inst) {
  unsigned CombineCost = std::numeric_limits<unsigned>::max();
  if (DisableStoreExtract ||
      (!StressStoreExtract &&
       !TLI->canCombineStoreAndExtract(Inst->getOperand(0)->getType(),
                                       Inst->getOperand(1), CombineCost)))
    return false;

  // At this point we know that Inst is a vector to scalar transition.
  // Try to move it down the def-use chain, until:
  // - We can combine the transition with its single use
  //   => we got rid of the transition.
  // - We escape the current basic block
  //   => we would need to check that we are moving it at a cheaper place and
  //      we do not do that for now.
  BasicBlock *Parent = Inst->getParent();
  LLVM_DEBUG(dbgs() << "Found an interesting transition: " << *Inst << '\n');
  VectorPromoteHelper VPH(*DL, *TLI, *TTI, Inst, CombineCost);
  // If the transition has more than one use, assume this is not going to be
  // beneficial.
  while (Inst->hasOneUse()) {
    Instruction *ToBePromoted = cast<Instruction>(*Inst->user_begin());
    LLVM_DEBUG(dbgs() << "Use: " << *ToBePromoted << '\n');

    if (ToBePromoted->getParent() != Parent) {
      LLVM_DEBUG(dbgs() << "Instruction to promote is in a different block ("
                        << ToBePromoted->getParent()->getName()
                        << ") than the transition (" << Parent->getName()
                        << ").\n");
      return false;
    }

    if (VPH.canCombine(ToBePromoted)) {
      LLVM_DEBUG(dbgs() << "Assume " << *Inst << '\n'
                        << "will be combined with: " << *ToBePromoted << '\n');
      VPH.recordCombineInstruction(ToBePromoted);
      bool Changed = VPH.promote();
      NumStoreExtractExposed += Changed;
      return Changed;
    }

    LLVM_DEBUG(dbgs() << "Try promoting.\n");
    if (!VPH.canPromote(ToBePromoted) || !VPH.shouldPromote(ToBePromoted))
      return false;

    LLVM_DEBUG(dbgs() << "Promoting is possible... Enqueue for promotion!\n");

    VPH.enqueueForPromotion(ToBePromoted);
    Inst = ToBePromoted;
  }
  return false;
}

/// For the instruction sequence of store below, F and I values
/// are bundled together as an i64 value before being stored into memory.
/// Sometimes it is more efficient to generate separate stores for F and I,
/// which can remove the bitwise instructions or sink them to colder places.
///
///   (store (or (zext (bitcast F to i32) to i64),
///              (shl (zext I to i64), 32)), addr)  -->
///   (store F, addr) and (store I, addr+4)
///
/// Similarly, splitting for other merged store can also be beneficial, like:
/// For pair of {i32, i32}, i64 store --> two i32 stores.
/// For pair of {i32, i16}, i64 store --> two i32 stores.
/// For pair of {i16, i16}, i32 store --> two i16 stores.
/// For pair of {i16, i8},  i32 store --> two i16 stores.
/// For pair of {i8, i8},   i16 store --> two i8 stores.
///
/// We allow each target to determine specifically which kind of splitting is
/// supported.
///
/// The store patterns are commonly seen from the simple code snippet below
/// if only std::make_pair(...) is sroa transformed before inlined into hoo.
///   void goo(const std::pair<int, float> &);
///   hoo() {
///     ...
///     goo(std::make_pair(tmp, ftmp));
///     ...
///   }
///
/// Although we already have similar splitting in DAG Combine, we duplicate
/// it in CodeGenPrepare to catch the case in which pattern is across
/// multiple BBs. The logic in DAG Combine is kept to catch case generated
/// during code expansion.
static bool splitMergedValStore(StoreInst &SI, const DataLayout &DL,
                                const TargetLowering &TLI) {
  // Handle simple but common cases only.
  Type *StoreType = SI.getValueOperand()->getType();

  // The code below assumes shifting a value by <number of bits>,
  // whereas scalable vectors would have to be shifted by
  // <2log(vscale) + number of bits> in order to store the
  // low/high parts. Bailing out for now.
  if (StoreType->isVectorTy() && StoreType->getVectorIsScalable())
    return false;

  if (!DL.typeSizeEqualsStoreSize(StoreType) ||
      DL.getTypeSizeInBits(StoreType) == 0)
    return false;

  unsigned HalfValBitSize = DL.getTypeSizeInBits(StoreType) / 2;
  Type *SplitStoreType = Type::getIntNTy(SI.getContext(), HalfValBitSize);
  if (!DL.typeSizeEqualsStoreSize(SplitStoreType))
    return false;

  // Don't split the store if it is volatile.
  if (SI.isVolatile())
    return false;

  // Match the following patterns:
  // (store (or (zext LValue to i64),
  //            (shl (zext HValue to i64), 32)), HalfValBitSize)
  //  or
  // (store (or (shl (zext HValue to i64), 32)), HalfValBitSize)
  //            (zext LValue to i64),
  // Expect both operands of OR and the first operand of SHL have only
  // one use.
  Value *LValue, *HValue;
  if (!match(SI.getValueOperand(),
             m_c_Or(m_OneUse(m_ZExt(m_Value(LValue))),
                    m_OneUse(m_Shl(m_OneUse(m_ZExt(m_Value(HValue))),
                                   m_SpecificInt(HalfValBitSize))))))
    return false;

  // Check LValue and HValue are int with size less or equal than 32.
  if (!LValue->getType()->isIntegerTy() ||
      DL.getTypeSizeInBits(LValue->getType()) > HalfValBitSize ||
      !HValue->getType()->isIntegerTy() ||
      DL.getTypeSizeInBits(HValue->getType()) > HalfValBitSize)
    return false;

  // If LValue/HValue is a bitcast instruction, use the EVT before bitcast
  // as the input of target query.
  auto *LBC = dyn_cast<BitCastInst>(LValue);
  auto *HBC = dyn_cast<BitCastInst>(HValue);
  EVT LowTy = LBC ? EVT::getEVT(LBC->getOperand(0)->getType())
                  : EVT::getEVT(LValue->getType());
  EVT HighTy = HBC ? EVT::getEVT(HBC->getOperand(0)->getType())
                   : EVT::getEVT(HValue->getType());
  if (!ForceSplitStore && !TLI.isMultiStoresCheaperThanBitsMerge(LowTy, HighTy))
    return false;

  // Start to split store.
  IRBuilder<> Builder(SI.getContext());
  Builder.SetInsertPoint(&SI);

  // If LValue/HValue is a bitcast in another BB, create a new one in current
  // BB so it may be merged with the splitted stores by dag combiner.
  if (LBC && LBC->getParent() != SI.getParent())
    LValue = Builder.CreateBitCast(LBC->getOperand(0), LBC->getType());
  if (HBC && HBC->getParent() != SI.getParent())
    HValue = Builder.CreateBitCast(HBC->getOperand(0), HBC->getType());

  bool IsLE = SI.getModule()->getDataLayout().isLittleEndian();
  auto CreateSplitStore = [&](Value *V, bool Upper) {
    V = Builder.CreateZExtOrBitCast(V, SplitStoreType);
    Value *Addr = Builder.CreateBitCast(
        SI.getOperand(1),
        SplitStoreType->getPointerTo(SI.getPointerAddressSpace()));
    const bool IsOffsetStore = (IsLE && Upper) || (!IsLE && !Upper);
    if (IsOffsetStore)
      Addr = Builder.CreateGEP(
          SplitStoreType, Addr,
          ConstantInt::get(Type::getInt32Ty(SI.getContext()), 1));
    MaybeAlign Alignment = SI.getAlign();
    if (IsOffsetStore && Alignment) {
      // When splitting the store in half, naturally one half will retain the
      // alignment of the original wider store, regardless of whether it was
      // over-aligned or not, while the other will require adjustment.
      Alignment = commonAlignment(Alignment, HalfValBitSize / 8);
    }
    Builder.CreateAlignedStore(V, Addr, Alignment);
  };

  CreateSplitStore(LValue, false);
  CreateSplitStore(HValue, true);

  // Delete the old store.
  SI.eraseFromParent();
  return true;
}

// Return true if the GEP has two operands, the first operand is of a sequential
// type, and the second operand is a constant.
static bool GEPSequentialConstIndexed(GetElementPtrInst *GEP) {
  gep_type_iterator I = gep_type_begin(*GEP);
  return GEP->getNumOperands() == 2 &&
      I.isSequential() &&
      isa<ConstantInt>(GEP->getOperand(1));
}

// Try unmerging GEPs to reduce liveness interference (register pressure) across
// IndirectBr edges. Since IndirectBr edges tend to touch on many blocks,
// reducing liveness interference across those edges benefits global register
// allocation. Currently handles only certain cases.
//
// For example, unmerge %GEPI and %UGEPI as below.
//
// ---------- BEFORE ----------
// SrcBlock:
//   ...
//   %GEPIOp = ...
//   ...
//   %GEPI = gep %GEPIOp, Idx
//   ...
//   indirectbr ... [ label %DstB0, label %DstB1, ... label %DstBi ... ]
//   (* %GEPI is alive on the indirectbr edges due to other uses ahead)
//   (* %GEPIOp is alive on the indirectbr edges only because of it's used by
//   %UGEPI)
//
// DstB0: ... (there may be a gep similar to %UGEPI to be unmerged)
// DstB1: ... (there may be a gep similar to %UGEPI to be unmerged)
// ...
//
// DstBi:
//   ...
//   %UGEPI = gep %GEPIOp, UIdx
// ...
// ---------------------------
//
// ---------- AFTER ----------
// SrcBlock:
//   ... (same as above)
//    (* %GEPI is still alive on the indirectbr edges)
//    (* %GEPIOp is no longer alive on the indirectbr edges as a result of the
//    unmerging)
// ...
//
// DstBi:
//   ...
//   %UGEPI = gep %GEPI, (UIdx-Idx)
//   ...
// ---------------------------
//
// The register pressure on the IndirectBr edges is reduced because %GEPIOp is
// no longer alive on them.
//
// We try to unmerge GEPs here in CodGenPrepare, as opposed to limiting merging
// of GEPs in the first place in InstCombiner::visitGetElementPtrInst() so as
// not to disable further simplications and optimizations as a result of GEP
// merging.
//
// Note this unmerging may increase the length of the data flow critical path
// (the path from %GEPIOp to %UGEPI would go through %GEPI), which is a tradeoff
// between the register pressure and the length of data-flow critical
// path. Restricting this to the uncommon IndirectBr case would minimize the
// impact of potentially longer critical path, if any, and the impact on compile
// time.
static bool tryUnmergingGEPsAcrossIndirectBr(GetElementPtrInst *GEPI,
                                             const TargetTransformInfo *TTI) {
  BasicBlock *SrcBlock = GEPI->getParent();
  // Check that SrcBlock ends with an IndirectBr. If not, give up. The common
  // (non-IndirectBr) cases exit early here.
  if (!isa<IndirectBrInst>(SrcBlock->getTerminator()))
    return false;
  // Check that GEPI is a simple gep with a single constant index.
  if (!GEPSequentialConstIndexed(GEPI))
    return false;
  ConstantInt *GEPIIdx = cast<ConstantInt>(GEPI->getOperand(1));
  // Check that GEPI is a cheap one.
  if (TTI->getIntImmCost(GEPIIdx->getValue(), GEPIIdx->getType())
      > TargetTransformInfo::TCC_Basic)
    return false;
  Value *GEPIOp = GEPI->getOperand(0);
  // Check that GEPIOp is an instruction that's also defined in SrcBlock.
  if (!isa<Instruction>(GEPIOp))
    return false;
  auto *GEPIOpI = cast<Instruction>(GEPIOp);
  if (GEPIOpI->getParent() != SrcBlock)
    return false;
  // Check that GEP is used outside the block, meaning it's alive on the
  // IndirectBr edge(s).
  if (find_if(GEPI->users(), [&](User *Usr) {
        if (auto *I = dyn_cast<Instruction>(Usr)) {
          if (I->getParent() != SrcBlock) {
            return true;
          }
        }
        return false;
      }) == GEPI->users().end())
    return false;
  // The second elements of the GEP chains to be unmerged.
  std::vector<GetElementPtrInst *> UGEPIs;
  // Check each user of GEPIOp to check if unmerging would make GEPIOp not alive
  // on IndirectBr edges.
  for (User *Usr : GEPIOp->users()) {
    if (Usr == GEPI) continue;
    // Check if Usr is an Instruction. If not, give up.
    if (!isa<Instruction>(Usr))
      return false;
    auto *UI = cast<Instruction>(Usr);
    // Check if Usr in the same block as GEPIOp, which is fine, skip.
    if (UI->getParent() == SrcBlock)
      continue;
    // Check if Usr is a GEP. If not, give up.
    if (!isa<GetElementPtrInst>(Usr))
      return false;
    auto *UGEPI = cast<GetElementPtrInst>(Usr);
    // Check if UGEPI is a simple gep with a single constant index and GEPIOp is
    // the pointer operand to it. If so, record it in the vector. If not, give
    // up.
    if (!GEPSequentialConstIndexed(UGEPI))
      return false;
    if (UGEPI->getOperand(0) != GEPIOp)
      return false;
    if (GEPIIdx->getType() !=
        cast<ConstantInt>(UGEPI->getOperand(1))->getType())
      return false;
    ConstantInt *UGEPIIdx = cast<ConstantInt>(UGEPI->getOperand(1));
    if (TTI->getIntImmCost(UGEPIIdx->getValue(), UGEPIIdx->getType())
        > TargetTransformInfo::TCC_Basic)
      return false;
    UGEPIs.push_back(UGEPI);
  }
  if (UGEPIs.size() == 0)
    return false;
  // Check the materializing cost of (Uidx-Idx).
  for (GetElementPtrInst *UGEPI : UGEPIs) {
    ConstantInt *UGEPIIdx = cast<ConstantInt>(UGEPI->getOperand(1));
    APInt NewIdx = UGEPIIdx->getValue() - GEPIIdx->getValue();
    unsigned ImmCost = TTI->getIntImmCost(NewIdx, GEPIIdx->getType());
    if (ImmCost > TargetTransformInfo::TCC_Basic)
      return false;
  }
  // Now unmerge between GEPI and UGEPIs.
  for (GetElementPtrInst *UGEPI : UGEPIs) {
    UGEPI->setOperand(0, GEPI);
    ConstantInt *UGEPIIdx = cast<ConstantInt>(UGEPI->getOperand(1));
    Constant *NewUGEPIIdx =
        ConstantInt::get(GEPIIdx->getType(),
                         UGEPIIdx->getValue() - GEPIIdx->getValue());
    UGEPI->setOperand(1, NewUGEPIIdx);
    // If GEPI is not inbounds but UGEPI is inbounds, change UGEPI to not
    // inbounds to avoid UB.
    if (!GEPI->isInBounds()) {
      UGEPI->setIsInBounds(false);
    }
  }
  // After unmerging, verify that GEPIOp is actually only used in SrcBlock (not
  // alive on IndirectBr edges).
  assert(find_if(GEPIOp->users(), [&](User *Usr) {
        return cast<Instruction>(Usr)->getParent() != SrcBlock;
      }) == GEPIOp->users().end() && "GEPIOp is used outside SrcBlock");
  return true;
}

bool CodeGenPrepare::optimizeInst(Instruction *I, bool &ModifiedDT) {
  // Bail out if we inserted the instruction to prevent optimizations from
  // stepping on each other's toes.
  if (InsertedInsts.count(I))
    return false;

  // TODO: Move into the switch on opcode below here.
  if (PHINode *P = dyn_cast<PHINode>(I)) {
    // It is possible for very late stage optimizations (such as SimplifyCFG)
    // to introduce PHI nodes too late to be cleaned up.  If we detect such a
    // trivial PHI, go ahead and zap it here.
    if (Value *V = SimplifyInstruction(P, {*DL, TLInfo})) {
      LargeOffsetGEPMap.erase(P);
      P->replaceAllUsesWith(V);
      P->eraseFromParent();
      ++NumPHIsElim;
      return true;
    }
    return false;
  }

  if (CastInst *CI = dyn_cast<CastInst>(I)) {
    // If the source of the cast is a constant, then this should have
    // already been constant folded.  The only reason NOT to constant fold
    // it is if something (e.g. LSR) was careful to place the constant
    // evaluation in a block other than then one that uses it (e.g. to hoist
    // the address of globals out of a loop).  If this is the case, we don't
    // want to forward-subst the cast.
    if (isa<Constant>(CI->getOperand(0)))
      return false;

    if (OptimizeNoopCopyExpression(CI, *TLI, *DL))
      return true;

    if (isa<ZExtInst>(I) || isa<SExtInst>(I)) {
      /// Sink a zext or sext into its user blocks if the target type doesn't
      /// fit in one register
      if (TLI->getTypeAction(CI->getContext(),
                             TLI->getValueType(*DL, CI->getType())) ==
          TargetLowering::TypeExpandInteger) {
        return SinkCast(CI);
      } else {
        bool MadeChange = optimizeExt(I);
        return MadeChange | optimizeExtUses(I);
      }
    }
    return false;
  }

  if (auto *Cmp = dyn_cast<CmpInst>(I))
    if (optimizeCmp(Cmp, ModifiedDT))
      return true;

  if (LoadInst *LI = dyn_cast<LoadInst>(I)) {
    LI->setMetadata(LLVMContext::MD_invariant_group, nullptr);
    bool Modified = optimizeLoadExt(LI);
    unsigned AS = LI->getPointerAddressSpace();
    Modified |= optimizeMemoryInst(I, I->getOperand(0), LI->getType(), AS);
    return Modified;
  }

  if (StoreInst *SI = dyn_cast<StoreInst>(I)) {
    if (splitMergedValStore(*SI, *DL, *TLI))
      return true;
    SI->setMetadata(LLVMContext::MD_invariant_group, nullptr);
    unsigned AS = SI->getPointerAddressSpace();
    return optimizeMemoryInst(I, SI->getOperand(1),
                              SI->getOperand(0)->getType(), AS);
  }

  if (AtomicRMWInst *RMW = dyn_cast<AtomicRMWInst>(I)) {
      unsigned AS = RMW->getPointerAddressSpace();
      return optimizeMemoryInst(I, RMW->getPointerOperand(),
                                RMW->getType(), AS);
  }

  if (AtomicCmpXchgInst *CmpX = dyn_cast<AtomicCmpXchgInst>(I)) {
      unsigned AS = CmpX->getPointerAddressSpace();
      return optimizeMemoryInst(I, CmpX->getPointerOperand(),
                                CmpX->getCompareOperand()->getType(), AS);
  }

  BinaryOperator *BinOp = dyn_cast<BinaryOperator>(I);

  if (BinOp && (BinOp->getOpcode() == Instruction::And) && EnableAndCmpSinking)
    return sinkAndCmp0Expression(BinOp, *TLI, InsertedInsts);

  // TODO: Move this into the switch on opcode - it handles shifts already.
  if (BinOp && (BinOp->getOpcode() == Instruction::AShr ||
                BinOp->getOpcode() == Instruction::LShr)) {
    ConstantInt *CI = dyn_cast<ConstantInt>(BinOp->getOperand(1));
    if (CI && TLI->hasExtractBitsInsn())
      if (OptimizeExtractBits(BinOp, CI, *TLI, *DL))
        return true;
  }

  if (GetElementPtrInst *GEPI = dyn_cast<GetElementPtrInst>(I)) {
    if (GEPI->hasAllZeroIndices()) {
      /// The GEP operand must be a pointer, so must its result -> BitCast
      Instruction *NC = new BitCastInst(GEPI->getOperand(0), GEPI->getType(),
                                        GEPI->getName(), GEPI);
      NC->setDebugLoc(GEPI->getDebugLoc());
      GEPI->replaceAllUsesWith(NC);
      GEPI->eraseFromParent();
      ++NumGEPsElim;
      optimizeInst(NC, ModifiedDT);
      return true;
    }
    if (tryUnmergingGEPsAcrossIndirectBr(GEPI, TTI)) {
      return true;
    }
    return false;
  }

<<<<<<< HEAD
=======
  if (FreezeInst *FI = dyn_cast<FreezeInst>(I)) {
    // br(freeze(icmp a, const)) -> br(icmp (freeze a), const)
    // This helps generate efficient conditional jumps.
    Instruction *CmpI = nullptr;
    if (ICmpInst *II = dyn_cast<ICmpInst>(FI->getOperand(0)))
      CmpI = II;
    else if (FCmpInst *F = dyn_cast<FCmpInst>(FI->getOperand(0)))
      CmpI = F->getFastMathFlags().none() ? F : nullptr;

    if (CmpI && CmpI->hasOneUse()) {
      auto Op0 = CmpI->getOperand(0), Op1 = CmpI->getOperand(1);
      bool Const0 = isa<ConstantInt>(Op0) || isa<ConstantFP>(Op0) ||
                    isa<ConstantPointerNull>(Op0);
      bool Const1 = isa<ConstantInt>(Op1) || isa<ConstantFP>(Op1) ||
                    isa<ConstantPointerNull>(Op1);
      if (Const0 || Const1) {
        if (!Const0 || !Const1) {
          auto *F = new FreezeInst(Const0 ? Op1 : Op0, "", CmpI);
          F->takeName(FI);
          CmpI->setOperand(Const0 ? 1 : 0, F);
        }
        FI->replaceAllUsesWith(CmpI);
        FI->eraseFromParent();
        return true;
      }
    }
    return false;
  }

>>>>>>> da5f3adc
  if (tryToSinkFreeOperands(I))
    return true;

  switch (I->getOpcode()) {
  case Instruction::Shl:
  case Instruction::LShr:
  case Instruction::AShr:
    return optimizeShiftInst(cast<BinaryOperator>(I));
  case Instruction::Call:
    return optimizeCallInst(cast<CallInst>(I), ModifiedDT);
  case Instruction::Select:
    return optimizeSelectInst(cast<SelectInst>(I));
  case Instruction::ShuffleVector:
    return optimizeShuffleVectorInst(cast<ShuffleVectorInst>(I));
  case Instruction::Switch:
    return optimizeSwitchInst(cast<SwitchInst>(I));
  case Instruction::ExtractElement:
    return optimizeExtractElementInst(cast<ExtractElementInst>(I));
  }

  return false;
}

/// Given an OR instruction, check to see if this is a bitreverse
/// idiom. If so, insert the new intrinsic and return true.
static bool makeBitReverse(Instruction &I, const DataLayout &DL,
                           const TargetLowering &TLI) {
  if (!I.getType()->isIntegerTy() ||
      !TLI.isOperationLegalOrCustom(ISD::BITREVERSE,
                                    TLI.getValueType(DL, I.getType(), true)))
    return false;

  SmallVector<Instruction*, 4> Insts;
  if (!recognizeBSwapOrBitReverseIdiom(&I, false, true, Insts))
    return false;
  Instruction *LastInst = Insts.back();
  I.replaceAllUsesWith(LastInst);
  RecursivelyDeleteTriviallyDeadInstructions(&I);
  return true;
}

// In this pass we look for GEP and cast instructions that are used
// across basic blocks and rewrite them to improve basic-block-at-a-time
// selection.
bool CodeGenPrepare::optimizeBlock(BasicBlock &BB, bool &ModifiedDT) {
  SunkAddrs.clear();
  bool MadeChange = false;

  CurInstIterator = BB.begin();
  while (CurInstIterator != BB.end()) {
    MadeChange |= optimizeInst(&*CurInstIterator++, ModifiedDT);
    if (ModifiedDT)
      return true;
  }

  bool MadeBitReverse = true;
  while (MadeBitReverse) {
    MadeBitReverse = false;
    for (auto &I : reverse(BB)) {
      if (makeBitReverse(I, *DL, *TLI)) {
        MadeBitReverse = MadeChange = true;
        break;
      }
    }
  }
  MadeChange |= dupRetToEnableTailCallOpts(&BB, ModifiedDT);

  return MadeChange;
}

// Some CGP optimizations may move or alter what's computed in a block. Check
// whether a dbg.value intrinsic could be pointed at a more appropriate operand.
bool CodeGenPrepare::fixupDbgValue(Instruction *I) {
  assert(isa<DbgValueInst>(I));
  DbgValueInst &DVI = *cast<DbgValueInst>(I);

  // Does this dbg.value refer to a sunk address calculation?
  Value *Location = DVI.getVariableLocation();
  WeakTrackingVH SunkAddrVH = SunkAddrs[Location];
  Value *SunkAddr = SunkAddrVH.pointsToAliveValue() ? SunkAddrVH : nullptr;
  if (SunkAddr) {
    // Point dbg.value at locally computed address, which should give the best
    // opportunity to be accurately lowered. This update may change the type of
    // pointer being referred to; however this makes no difference to debugging
    // information, and we can't generate bitcasts that may affect codegen.
    DVI.setOperand(0, MetadataAsValue::get(DVI.getContext(),
                                           ValueAsMetadata::get(SunkAddr)));
    return true;
  }
  return false;
}

// A llvm.dbg.value may be using a value before its definition, due to
// optimizations in this pass and others. Scan for such dbg.values, and rescue
// them by moving the dbg.value to immediately after the value definition.
// FIXME: Ideally this should never be necessary, and this has the potential
// to re-order dbg.value intrinsics.
bool CodeGenPrepare::placeDbgValues(Function &F) {
  bool MadeChange = false;
  DominatorTree DT(F);

  for (BasicBlock &BB : F) {
    for (BasicBlock::iterator BI = BB.begin(), BE = BB.end(); BI != BE;) {
      Instruction *Insn = &*BI++;
      DbgValueInst *DVI = dyn_cast<DbgValueInst>(Insn);
      if (!DVI)
        continue;

      Instruction *VI = dyn_cast_or_null<Instruction>(DVI->getValue());

      if (!VI || VI->isTerminator())
        continue;

      // If VI is a phi in a block with an EHPad terminator, we can't insert
      // after it.
      if (isa<PHINode>(VI) && VI->getParent()->getTerminator()->isEHPad())
        continue;

      // If the defining instruction dominates the dbg.value, we do not need
      // to move the dbg.value.
      if (DT.dominates(VI, DVI))
        continue;

      LLVM_DEBUG(dbgs() << "Moving Debug Value before :\n"
                        << *DVI << ' ' << *VI);
      DVI->removeFromParent();
      if (isa<PHINode>(VI))
        DVI->insertBefore(&*VI->getParent()->getFirstInsertionPt());
      else
        DVI->insertAfter(VI);
      MadeChange = true;
      ++NumDbgValueMoved;
    }
  }
  return MadeChange;
}

/// Scale down both weights to fit into uint32_t.
static void scaleWeights(uint64_t &NewTrue, uint64_t &NewFalse) {
  uint64_t NewMax = (NewTrue > NewFalse) ? NewTrue : NewFalse;
  uint32_t Scale = (NewMax / std::numeric_limits<uint32_t>::max()) + 1;
  NewTrue = NewTrue / Scale;
  NewFalse = NewFalse / Scale;
}

/// Some targets prefer to split a conditional branch like:
/// \code
///   %0 = icmp ne i32 %a, 0
///   %1 = icmp ne i32 %b, 0
///   %or.cond = or i1 %0, %1
///   br i1 %or.cond, label %TrueBB, label %FalseBB
/// \endcode
/// into multiple branch instructions like:
/// \code
///   bb1:
///     %0 = icmp ne i32 %a, 0
///     br i1 %0, label %TrueBB, label %bb2
///   bb2:
///     %1 = icmp ne i32 %b, 0
///     br i1 %1, label %TrueBB, label %FalseBB
/// \endcode
/// This usually allows instruction selection to do even further optimizations
/// and combine the compare with the branch instruction. Currently this is
/// applied for targets which have "cheap" jump instructions.
///
/// FIXME: Remove the (equivalent?) implementation in SelectionDAG.
///
bool CodeGenPrepare::splitBranchCondition(Function &F, bool &ModifiedDT) {
  if (!TM->Options.EnableFastISel || TLI->isJumpExpensive())
    return false;

  bool MadeChange = false;
  for (auto &BB : F) {
    // Does this BB end with the following?
    //   %cond1 = icmp|fcmp|binary instruction ...
    //   %cond2 = icmp|fcmp|binary instruction ...
    //   %cond.or = or|and i1 %cond1, cond2
    //   br i1 %cond.or label %dest1, label %dest2"
    BinaryOperator *LogicOp;
    BasicBlock *TBB, *FBB;
    if (!match(BB.getTerminator(), m_Br(m_OneUse(m_BinOp(LogicOp)), TBB, FBB)))
      continue;

    auto *Br1 = cast<BranchInst>(BB.getTerminator());
    if (Br1->getMetadata(LLVMContext::MD_unpredictable))
      continue;

    // The merging of mostly empty BB can cause a degenerate branch.
    if (TBB == FBB)
      continue;

    unsigned Opc;
    Value *Cond1, *Cond2;
    if (match(LogicOp, m_And(m_OneUse(m_Value(Cond1)),
                             m_OneUse(m_Value(Cond2)))))
      Opc = Instruction::And;
    else if (match(LogicOp, m_Or(m_OneUse(m_Value(Cond1)),
                                 m_OneUse(m_Value(Cond2)))))
      Opc = Instruction::Or;
    else
      continue;

    if (!match(Cond1, m_CombineOr(m_Cmp(), m_BinOp())) ||
        !match(Cond2, m_CombineOr(m_Cmp(), m_BinOp()))   )
      continue;

    LLVM_DEBUG(dbgs() << "Before branch condition splitting\n"; BB.dump());

    // Create a new BB.
    auto TmpBB =
        BasicBlock::Create(BB.getContext(), BB.getName() + ".cond.split",
                           BB.getParent(), BB.getNextNode());

    // Update original basic block by using the first condition directly by the
    // branch instruction and removing the no longer needed and/or instruction.
    Br1->setCondition(Cond1);
    LogicOp->eraseFromParent();

    // Depending on the condition we have to either replace the true or the
    // false successor of the original branch instruction.
    if (Opc == Instruction::And)
      Br1->setSuccessor(0, TmpBB);
    else
      Br1->setSuccessor(1, TmpBB);

    // Fill in the new basic block.
    auto *Br2 = IRBuilder<>(TmpBB).CreateCondBr(Cond2, TBB, FBB);
    if (auto *I = dyn_cast<Instruction>(Cond2)) {
      I->removeFromParent();
      I->insertBefore(Br2);
    }

    // Update PHI nodes in both successors. The original BB needs to be
    // replaced in one successor's PHI nodes, because the branch comes now from
    // the newly generated BB (NewBB). In the other successor we need to add one
    // incoming edge to the PHI nodes, because both branch instructions target
    // now the same successor. Depending on the original branch condition
    // (and/or) we have to swap the successors (TrueDest, FalseDest), so that
    // we perform the correct update for the PHI nodes.
    // This doesn't change the successor order of the just created branch
    // instruction (or any other instruction).
    if (Opc == Instruction::Or)
      std::swap(TBB, FBB);

    // Replace the old BB with the new BB.
    TBB->replacePhiUsesWith(&BB, TmpBB);

    // Add another incoming edge form the new BB.
    for (PHINode &PN : FBB->phis()) {
      auto *Val = PN.getIncomingValueForBlock(&BB);
      PN.addIncoming(Val, TmpBB);
    }

    // Update the branch weights (from SelectionDAGBuilder::
    // FindMergedConditions).
    if (Opc == Instruction::Or) {
      // Codegen X | Y as:
      // BB1:
      //   jmp_if_X TBB
      //   jmp TmpBB
      // TmpBB:
      //   jmp_if_Y TBB
      //   jmp FBB
      //

      // We have flexibility in setting Prob for BB1 and Prob for NewBB.
      // The requirement is that
      //   TrueProb for BB1 + (FalseProb for BB1 * TrueProb for TmpBB)
      //     = TrueProb for original BB.
      // Assuming the original weights are A and B, one choice is to set BB1's
      // weights to A and A+2B, and set TmpBB's weights to A and 2B. This choice
      // assumes that
      //   TrueProb for BB1 == FalseProb for BB1 * TrueProb for TmpBB.
      // Another choice is to assume TrueProb for BB1 equals to TrueProb for
      // TmpBB, but the math is more complicated.
      uint64_t TrueWeight, FalseWeight;
      if (Br1->extractProfMetadata(TrueWeight, FalseWeight)) {
        uint64_t NewTrueWeight = TrueWeight;
        uint64_t NewFalseWeight = TrueWeight + 2 * FalseWeight;
        scaleWeights(NewTrueWeight, NewFalseWeight);
        Br1->setMetadata(LLVMContext::MD_prof, MDBuilder(Br1->getContext())
                         .createBranchWeights(TrueWeight, FalseWeight));

        NewTrueWeight = TrueWeight;
        NewFalseWeight = 2 * FalseWeight;
        scaleWeights(NewTrueWeight, NewFalseWeight);
        Br2->setMetadata(LLVMContext::MD_prof, MDBuilder(Br2->getContext())
                         .createBranchWeights(TrueWeight, FalseWeight));
      }
    } else {
      // Codegen X & Y as:
      // BB1:
      //   jmp_if_X TmpBB
      //   jmp FBB
      // TmpBB:
      //   jmp_if_Y TBB
      //   jmp FBB
      //
      //  This requires creation of TmpBB after CurBB.

      // We have flexibility in setting Prob for BB1 and Prob for TmpBB.
      // The requirement is that
      //   FalseProb for BB1 + (TrueProb for BB1 * FalseProb for TmpBB)
      //     = FalseProb for original BB.
      // Assuming the original weights are A and B, one choice is to set BB1's
      // weights to 2A+B and B, and set TmpBB's weights to 2A and B. This choice
      // assumes that
      //   FalseProb for BB1 == TrueProb for BB1 * FalseProb for TmpBB.
      uint64_t TrueWeight, FalseWeight;
      if (Br1->extractProfMetadata(TrueWeight, FalseWeight)) {
        uint64_t NewTrueWeight = 2 * TrueWeight + FalseWeight;
        uint64_t NewFalseWeight = FalseWeight;
        scaleWeights(NewTrueWeight, NewFalseWeight);
        Br1->setMetadata(LLVMContext::MD_prof, MDBuilder(Br1->getContext())
                         .createBranchWeights(TrueWeight, FalseWeight));

        NewTrueWeight = 2 * TrueWeight;
        NewFalseWeight = FalseWeight;
        scaleWeights(NewTrueWeight, NewFalseWeight);
        Br2->setMetadata(LLVMContext::MD_prof, MDBuilder(Br2->getContext())
                         .createBranchWeights(TrueWeight, FalseWeight));
      }
    }

    ModifiedDT = true;
    MadeChange = true;

    LLVM_DEBUG(dbgs() << "After branch condition splitting\n"; BB.dump();
               TmpBB->dump());
  }
  return MadeChange;
}<|MERGE_RESOLUTION|>--- conflicted
+++ resolved
@@ -6569,19 +6569,23 @@
         UseSplat = true;
     }
 
-    unsigned End = getTransitionType()->getVectorNumElements();
+    ElementCount EC = getTransitionType()->getVectorElementCount();
     if (UseSplat)
-      return ConstantVector::getSplat(End, Val);
-
-    SmallVector<Constant *, 4> ConstVec;
-    UndefValue *UndefVal = UndefValue::get(Val->getType());
-    for (unsigned Idx = 0; Idx != End; ++Idx) {
-      if (Idx == ExtractIdx)
-        ConstVec.push_back(Val);
-      else
-        ConstVec.push_back(UndefVal);
-    }
-    return ConstantVector::get(ConstVec);
+      return ConstantVector::getSplat(EC, Val);
+
+    if (!EC.Scalable) {
+      SmallVector<Constant *, 4> ConstVec;
+      UndefValue *UndefVal = UndefValue::get(Val->getType());
+      for (unsigned Idx = 0; Idx != EC.Min; ++Idx) {
+        if (Idx == ExtractIdx)
+          ConstVec.push_back(Val);
+        else
+          ConstVec.push_back(UndefVal);
+      }
+      return ConstantVector::get(ConstVec);
+    } else
+      llvm_unreachable(
+          "Generate scalable vector for non-splat is unimplemented");
   }
 
   /// Check if promoting to a vector type an operand at \p OperandIdx
@@ -7195,8 +7199,6 @@
     return false;
   }
 
-<<<<<<< HEAD
-=======
   if (FreezeInst *FI = dyn_cast<FreezeInst>(I)) {
     // br(freeze(icmp a, const)) -> br(icmp (freeze a), const)
     // This helps generate efficient conditional jumps.
@@ -7226,7 +7228,6 @@
     return false;
   }
 
->>>>>>> da5f3adc
   if (tryToSinkFreeOperands(I))
     return true;
 
