//===- RegisterCoalescer.cpp - Generic Register Coalescing Interface ------===//
//
// Part of the LLVM Project, under the Apache License v2.0 with LLVM Exceptions.
// See https://llvm.org/LICENSE.txt for license information.
// SPDX-License-Identifier: Apache-2.0 WITH LLVM-exception
//
//===----------------------------------------------------------------------===//
//
// This file implements the generic RegisterCoalescer interface which
// is used as the common interface used by all clients and
// implementations of register coalescing.
//
//===----------------------------------------------------------------------===//

#include "RegisterCoalescer.h"
#include "llvm/ADT/ArrayRef.h"
#include "llvm/ADT/BitVector.h"
#include "llvm/ADT/DenseSet.h"
#include "llvm/ADT/STLExtras.h"
#include "llvm/ADT/SmallPtrSet.h"
#include "llvm/ADT/SmallVector.h"
#include "llvm/ADT/Statistic.h"
#include "llvm/Analysis/AliasAnalysis.h"
#include "llvm/CodeGen/LiveInterval.h"
#include "llvm/CodeGen/LiveIntervals.h"
#include "llvm/CodeGen/LiveRangeEdit.h"
#include "llvm/CodeGen/MachineBasicBlock.h"
#include "llvm/CodeGen/MachineFunction.h"
#include "llvm/CodeGen/MachineFunctionPass.h"
#include "llvm/CodeGen/MachineInstr.h"
#include "llvm/CodeGen/MachineInstrBuilder.h"
#include "llvm/CodeGen/MachineLoopInfo.h"
#include "llvm/CodeGen/MachineOperand.h"
#include "llvm/CodeGen/MachineRegisterInfo.h"
#include "llvm/CodeGen/Passes.h"
#include "llvm/CodeGen/RegisterClassInfo.h"
#include "llvm/CodeGen/SlotIndexes.h"
#include "llvm/CodeGen/TargetInstrInfo.h"
#include "llvm/CodeGen/TargetOpcodes.h"
#include "llvm/CodeGen/TargetRegisterInfo.h"
#include "llvm/CodeGen/TargetSubtargetInfo.h"
#include "llvm/IR/DebugLoc.h"
#include "llvm/InitializePasses.h"
#include "llvm/MC/LaneBitmask.h"
#include "llvm/MC/MCInstrDesc.h"
#include "llvm/MC/MCRegisterInfo.h"
#include "llvm/Pass.h"
#include "llvm/Support/CommandLine.h"
#include "llvm/Support/Compiler.h"
#include "llvm/Support/Debug.h"
#include "llvm/Support/ErrorHandling.h"
#include "llvm/Support/raw_ostream.h"
#include <algorithm>
#include <cassert>
#include <iterator>
#include <limits>
#include <tuple>
#include <utility>
#include <vector>

using namespace llvm;

#define DEBUG_TYPE "regalloc"

STATISTIC(numJoins    , "Number of interval joins performed");
STATISTIC(numCrossRCs , "Number of cross class joins performed");
STATISTIC(numCommutes , "Number of instruction commuting performed");
STATISTIC(numExtends  , "Number of copies extended");
STATISTIC(NumReMats   , "Number of instructions re-materialized");
STATISTIC(NumInflated , "Number of register classes inflated");
STATISTIC(NumLaneConflicts, "Number of dead lane conflicts tested");
STATISTIC(NumLaneResolves,  "Number of dead lane conflicts resolved");
STATISTIC(NumShrinkToUses,  "Number of shrinkToUses called");

static cl::opt<bool> EnableJoining("join-liveintervals",
                                   cl::desc("Coalesce copies (default=true)"),
                                   cl::init(true), cl::Hidden);

static cl::opt<bool> UseTerminalRule("terminal-rule",
                                     cl::desc("Apply the terminal rule"),
                                     cl::init(false), cl::Hidden);

/// Temporary flag to test critical edge unsplitting.
static cl::opt<bool>
EnableJoinSplits("join-splitedges",
  cl::desc("Coalesce copies on split edges (default=subtarget)"), cl::Hidden);

/// Temporary flag to test global copy optimization.
static cl::opt<cl::boolOrDefault>
EnableGlobalCopies("join-globalcopies",
  cl::desc("Coalesce copies that span blocks (default=subtarget)"),
  cl::init(cl::BOU_UNSET), cl::Hidden);

static cl::opt<bool>
VerifyCoalescing("verify-coalescing",
         cl::desc("Verify machine instrs before and after register coalescing"),
         cl::Hidden);

static cl::opt<unsigned> LateRematUpdateThreshold(
    "late-remat-update-threshold", cl::Hidden,
    cl::desc("During rematerialization for a copy, if the def instruction has "
             "many other copy uses to be rematerialized, delay the multiple "
             "separate live interval update work and do them all at once after "
             "all those rematerialization are done. It will save a lot of "
             "repeated work. "),
    cl::init(100));

static cl::opt<unsigned> LargeIntervalSizeThreshold(
    "large-interval-size-threshold", cl::Hidden,
    cl::desc("If the valnos size of an interval is larger than the threshold, "
             "it is regarded as a large interval. "),
    cl::init(100));

static cl::opt<unsigned> LargeIntervalFreqThreshold(
    "large-interval-freq-threshold", cl::Hidden,
    cl::desc("For a large interval, if it is coalesed with other live "
             "intervals many times more than the threshold, stop its "
             "coalescing to control the compile time. "),
    cl::init(100));

namespace {
  class JoinVals;

  class RegisterCoalescer : public MachineFunctionPass,
                            private LiveRangeEdit::Delegate {
    MachineFunction* MF = nullptr;
    MachineRegisterInfo* MRI = nullptr;
    const TargetRegisterInfo* TRI = nullptr;
    const TargetInstrInfo* TII = nullptr;
    LiveIntervals *LIS = nullptr;
    const MachineLoopInfo* Loops = nullptr;
    AliasAnalysis *AA = nullptr;
    RegisterClassInfo RegClassInfo;

    /// A LaneMask to remember on which subregister live ranges we need to call
    /// shrinkToUses() later.
    LaneBitmask ShrinkMask;

    /// True if the main range of the currently coalesced intervals should be
    /// checked for smaller live intervals.
    bool ShrinkMainRange = false;

    /// True if the coalescer should aggressively coalesce global copies
    /// in favor of keeping local copies.
    bool JoinGlobalCopies = false;

    /// True if the coalescer should aggressively coalesce fall-thru
    /// blocks exclusively containing copies.
    bool JoinSplitEdges = false;

    /// Copy instructions yet to be coalesced.
    SmallVector<MachineInstr*, 8> WorkList;
    SmallVector<MachineInstr*, 8> LocalWorkList;

    /// Set of instruction pointers that have been erased, and
    /// that may be present in WorkList.
    SmallPtrSet<MachineInstr*, 8> ErasedInstrs;

    /// Dead instructions that are about to be deleted.
    SmallVector<MachineInstr*, 8> DeadDefs;

    /// Virtual registers to be considered for register class inflation.
    SmallVector<unsigned, 8> InflateRegs;

    /// The collection of live intervals which should have been updated
    /// immediately after rematerialiation but delayed until
    /// lateLiveIntervalUpdate is called.
    DenseSet<unsigned> ToBeUpdated;

    /// Record how many times the large live interval with many valnos
    /// has been tried to join with other live interval.
    DenseMap<unsigned, unsigned long> LargeLIVisitCounter;

    /// Recursively eliminate dead defs in DeadDefs.
    void eliminateDeadDefs();

    /// LiveRangeEdit callback for eliminateDeadDefs().
    void LRE_WillEraseInstruction(MachineInstr *MI) override;

    /// Coalesce the LocalWorkList.
    void coalesceLocals();

    /// Join compatible live intervals
    void joinAllIntervals();

    /// Coalesce copies in the specified MBB, putting
    /// copies that cannot yet be coalesced into WorkList.
    void copyCoalesceInMBB(MachineBasicBlock *MBB);

    /// Tries to coalesce all copies in CurrList. Returns true if any progress
    /// was made.
    bool copyCoalesceWorkList(MutableArrayRef<MachineInstr*> CurrList);

    /// If one def has many copy like uses, and those copy uses are all
    /// rematerialized, the live interval update needed for those
    /// rematerializations will be delayed and done all at once instead
    /// of being done multiple times. This is to save compile cost because
    /// live interval update is costly.
    void lateLiveIntervalUpdate();

    /// Attempt to join intervals corresponding to SrcReg/DstReg, which are the
    /// src/dst of the copy instruction CopyMI.  This returns true if the copy
    /// was successfully coalesced away. If it is not currently possible to
    /// coalesce this interval, but it may be possible if other things get
    /// coalesced, then it returns true by reference in 'Again'.
    bool joinCopy(MachineInstr *CopyMI, bool &Again);

    /// Attempt to join these two intervals.  On failure, this
    /// returns false.  The output "SrcInt" will not have been modified, so we
    /// can use this information below to update aliases.
    bool joinIntervals(CoalescerPair &CP);

    /// Attempt joining two virtual registers. Return true on success.
    bool joinVirtRegs(CoalescerPair &CP);

    /// If a live interval has many valnos and is coalesced with other
    /// live intervals many times, we regard such live interval as having
    /// high compile time cost.
    bool isHighCostLiveInterval(LiveInterval &LI);

    /// Attempt joining with a reserved physreg.
    bool joinReservedPhysReg(CoalescerPair &CP);

    /// Add the LiveRange @p ToMerge as a subregister liverange of @p LI.
    /// Subranges in @p LI which only partially interfere with the desired
    /// LaneMask are split as necessary. @p LaneMask are the lanes that
    /// @p ToMerge will occupy in the coalescer register. @p LI has its subrange
    /// lanemasks already adjusted to the coalesced register.
    void mergeSubRangeInto(LiveInterval &LI, const LiveRange &ToMerge,
                           LaneBitmask LaneMask, CoalescerPair &CP,
<<<<<<< HEAD
                           const JoinVals &LHSMainVals,
                           const JoinVals &RHSMainVals);
=======
                           unsigned DstIdx);
>>>>>>> 32dfbd13

    /// Join the liveranges of two subregisters. Joins @p RRange into
    /// @p LRange, @p RRange may be invalid afterwards.
    void joinSubRegRanges(LiveRange &LRange, LiveRange &RRange,
                          LaneBitmask LaneMask, const CoalescerPair &CP,
                          const JoinVals &LHSMainVals,
                          const JoinVals &RHSMainVals);

    /// We found a non-trivially-coalescable copy. If the source value number is
    /// defined by a copy from the destination reg see if we can merge these two
    /// destination reg valno# into a single value number, eliminating a copy.
    /// This returns true if an interval was modified.
    bool adjustCopiesBackFrom(const CoalescerPair &CP, MachineInstr *CopyMI);

    /// Return true if there are definitions of IntB
    /// other than BValNo val# that can reach uses of AValno val# of IntA.
    bool hasOtherReachingDefs(LiveInterval &IntA, LiveInterval &IntB,
                              VNInfo *AValNo, VNInfo *BValNo);

    /// We found a non-trivially-coalescable copy.
    /// If the source value number is defined by a commutable instruction and
    /// its other operand is coalesced to the copy dest register, see if we
    /// can transform the copy into a noop by commuting the definition.
    /// This returns a pair of two flags:
    /// - the first element is true if an interval was modified,
    /// - the second element is true if the destination interval needs
    ///   to be shrunk after deleting the copy.
    std::pair<bool,bool> removeCopyByCommutingDef(const CoalescerPair &CP,
                                                  MachineInstr *CopyMI);

    /// We found a copy which can be moved to its less frequent predecessor.
    bool removePartialRedundancy(const CoalescerPair &CP, MachineInstr &CopyMI);

    /// If the source of a copy is defined by a
    /// trivial computation, replace the copy by rematerialize the definition.
    bool reMaterializeTrivialDef(const CoalescerPair &CP, MachineInstr *CopyMI,
                                 bool &IsDefCopy);

    /// Return true if a copy involving a physreg should be joined.
    bool canJoinPhys(const CoalescerPair &CP);

    /// Replace all defs and uses of SrcReg to DstReg and update the subregister
    /// number if it is not zero. If DstReg is a physical register and the
    /// existing subregister number of the def / use being updated is not zero,
    /// make sure to set it to the correct physical subregister.
    void updateRegDefsUses(unsigned SrcReg, unsigned DstReg, unsigned SubIdx);

    /// If the given machine operand reads only undefined lanes add an undef
    /// flag.
    /// This can happen when undef uses were previously concealed by a copy
    /// which we coalesced. Example:
    ///    %0:sub0<def,read-undef> = ...
    ///    %1 = COPY %0           <-- Coalescing COPY reveals undef
    ///       = use %1:sub1       <-- hidden undef use
    void addUndefFlag(const LiveInterval &Int, SlotIndex UseIdx,
                      MachineOperand &MO, unsigned SubRegIdx);

    /// Handle copies of undef values. If the undef value is an incoming
    /// PHI value, it will convert @p CopyMI to an IMPLICIT_DEF.
    /// Returns nullptr if @p CopyMI was not in any way eliminable. Otherwise,
    /// it returns @p CopyMI (which could be an IMPLICIT_DEF at this point).
    MachineInstr *eliminateUndefCopy(MachineInstr *CopyMI);

    /// Check whether or not we should apply the terminal rule on the
    /// destination (Dst) of \p Copy.
    /// When the terminal rule applies, Copy is not profitable to
    /// coalesce.
    /// Dst is terminal if it has exactly one affinity (Dst, Src) and
    /// at least one interference (Dst, Dst2). If Dst is terminal, the
    /// terminal rule consists in checking that at least one of
    /// interfering node, say Dst2, has an affinity of equal or greater
    /// weight with Src.
    /// In that case, Dst2 and Dst will not be able to be both coalesced
    /// with Src. Since Dst2 exposes more coalescing opportunities than
    /// Dst, we can drop \p Copy.
    bool applyTerminalRule(const MachineInstr &Copy) const;

    /// Wrapper method for \see LiveIntervals::shrinkToUses.
    /// This method does the proper fixing of the live-ranges when the afore
    /// mentioned method returns true.
    void shrinkToUses(LiveInterval *LI,
                      SmallVectorImpl<MachineInstr * > *Dead = nullptr) {
      NumShrinkToUses++;
      if (LIS->shrinkToUses(LI, Dead)) {
        /// Check whether or not \p LI is composed by multiple connected
        /// components and if that is the case, fix that.
        SmallVector<LiveInterval*, 8> SplitLIs;
        LIS->splitSeparateComponents(*LI, SplitLIs);
      }
    }

    /// Wrapper Method to do all the necessary work when an Instruction is
    /// deleted.
    /// Optimizations should use this to make sure that deleted instructions
    /// are always accounted for.
    void deleteInstr(MachineInstr* MI) {
      ErasedInstrs.insert(MI);
      LIS->RemoveMachineInstrFromMaps(*MI);
      MI->eraseFromParent();
    }

  public:
    static char ID; ///< Class identification, replacement for typeinfo

    RegisterCoalescer() : MachineFunctionPass(ID) {
      initializeRegisterCoalescerPass(*PassRegistry::getPassRegistry());
    }

    void getAnalysisUsage(AnalysisUsage &AU) const override;

    void releaseMemory() override;

    /// This is the pass entry point.
    bool runOnMachineFunction(MachineFunction&) override;

    /// Implement the dump method.
    void print(raw_ostream &O, const Module* = nullptr) const override;
  };

} // end anonymous namespace

char RegisterCoalescer::ID = 0;

char &llvm::RegisterCoalescerID = RegisterCoalescer::ID;

INITIALIZE_PASS_BEGIN(RegisterCoalescer, "simple-register-coalescing",
                      "Simple Register Coalescing", false, false)
INITIALIZE_PASS_DEPENDENCY(LiveIntervals)
INITIALIZE_PASS_DEPENDENCY(SlotIndexes)
INITIALIZE_PASS_DEPENDENCY(MachineLoopInfo)
INITIALIZE_PASS_DEPENDENCY(AAResultsWrapperPass)
INITIALIZE_PASS_END(RegisterCoalescer, "simple-register-coalescing",
                    "Simple Register Coalescing", false, false)

LLVM_NODISCARD static bool isMoveInstr(const TargetRegisterInfo &tri,
                                       const MachineInstr *MI, unsigned &Src,
                                       unsigned &Dst, unsigned &SrcSub,
                                       unsigned &DstSub) {
  if (MI->isCopy()) {
    Dst = MI->getOperand(0).getReg();
    DstSub = MI->getOperand(0).getSubReg();
    Src = MI->getOperand(1).getReg();
    SrcSub = MI->getOperand(1).getSubReg();
  } else if (MI->isSubregToReg()) {
    Dst = MI->getOperand(0).getReg();
    DstSub = tri.composeSubRegIndices(MI->getOperand(0).getSubReg(),
                                      MI->getOperand(3).getImm());
    Src = MI->getOperand(2).getReg();
    SrcSub = MI->getOperand(2).getSubReg();
  } else
    return false;
  return true;
}

/// Return true if this block should be vacated by the coalescer to eliminate
/// branches. The important cases to handle in the coalescer are critical edges
/// split during phi elimination which contain only copies. Simple blocks that
/// contain non-branches should also be vacated, but this can be handled by an
/// earlier pass similar to early if-conversion.
static bool isSplitEdge(const MachineBasicBlock *MBB) {
  if (MBB->pred_size() != 1 || MBB->succ_size() != 1)
    return false;

  for (const auto &MI : *MBB) {
    if (!MI.isCopyLike() && !MI.isUnconditionalBranch())
      return false;
  }
  return true;
}

bool CoalescerPair::setRegisters(const MachineInstr *MI) {
  SrcReg = DstReg = 0;
  SrcIdx = DstIdx = 0;
  NewRC = nullptr;
  Flipped = CrossClass = false;

  unsigned Src, Dst, SrcSub, DstSub;
  if (!isMoveInstr(TRI, MI, Src, Dst, SrcSub, DstSub))
    return false;
  Partial = SrcSub || DstSub;

  // If one register is a physreg, it must be Dst.
  if (Register::isPhysicalRegister(Src)) {
    if (Register::isPhysicalRegister(Dst))
      return false;
    std::swap(Src, Dst);
    std::swap(SrcSub, DstSub);
    Flipped = true;
  }

  const MachineRegisterInfo &MRI = MI->getMF()->getRegInfo();

  if (Register::isPhysicalRegister(Dst)) {
    // Eliminate DstSub on a physreg.
    if (DstSub) {
      Dst = TRI.getSubReg(Dst, DstSub);
      if (!Dst) return false;
      DstSub = 0;
    }

    // Eliminate SrcSub by picking a corresponding Dst superregister.
    if (SrcSub) {
      Dst = TRI.getMatchingSuperReg(Dst, SrcSub, MRI.getRegClass(Src));
      if (!Dst) return false;
    } else if (!MRI.getRegClass(Src)->contains(Dst)) {
      return false;
    }
  } else {
    // Both registers are virtual.
    const TargetRegisterClass *SrcRC = MRI.getRegClass(Src);
    const TargetRegisterClass *DstRC = MRI.getRegClass(Dst);

    // Both registers have subreg indices.
    if (SrcSub && DstSub) {
      // Copies between different sub-registers are never coalescable.
      if (Src == Dst && SrcSub != DstSub)
        return false;

      NewRC = TRI.getCommonSuperRegClass(SrcRC, SrcSub, DstRC, DstSub,
                                         SrcIdx, DstIdx);
      if (!NewRC)
        return false;
    } else if (DstSub) {
      // SrcReg will be merged with a sub-register of DstReg.
      SrcIdx = DstSub;
      NewRC = TRI.getMatchingSuperRegClass(DstRC, SrcRC, DstSub);
    } else if (SrcSub) {
      // DstReg will be merged with a sub-register of SrcReg.
      DstIdx = SrcSub;
      NewRC = TRI.getMatchingSuperRegClass(SrcRC, DstRC, SrcSub);
    } else {
      // This is a straight copy without sub-registers.
      NewRC = TRI.getCommonSubClass(DstRC, SrcRC);
    }

    // The combined constraint may be impossible to satisfy.
    if (!NewRC)
      return false;

    // Prefer SrcReg to be a sub-register of DstReg.
    // FIXME: Coalescer should support subregs symmetrically.
    if (DstIdx && !SrcIdx) {
      std::swap(Src, Dst);
      std::swap(SrcIdx, DstIdx);
      Flipped = !Flipped;
    }

    CrossClass = NewRC != DstRC || NewRC != SrcRC;
  }
  // Check our invariants
  assert(Register::isVirtualRegister(Src) && "Src must be virtual");
  assert(!(Register::isPhysicalRegister(Dst) && DstSub) &&
         "Cannot have a physical SubIdx");
  SrcReg = Src;
  DstReg = Dst;
  return true;
}

bool CoalescerPair::flip() {
  if (Register::isPhysicalRegister(DstReg))
    return false;
  std::swap(SrcReg, DstReg);
  std::swap(SrcIdx, DstIdx);
  Flipped = !Flipped;
  return true;
}

bool CoalescerPair::isCoalescable(const MachineInstr *MI) const {
  if (!MI)
    return false;
  unsigned Src, Dst, SrcSub, DstSub;
  if (!isMoveInstr(TRI, MI, Src, Dst, SrcSub, DstSub))
    return false;

  // Find the virtual register that is SrcReg.
  if (Dst == SrcReg) {
    std::swap(Src, Dst);
    std::swap(SrcSub, DstSub);
  } else if (Src != SrcReg) {
    return false;
  }

  // Now check that Dst matches DstReg.
  if (Register::isPhysicalRegister(DstReg)) {
    if (!Register::isPhysicalRegister(Dst))
      return false;
    assert(!DstIdx && !SrcIdx && "Inconsistent CoalescerPair state.");
    // DstSub could be set for a physreg from INSERT_SUBREG.
    if (DstSub)
      Dst = TRI.getSubReg(Dst, DstSub);
    // Full copy of Src.
    if (!SrcSub)
      return DstReg == Dst;
    // This is a partial register copy. Check that the parts match.
    return TRI.getSubReg(DstReg, SrcSub) == Dst;
  } else {
    // DstReg is virtual.
    if (DstReg != Dst)
      return false;
    // Registers match, do the subregisters line up?
    return TRI.composeSubRegIndices(SrcIdx, SrcSub) ==
           TRI.composeSubRegIndices(DstIdx, DstSub);
  }
}

void RegisterCoalescer::getAnalysisUsage(AnalysisUsage &AU) const {
  AU.setPreservesCFG();
  AU.addRequired<AAResultsWrapperPass>();
  AU.addRequired<LiveIntervals>();
  AU.addPreserved<LiveIntervals>();
  AU.addPreserved<SlotIndexes>();
  AU.addRequired<MachineLoopInfo>();
  AU.addPreserved<MachineLoopInfo>();
  AU.addPreservedID(MachineDominatorsID);
  MachineFunctionPass::getAnalysisUsage(AU);
}

void RegisterCoalescer::eliminateDeadDefs() {
  SmallVector<unsigned, 8> NewRegs;
  LiveRangeEdit(nullptr, NewRegs, *MF, *LIS,
                nullptr, this).eliminateDeadDefs(DeadDefs);
}

void RegisterCoalescer::LRE_WillEraseInstruction(MachineInstr *MI) {
  // MI may be in WorkList. Make sure we don't visit it.
  ErasedInstrs.insert(MI);
}

bool RegisterCoalescer::adjustCopiesBackFrom(const CoalescerPair &CP,
                                             MachineInstr *CopyMI) {
  assert(!CP.isPartial() && "This doesn't work for partial copies.");
  assert(!CP.isPhys() && "This doesn't work for physreg copies.");

  LiveInterval &IntA =
    LIS->getInterval(CP.isFlipped() ? CP.getDstReg() : CP.getSrcReg());
  LiveInterval &IntB =
    LIS->getInterval(CP.isFlipped() ? CP.getSrcReg() : CP.getDstReg());
  SlotIndex CopyIdx = LIS->getInstructionIndex(*CopyMI).getRegSlot();

  // We have a non-trivially-coalescable copy with IntA being the source and
  // IntB being the dest, thus this defines a value number in IntB.  If the
  // source value number (in IntA) is defined by a copy from B, see if we can
  // merge these two pieces of B into a single value number, eliminating a copy.
  // For example:
  //
  //  A3 = B0
  //    ...
  //  B1 = A3      <- this copy
  //
  // In this case, B0 can be extended to where the B1 copy lives, allowing the
  // B1 value number to be replaced with B0 (which simplifies the B
  // liveinterval).

  // BValNo is a value number in B that is defined by a copy from A.  'B1' in
  // the example above.
  LiveInterval::iterator BS = IntB.FindSegmentContaining(CopyIdx);
  if (BS == IntB.end()) return false;
  VNInfo *BValNo = BS->valno;

  // Get the location that B is defined at.  Two options: either this value has
  // an unknown definition point or it is defined at CopyIdx.  If unknown, we
  // can't process it.
  if (BValNo->def != CopyIdx) return false;

  // AValNo is the value number in A that defines the copy, A3 in the example.
  SlotIndex CopyUseIdx = CopyIdx.getRegSlot(true);
  LiveInterval::iterator AS = IntA.FindSegmentContaining(CopyUseIdx);
  // The live segment might not exist after fun with physreg coalescing.
  if (AS == IntA.end()) return false;
  VNInfo *AValNo = AS->valno;

  // If AValNo is defined as a copy from IntB, we can potentially process this.
  // Get the instruction that defines this value number.
  MachineInstr *ACopyMI = LIS->getInstructionFromIndex(AValNo->def);
  // Don't allow any partial copies, even if isCoalescable() allows them.
  if (!CP.isCoalescable(ACopyMI) || !ACopyMI->isFullCopy())
    return false;

  // Get the Segment in IntB that this value number starts with.
  LiveInterval::iterator ValS =
    IntB.FindSegmentContaining(AValNo->def.getPrevSlot());
  if (ValS == IntB.end())
    return false;

  // Make sure that the end of the live segment is inside the same block as
  // CopyMI.
  MachineInstr *ValSEndInst =
    LIS->getInstructionFromIndex(ValS->end.getPrevSlot());
  if (!ValSEndInst || ValSEndInst->getParent() != CopyMI->getParent())
    return false;

  // Okay, we now know that ValS ends in the same block that the CopyMI
  // live-range starts.  If there are no intervening live segments between them
  // in IntB, we can merge them.
  if (ValS+1 != BS) return false;

  LLVM_DEBUG(dbgs() << "Extending: " << printReg(IntB.reg, TRI));

  SlotIndex FillerStart = ValS->end, FillerEnd = BS->start;
  // We are about to delete CopyMI, so need to remove it as the 'instruction
  // that defines this value #'. Update the valnum with the new defining
  // instruction #.
  BValNo->def = FillerStart;

  // Okay, we can merge them.  We need to insert a new liverange:
  // [ValS.end, BS.begin) of either value number, then we merge the
  // two value numbers.
  IntB.addSegment(LiveInterval::Segment(FillerStart, FillerEnd, BValNo));

  // Okay, merge "B1" into the same value number as "B0".
  if (BValNo != ValS->valno)
    IntB.MergeValueNumberInto(BValNo, ValS->valno);

  // Do the same for the subregister segments.
  for (LiveInterval::SubRange &S : IntB.subranges()) {
    // Check for SubRange Segments of the form [1234r,1234d:0) which can be
    // removed to prevent creating bogus SubRange Segments.
    LiveInterval::iterator SS = S.FindSegmentContaining(CopyIdx);
    if (SS != S.end() && SlotIndex::isSameInstr(SS->start, SS->end)) {
      S.removeSegment(*SS, true);
      continue;
    }
    VNInfo *SubBValNo = S.getVNInfoAt(CopyIdx);
    S.addSegment(LiveInterval::Segment(FillerStart, FillerEnd, SubBValNo));
    VNInfo *SubValSNo = S.getVNInfoAt(AValNo->def.getPrevSlot());
    if (SubBValNo != SubValSNo)
      S.MergeValueNumberInto(SubBValNo, SubValSNo);
  }

  LLVM_DEBUG(dbgs() << "   result = " << IntB << '\n');

  // If the source instruction was killing the source register before the
  // merge, unset the isKill marker given the live range has been extended.
  int UIdx = ValSEndInst->findRegisterUseOperandIdx(IntB.reg, true);
  if (UIdx != -1) {
    ValSEndInst->getOperand(UIdx).setIsKill(false);
  }

  // Rewrite the copy.
  CopyMI->substituteRegister(IntA.reg, IntB.reg, 0, *TRI);
  // If the copy instruction was killing the destination register or any
  // subrange before the merge trim the live range.
  bool RecomputeLiveRange = AS->end == CopyIdx;
  if (!RecomputeLiveRange) {
    for (LiveInterval::SubRange &S : IntA.subranges()) {
      LiveInterval::iterator SS = S.FindSegmentContaining(CopyUseIdx);
      if (SS != S.end() && SS->end == CopyIdx) {
        RecomputeLiveRange = true;
        break;
      }
    }
  }
  if (RecomputeLiveRange)
    shrinkToUses(&IntA);

  ++numExtends;
  return true;
}

bool RegisterCoalescer::hasOtherReachingDefs(LiveInterval &IntA,
                                             LiveInterval &IntB,
                                             VNInfo *AValNo,
                                             VNInfo *BValNo) {
  // If AValNo has PHI kills, conservatively assume that IntB defs can reach
  // the PHI values.
  if (LIS->hasPHIKill(IntA, AValNo))
    return true;

  for (LiveRange::Segment &ASeg : IntA.segments) {
    if (ASeg.valno != AValNo) continue;
    LiveInterval::iterator BI = llvm::upper_bound(IntB, ASeg.start);
    if (BI != IntB.begin())
      --BI;
    for (; BI != IntB.end() && ASeg.end >= BI->start; ++BI) {
      if (BI->valno == BValNo)
        continue;
      if (BI->start <= ASeg.start && BI->end > ASeg.start)
        return true;
      if (BI->start > ASeg.start && BI->start < ASeg.end)
        return true;
    }
  }
  return false;
}

/// Copy segments with value number @p SrcValNo from liverange @p Src to live
/// range @Dst and use value number @p DstValNo there.
static std::pair<bool,bool>
addSegmentsWithValNo(LiveRange &Dst, VNInfo *DstValNo, const LiveRange &Src,
                     const VNInfo *SrcValNo) {
  bool Changed = false;
  bool MergedWithDead = false;
  for (const LiveRange::Segment &S : Src.segments) {
    if (S.valno != SrcValNo)
      continue;
    // This is adding a segment from Src that ends in a copy that is about
    // to be removed. This segment is going to be merged with a pre-existing
    // segment in Dst. This works, except in cases when the corresponding
    // segment in Dst is dead. For example: adding [192r,208r:1) from Src
    // to [208r,208d:1) in Dst would create [192r,208d:1) in Dst.
    // Recognized such cases, so that the segments can be shrunk.
    LiveRange::Segment Added = LiveRange::Segment(S.start, S.end, DstValNo);
    LiveRange::Segment &Merged = *Dst.addSegment(Added);
    if (Merged.end.isDead())
      MergedWithDead = true;
    Changed = true;
  }
  return std::make_pair(Changed, MergedWithDead);
}

std::pair<bool,bool>
RegisterCoalescer::removeCopyByCommutingDef(const CoalescerPair &CP,
                                            MachineInstr *CopyMI) {
  assert(!CP.isPhys());

  LiveInterval &IntA =
      LIS->getInterval(CP.isFlipped() ? CP.getDstReg() : CP.getSrcReg());
  LiveInterval &IntB =
      LIS->getInterval(CP.isFlipped() ? CP.getSrcReg() : CP.getDstReg());

  // We found a non-trivially-coalescable copy with IntA being the source and
  // IntB being the dest, thus this defines a value number in IntB.  If the
  // source value number (in IntA) is defined by a commutable instruction and
  // its other operand is coalesced to the copy dest register, see if we can
  // transform the copy into a noop by commuting the definition. For example,
  //
  //  A3 = op A2 killed B0
  //    ...
  //  B1 = A3      <- this copy
  //    ...
  //     = op A3   <- more uses
  //
  // ==>
  //
  //  B2 = op B0 killed A2
  //    ...
  //  B1 = B2      <- now an identity copy
  //    ...
  //     = op B2   <- more uses

  // BValNo is a value number in B that is defined by a copy from A. 'B1' in
  // the example above.
  SlotIndex CopyIdx = LIS->getInstructionIndex(*CopyMI).getRegSlot();
  VNInfo *BValNo = IntB.getVNInfoAt(CopyIdx);
  assert(BValNo != nullptr && BValNo->def == CopyIdx);

  // AValNo is the value number in A that defines the copy, A3 in the example.
  VNInfo *AValNo = IntA.getVNInfoAt(CopyIdx.getRegSlot(true));
  assert(AValNo && !AValNo->isUnused() && "COPY source not live");
  if (AValNo->isPHIDef())
    return { false, false };
  MachineInstr *DefMI = LIS->getInstructionFromIndex(AValNo->def);
  if (!DefMI)
    return { false, false };
  if (!DefMI->isCommutable())
    return { false, false };
  // If DefMI is a two-address instruction then commuting it will change the
  // destination register.
  int DefIdx = DefMI->findRegisterDefOperandIdx(IntA.reg);
  assert(DefIdx != -1);
  unsigned UseOpIdx;
  if (!DefMI->isRegTiedToUseOperand(DefIdx, &UseOpIdx))
    return { false, false };

  // FIXME: The code below tries to commute 'UseOpIdx' operand with some other
  // commutable operand which is expressed by 'CommuteAnyOperandIndex'value
  // passed to the method. That _other_ operand is chosen by
  // the findCommutedOpIndices() method.
  //
  // That is obviously an area for improvement in case of instructions having
  // more than 2 operands. For example, if some instruction has 3 commutable
  // operands then all possible variants (i.e. op#1<->op#2, op#1<->op#3,
  // op#2<->op#3) of commute transformation should be considered/tried here.
  unsigned NewDstIdx = TargetInstrInfo::CommuteAnyOperandIndex;
  if (!TII->findCommutedOpIndices(*DefMI, UseOpIdx, NewDstIdx))
    return { false, false };

  MachineOperand &NewDstMO = DefMI->getOperand(NewDstIdx);
  Register NewReg = NewDstMO.getReg();
  if (NewReg != IntB.reg || !IntB.Query(AValNo->def).isKill())
    return { false, false };

  // Make sure there are no other definitions of IntB that would reach the
  // uses which the new definition can reach.
  if (hasOtherReachingDefs(IntA, IntB, AValNo, BValNo))
    return { false, false };

  // If some of the uses of IntA.reg is already coalesced away, return false.
  // It's not possible to determine whether it's safe to perform the coalescing.
  for (MachineOperand &MO : MRI->use_nodbg_operands(IntA.reg)) {
    MachineInstr *UseMI = MO.getParent();
    unsigned OpNo = &MO - &UseMI->getOperand(0);
    SlotIndex UseIdx = LIS->getInstructionIndex(*UseMI);
    LiveInterval::iterator US = IntA.FindSegmentContaining(UseIdx);
    if (US == IntA.end() || US->valno != AValNo)
      continue;
    // If this use is tied to a def, we can't rewrite the register.
    if (UseMI->isRegTiedToDefOperand(OpNo))
      return { false, false };
  }

  LLVM_DEBUG(dbgs() << "\tremoveCopyByCommutingDef: " << AValNo->def << '\t'
                    << *DefMI);

  // At this point we have decided that it is legal to do this
  // transformation.  Start by commuting the instruction.
  MachineBasicBlock *MBB = DefMI->getParent();
  MachineInstr *NewMI =
      TII->commuteInstruction(*DefMI, false, UseOpIdx, NewDstIdx);
  if (!NewMI)
    return { false, false };
  if (Register::isVirtualRegister(IntA.reg) &&
      Register::isVirtualRegister(IntB.reg) &&
      !MRI->constrainRegClass(IntB.reg, MRI->getRegClass(IntA.reg)))
    return { false, false };
  if (NewMI != DefMI) {
    LIS->ReplaceMachineInstrInMaps(*DefMI, *NewMI);
    MachineBasicBlock::iterator Pos = DefMI;
    MBB->insert(Pos, NewMI);
    MBB->erase(DefMI);
  }

  // If ALR and BLR overlaps and end of BLR extends beyond end of ALR, e.g.
  // A = or A, B
  // ...
  // B = A
  // ...
  // C = killed A
  // ...
  //   = B

  // Update uses of IntA of the specific Val# with IntB.
  for (MachineRegisterInfo::use_iterator UI = MRI->use_begin(IntA.reg),
                                         UE = MRI->use_end();
       UI != UE; /* ++UI is below because of possible MI removal */) {
    MachineOperand &UseMO = *UI;
    ++UI;
    if (UseMO.isUndef())
      continue;
    MachineInstr *UseMI = UseMO.getParent();
    if (UseMI->isDebugValue()) {
      // FIXME These don't have an instruction index.  Not clear we have enough
      // info to decide whether to do this replacement or not.  For now do it.
      UseMO.setReg(NewReg);
      continue;
    }
    SlotIndex UseIdx = LIS->getInstructionIndex(*UseMI).getRegSlot(true);
    LiveInterval::iterator US = IntA.FindSegmentContaining(UseIdx);
    assert(US != IntA.end() && "Use must be live");
    if (US->valno != AValNo)
      continue;
    // Kill flags are no longer accurate. They are recomputed after RA.
    UseMO.setIsKill(false);
    if (Register::isPhysicalRegister(NewReg))
      UseMO.substPhysReg(NewReg, *TRI);
    else
      UseMO.setReg(NewReg);
    if (UseMI == CopyMI)
      continue;
    if (!UseMI->isCopy())
      continue;
    if (UseMI->getOperand(0).getReg() != IntB.reg ||
        UseMI->getOperand(0).getSubReg())
      continue;

    // This copy will become a noop. If it's defining a new val#, merge it into
    // BValNo.
    SlotIndex DefIdx = UseIdx.getRegSlot();
    VNInfo *DVNI = IntB.getVNInfoAt(DefIdx);
    if (!DVNI)
      continue;
    LLVM_DEBUG(dbgs() << "\t\tnoop: " << DefIdx << '\t' << *UseMI);
    assert(DVNI->def == DefIdx);
    BValNo = IntB.MergeValueNumberInto(DVNI, BValNo);
    for (LiveInterval::SubRange &S : IntB.subranges()) {
      VNInfo *SubDVNI = S.getVNInfoAt(DefIdx);
      if (!SubDVNI)
        continue;
      VNInfo *SubBValNo = S.getVNInfoAt(CopyIdx);
      assert(SubBValNo->def == CopyIdx);
      S.MergeValueNumberInto(SubDVNI, SubBValNo);
    }

    deleteInstr(UseMI);
  }

  // Extend BValNo by merging in IntA live segments of AValNo. Val# definition
  // is updated.
  bool ShrinkB = false;
  BumpPtrAllocator &Allocator = LIS->getVNInfoAllocator();
  if (IntA.hasSubRanges() || IntB.hasSubRanges()) {
    if (!IntA.hasSubRanges()) {
      LaneBitmask Mask = MRI->getMaxLaneMaskForVReg(IntA.reg);
      IntA.createSubRangeFrom(Allocator, Mask, IntA);
    } else if (!IntB.hasSubRanges()) {
      LaneBitmask Mask = MRI->getMaxLaneMaskForVReg(IntB.reg);
      IntB.createSubRangeFrom(Allocator, Mask, IntB);
    }
    SlotIndex AIdx = CopyIdx.getRegSlot(true);
    LaneBitmask MaskA;
    const SlotIndexes &Indexes = *LIS->getSlotIndexes();
    for (LiveInterval::SubRange &SA : IntA.subranges()) {
      VNInfo *ASubValNo = SA.getVNInfoAt(AIdx);
      // Even if we are dealing with a full copy, some lanes can
      // still be undefined.
      // E.g.,
      // undef A.subLow = ...
      // B = COPY A <== A.subHigh is undefined here and does
      //                not have a value number.
      if (!ASubValNo)
        continue;
      MaskA |= SA.LaneMask;

      IntB.refineSubRanges(
          Allocator, SA.LaneMask,
          [&Allocator, &SA, CopyIdx, ASubValNo,
           &ShrinkB](LiveInterval::SubRange &SR) {
            VNInfo *BSubValNo = SR.empty() ? SR.getNextValue(CopyIdx, Allocator)
                                           : SR.getVNInfoAt(CopyIdx);
            assert(BSubValNo != nullptr);
            auto P = addSegmentsWithValNo(SR, BSubValNo, SA, ASubValNo);
            ShrinkB |= P.second;
            if (P.first)
              BSubValNo->def = ASubValNo->def;
          },
          Indexes, *TRI);
    }
    // Go over all subranges of IntB that have not been covered by IntA,
    // and delete the segments starting at CopyIdx. This can happen if
    // IntA has undef lanes that are defined in IntB.
    for (LiveInterval::SubRange &SB : IntB.subranges()) {
      if ((SB.LaneMask & MaskA).any())
        continue;
      if (LiveRange::Segment *S = SB.getSegmentContaining(CopyIdx))
        if (S->start.getBaseIndex() == CopyIdx.getBaseIndex())
          SB.removeSegment(*S, true);
    }
  }

  BValNo->def = AValNo->def;
  auto P = addSegmentsWithValNo(IntB, BValNo, IntA, AValNo);
  ShrinkB |= P.second;
  LLVM_DEBUG(dbgs() << "\t\textended: " << IntB << '\n');

  LIS->removeVRegDefAt(IntA, AValNo->def);

  LLVM_DEBUG(dbgs() << "\t\ttrimmed:  " << IntA << '\n');
  ++numCommutes;
  return { true, ShrinkB };
}

/// For copy B = A in BB2, if A is defined by A = B in BB0 which is a
/// predecessor of BB2, and if B is not redefined on the way from A = B
/// in BB0 to B = A in BB2, B = A in BB2 is partially redundant if the
/// execution goes through the path from BB0 to BB2. We may move B = A
/// to the predecessor without such reversed copy.
/// So we will transform the program from:
///   BB0:
///      A = B;    BB1:
///       ...         ...
///     /     \      /
///             BB2:
///               ...
///               B = A;
///
/// to:
///
///   BB0:         BB1:
///      A = B;        ...
///       ...          B = A;
///     /     \       /
///             BB2:
///               ...
///
/// A special case is when BB0 and BB2 are the same BB which is the only
/// BB in a loop:
///   BB1:
///        ...
///   BB0/BB2:  ----
///        B = A;   |
///        ...      |
///        A = B;   |
///          |-------
///          |
/// We may hoist B = A from BB0/BB2 to BB1.
///
/// The major preconditions for correctness to remove such partial
/// redundancy include:
/// 1. A in B = A in BB2 is defined by a PHI in BB2, and one operand of
///    the PHI is defined by the reversed copy A = B in BB0.
/// 2. No B is referenced from the start of BB2 to B = A.
/// 3. No B is defined from A = B to the end of BB0.
/// 4. BB1 has only one successor.
///
/// 2 and 4 implicitly ensure B is not live at the end of BB1.
/// 4 guarantees BB2 is hotter than BB1, so we can only move a copy to a
/// colder place, which not only prevent endless loop, but also make sure
/// the movement of copy is beneficial.
bool RegisterCoalescer::removePartialRedundancy(const CoalescerPair &CP,
                                                MachineInstr &CopyMI) {
  assert(!CP.isPhys());
  if (!CopyMI.isFullCopy())
    return false;

  MachineBasicBlock &MBB = *CopyMI.getParent();
  if (MBB.isEHPad())
    return false;

  if (MBB.pred_size() != 2)
    return false;

  LiveInterval &IntA =
      LIS->getInterval(CP.isFlipped() ? CP.getDstReg() : CP.getSrcReg());
  LiveInterval &IntB =
      LIS->getInterval(CP.isFlipped() ? CP.getSrcReg() : CP.getDstReg());

  // A is defined by PHI at the entry of MBB.
  SlotIndex CopyIdx = LIS->getInstructionIndex(CopyMI).getRegSlot(true);
  VNInfo *AValNo = IntA.getVNInfoAt(CopyIdx);
  assert(AValNo && !AValNo->isUnused() && "COPY source not live");
  if (!AValNo->isPHIDef())
    return false;

  // No B is referenced before CopyMI in MBB.
  if (IntB.overlaps(LIS->getMBBStartIdx(&MBB), CopyIdx))
    return false;

  // MBB has two predecessors: one contains A = B so no copy will be inserted
  // for it. The other one will have a copy moved from MBB.
  bool FoundReverseCopy = false;
  MachineBasicBlock *CopyLeftBB = nullptr;
  for (MachineBasicBlock *Pred : MBB.predecessors()) {
    VNInfo *PVal = IntA.getVNInfoBefore(LIS->getMBBEndIdx(Pred));
    MachineInstr *DefMI = LIS->getInstructionFromIndex(PVal->def);
    if (!DefMI || !DefMI->isFullCopy()) {
      CopyLeftBB = Pred;
      continue;
    }
    // Check DefMI is a reverse copy and it is in BB Pred.
    if (DefMI->getOperand(0).getReg() != IntA.reg ||
        DefMI->getOperand(1).getReg() != IntB.reg ||
        DefMI->getParent() != Pred) {
      CopyLeftBB = Pred;
      continue;
    }
    // If there is any other def of B after DefMI and before the end of Pred,
    // we need to keep the copy of B = A at the end of Pred if we remove
    // B = A from MBB.
    bool ValB_Changed = false;
    for (auto VNI : IntB.valnos) {
      if (VNI->isUnused())
        continue;
      if (PVal->def < VNI->def && VNI->def < LIS->getMBBEndIdx(Pred)) {
        ValB_Changed = true;
        break;
      }
    }
    if (ValB_Changed) {
      CopyLeftBB = Pred;
      continue;
    }
    FoundReverseCopy = true;
  }

  // If no reverse copy is found in predecessors, nothing to do.
  if (!FoundReverseCopy)
    return false;

  // If CopyLeftBB is nullptr, it means every predecessor of MBB contains
  // reverse copy, CopyMI can be removed trivially if only IntA/IntB is updated.
  // If CopyLeftBB is not nullptr, move CopyMI from MBB to CopyLeftBB and
  // update IntA/IntB.
  //
  // If CopyLeftBB is not nullptr, ensure CopyLeftBB has a single succ so
  // MBB is hotter than CopyLeftBB.
  if (CopyLeftBB && CopyLeftBB->succ_size() > 1)
    return false;

  // Now (almost sure it's) ok to move copy.
  if (CopyLeftBB) {
    // Position in CopyLeftBB where we should insert new copy.
    auto InsPos = CopyLeftBB->getFirstTerminator();

    // Make sure that B isn't referenced in the terminators (if any) at the end
    // of the predecessor since we're about to insert a new definition of B
    // before them.
    if (InsPos != CopyLeftBB->end()) {
      SlotIndex InsPosIdx = LIS->getInstructionIndex(*InsPos).getRegSlot(true);
      if (IntB.overlaps(InsPosIdx, LIS->getMBBEndIdx(CopyLeftBB)))
        return false;
    }

    LLVM_DEBUG(dbgs() << "\tremovePartialRedundancy: Move the copy to "
                      << printMBBReference(*CopyLeftBB) << '\t' << CopyMI);

    // Insert new copy to CopyLeftBB.
    MachineInstr *NewCopyMI = BuildMI(*CopyLeftBB, InsPos, CopyMI.getDebugLoc(),
                                      TII->get(TargetOpcode::COPY), IntB.reg)
                                  .addReg(IntA.reg);
    SlotIndex NewCopyIdx =
        LIS->InsertMachineInstrInMaps(*NewCopyMI).getRegSlot();
    IntB.createDeadDef(NewCopyIdx, LIS->getVNInfoAllocator());
    for (LiveInterval::SubRange &SR : IntB.subranges())
      SR.createDeadDef(NewCopyIdx, LIS->getVNInfoAllocator());

    // If the newly created Instruction has an address of an instruction that was
    // deleted before (object recycled by the allocator) it needs to be removed from
    // the deleted list.
    ErasedInstrs.erase(NewCopyMI);
  } else {
    LLVM_DEBUG(dbgs() << "\tremovePartialRedundancy: Remove the copy from "
                      << printMBBReference(MBB) << '\t' << CopyMI);
  }

  // Remove CopyMI.
  // Note: This is fine to remove the copy before updating the live-ranges.
  // While updating the live-ranges, we only look at slot indices and
  // never go back to the instruction.
  // Mark instructions as deleted.
  deleteInstr(&CopyMI);

  // Update the liveness.
  SmallVector<SlotIndex, 8> EndPoints;
  VNInfo *BValNo = IntB.Query(CopyIdx).valueOutOrDead();
  LIS->pruneValue(*static_cast<LiveRange *>(&IntB), CopyIdx.getRegSlot(),
                  &EndPoints);
  BValNo->markUnused();
  // Extend IntB to the EndPoints of its original live interval.
  LIS->extendToIndices(IntB, EndPoints);

  // Now, do the same for its subranges.
  for (LiveInterval::SubRange &SR : IntB.subranges()) {
    EndPoints.clear();
    VNInfo *BValNo = SR.Query(CopyIdx).valueOutOrDead();
    assert(BValNo && "All sublanes should be live");
    LIS->pruneValue(SR, CopyIdx.getRegSlot(), &EndPoints);
    BValNo->markUnused();
    // We can have a situation where the result of the original copy is live,
    // but is immediately dead in this subrange, e.g. [336r,336d:0). That makes
    // the copy appear as an endpoint from pruneValue(), but we don't want it
    // to because the copy has been removed.  We can go ahead and remove that
    // endpoint; there is no other situation here that there could be a use at
    // the same place as we know that the copy is a full copy.
    for (unsigned I = 0; I != EndPoints.size(); ) {
      if (SlotIndex::isSameInstr(EndPoints[I], CopyIdx)) {
        EndPoints[I] = EndPoints.back();
        EndPoints.pop_back();
        continue;
      }
      ++I;
    }
    SmallVector<SlotIndex, 8> Undefs;
    IntB.computeSubRangeUndefs(Undefs, SR.LaneMask, *MRI, *LIS->getSlotIndexes());
    LIS->extendToIndices(SR, EndPoints, Undefs);
  }
  // If any dead defs were extended, truncate them.
  shrinkToUses(&IntB);

  // Finally, update the live-range of IntA.
  shrinkToUses(&IntA);
  return true;
}

/// Returns true if @p MI defines the full vreg @p Reg, as opposed to just
/// defining a subregister.
static bool definesFullReg(const MachineInstr &MI, unsigned Reg) {
  assert(!Register::isPhysicalRegister(Reg) &&
         "This code cannot handle physreg aliasing");
  for (const MachineOperand &Op : MI.operands()) {
    if (!Op.isReg() || !Op.isDef() || Op.getReg() != Reg)
      continue;
    // Return true if we define the full register or don't care about the value
    // inside other subregisters.
    if (Op.getSubReg() == 0 || Op.isUndef())
      return true;
  }
  return false;
}

bool RegisterCoalescer::reMaterializeTrivialDef(const CoalescerPair &CP,
                                                MachineInstr *CopyMI,
                                                bool &IsDefCopy) {
  IsDefCopy = false;
  unsigned SrcReg = CP.isFlipped() ? CP.getDstReg() : CP.getSrcReg();
  unsigned SrcIdx = CP.isFlipped() ? CP.getDstIdx() : CP.getSrcIdx();
  unsigned DstReg = CP.isFlipped() ? CP.getSrcReg() : CP.getDstReg();
  unsigned DstIdx = CP.isFlipped() ? CP.getSrcIdx() : CP.getDstIdx();
  if (Register::isPhysicalRegister(SrcReg))
    return false;

  LiveInterval &SrcInt = LIS->getInterval(SrcReg);
  SlotIndex CopyIdx = LIS->getInstructionIndex(*CopyMI);
  VNInfo *ValNo = SrcInt.Query(CopyIdx).valueIn();
  if (!ValNo)
    return false;
  if (ValNo->isPHIDef() || ValNo->isUnused())
    return false;
  MachineInstr *DefMI = LIS->getInstructionFromIndex(ValNo->def);
  if (!DefMI)
    return false;
  if (DefMI->isCopyLike()) {
    IsDefCopy = true;
    return false;
  }
  if (!TII->isAsCheapAsAMove(*DefMI))
    return false;
  if (!TII->isTriviallyReMaterializable(*DefMI, AA))
    return false;
  if (!definesFullReg(*DefMI, SrcReg))
    return false;
  bool SawStore = false;
  if (!DefMI->isSafeToMove(AA, SawStore))
    return false;
  const MCInstrDesc &MCID = DefMI->getDesc();
  if (MCID.getNumDefs() != 1)
    return false;
  // Only support subregister destinations when the def is read-undef.
  MachineOperand &DstOperand = CopyMI->getOperand(0);
  Register CopyDstReg = DstOperand.getReg();
  if (DstOperand.getSubReg() && !DstOperand.isUndef())
    return false;

  // If both SrcIdx and DstIdx are set, correct rematerialization would widen
  // the register substantially (beyond both source and dest size). This is bad
  // for performance since it can cascade through a function, introducing many
  // extra spills and fills (e.g. ARM can easily end up copying QQQQPR registers
  // around after a few subreg copies).
  if (SrcIdx && DstIdx)
    return false;

  const TargetRegisterClass *DefRC = TII->getRegClass(MCID, 0, TRI, *MF);
  if (!DefMI->isImplicitDef()) {
    if (Register::isPhysicalRegister(DstReg)) {
      unsigned NewDstReg = DstReg;

      unsigned NewDstIdx = TRI->composeSubRegIndices(CP.getSrcIdx(),
                                              DefMI->getOperand(0).getSubReg());
      if (NewDstIdx)
        NewDstReg = TRI->getSubReg(DstReg, NewDstIdx);

      // Finally, make sure that the physical subregister that will be
      // constructed later is permitted for the instruction.
      if (!DefRC->contains(NewDstReg))
        return false;
    } else {
      // Theoretically, some stack frame reference could exist. Just make sure
      // it hasn't actually happened.
      assert(Register::isVirtualRegister(DstReg) &&
             "Only expect to deal with virtual or physical registers");
    }
  }

  DebugLoc DL = CopyMI->getDebugLoc();
  MachineBasicBlock *MBB = CopyMI->getParent();
  MachineBasicBlock::iterator MII =
    std::next(MachineBasicBlock::iterator(CopyMI));
  TII->reMaterialize(*MBB, MII, DstReg, SrcIdx, *DefMI, *TRI);
  MachineInstr &NewMI = *std::prev(MII);
  NewMI.setDebugLoc(DL);

  // In a situation like the following:
  //     %0:subreg = instr              ; DefMI, subreg = DstIdx
  //     %1        = copy %0:subreg ; CopyMI, SrcIdx = 0
  // instead of widening %1 to the register class of %0 simply do:
  //     %1 = instr
  const TargetRegisterClass *NewRC = CP.getNewRC();
  if (DstIdx != 0) {
    MachineOperand &DefMO = NewMI.getOperand(0);
    if (DefMO.getSubReg() == DstIdx) {
      assert(SrcIdx == 0 && CP.isFlipped()
             && "Shouldn't have SrcIdx+DstIdx at this point");
      const TargetRegisterClass *DstRC = MRI->getRegClass(DstReg);
      const TargetRegisterClass *CommonRC =
        TRI->getCommonSubClass(DefRC, DstRC);
      if (CommonRC != nullptr) {
        NewRC = CommonRC;
        DstIdx = 0;
        DefMO.setSubReg(0);
        DefMO.setIsUndef(false); // Only subregs can have def+undef.
      }
    }
  }

  // CopyMI may have implicit operands, save them so that we can transfer them
  // over to the newly materialized instruction after CopyMI is removed.
  SmallVector<MachineOperand, 4> ImplicitOps;
  ImplicitOps.reserve(CopyMI->getNumOperands() -
                      CopyMI->getDesc().getNumOperands());
  for (unsigned I = CopyMI->getDesc().getNumOperands(),
                E = CopyMI->getNumOperands();
       I != E; ++I) {
    MachineOperand &MO = CopyMI->getOperand(I);
    if (MO.isReg()) {
      assert(MO.isImplicit() && "No explicit operands after implicit operands.");
      // Discard VReg implicit defs.
      if (Register::isPhysicalRegister(MO.getReg()))
        ImplicitOps.push_back(MO);
    }
  }

  LIS->ReplaceMachineInstrInMaps(*CopyMI, NewMI);
  CopyMI->eraseFromParent();
  ErasedInstrs.insert(CopyMI);

  // NewMI may have dead implicit defs (E.g. EFLAGS for MOV<bits>r0 on X86).
  // We need to remember these so we can add intervals once we insert
  // NewMI into SlotIndexes.
  SmallVector<unsigned, 4> NewMIImplDefs;
  for (unsigned i = NewMI.getDesc().getNumOperands(),
                e = NewMI.getNumOperands();
       i != e; ++i) {
    MachineOperand &MO = NewMI.getOperand(i);
    if (MO.isReg() && MO.isDef()) {
      assert(MO.isImplicit() && MO.isDead() &&
             Register::isPhysicalRegister(MO.getReg()));
      NewMIImplDefs.push_back(MO.getReg());
    }
  }

  if (Register::isVirtualRegister(DstReg)) {
    unsigned NewIdx = NewMI.getOperand(0).getSubReg();

    if (DefRC != nullptr) {
      if (NewIdx)
        NewRC = TRI->getMatchingSuperRegClass(NewRC, DefRC, NewIdx);
      else
        NewRC = TRI->getCommonSubClass(NewRC, DefRC);
      assert(NewRC && "subreg chosen for remat incompatible with instruction");
    }
    // Remap subranges to new lanemask and change register class.
    LiveInterval &DstInt = LIS->getInterval(DstReg);
    for (LiveInterval::SubRange &SR : DstInt.subranges()) {
      SR.LaneMask = TRI->composeSubRegIndexLaneMask(DstIdx, SR.LaneMask);
    }
    MRI->setRegClass(DstReg, NewRC);

    // Update machine operands and add flags.
    updateRegDefsUses(DstReg, DstReg, DstIdx);
    NewMI.getOperand(0).setSubReg(NewIdx);
    // updateRegDefUses can add an "undef" flag to the definition, since
    // it will replace DstReg with DstReg.DstIdx. If NewIdx is 0, make
    // sure that "undef" is not set.
    if (NewIdx == 0)
      NewMI.getOperand(0).setIsUndef(false);
    // Add dead subregister definitions if we are defining the whole register
    // but only part of it is live.
    // This could happen if the rematerialization instruction is rematerializing
    // more than actually is used in the register.
    // An example would be:
    // %1 = LOAD CONSTANTS 5, 8 ; Loading both 5 and 8 in different subregs
    // ; Copying only part of the register here, but the rest is undef.
    // %2:sub_16bit<def, read-undef> = COPY %1:sub_16bit
    // ==>
    // ; Materialize all the constants but only using one
    // %2 = LOAD_CONSTANTS 5, 8
    //
    // at this point for the part that wasn't defined before we could have
    // subranges missing the definition.
    if (NewIdx == 0 && DstInt.hasSubRanges()) {
      SlotIndex CurrIdx = LIS->getInstructionIndex(NewMI);
      SlotIndex DefIndex =
          CurrIdx.getRegSlot(NewMI.getOperand(0).isEarlyClobber());
      LaneBitmask MaxMask = MRI->getMaxLaneMaskForVReg(DstReg);
      VNInfo::Allocator& Alloc = LIS->getVNInfoAllocator();
      for (LiveInterval::SubRange &SR : DstInt.subranges()) {
        if (!SR.liveAt(DefIndex))
          SR.createDeadDef(DefIndex, Alloc);
        MaxMask &= ~SR.LaneMask;
      }
      if (MaxMask.any()) {
        LiveInterval::SubRange *SR = DstInt.createSubRange(Alloc, MaxMask);
        SR->createDeadDef(DefIndex, Alloc);
      }
    }

    // Make sure that the subrange for resultant undef is removed
    // For example:
    //   %1:sub1<def,read-undef> = LOAD CONSTANT 1
    //   %2 = COPY %1
    // ==>
    //   %2:sub1<def, read-undef> = LOAD CONSTANT 1
    //     ; Correct but need to remove the subrange for %2:sub0
    //     ; as it is now undef
    if (NewIdx != 0 && DstInt.hasSubRanges()) {
      // The affected subregister segments can be removed.
      SlotIndex CurrIdx = LIS->getInstructionIndex(NewMI);
      LaneBitmask DstMask = TRI->getSubRegIndexLaneMask(NewIdx);
      bool UpdatedSubRanges = false;
      for (LiveInterval::SubRange &SR : DstInt.subranges()) {
        if ((SR.LaneMask & DstMask).none()) {
          LLVM_DEBUG(dbgs()
                     << "Removing undefined SubRange "
                     << PrintLaneMask(SR.LaneMask) << " : " << SR << "\n");
          // VNI is in ValNo - remove any segments in this SubRange that have this ValNo
          if (VNInfo *RmValNo = SR.getVNInfoAt(CurrIdx.getRegSlot())) {
            SR.removeValNo(RmValNo);
            UpdatedSubRanges = true;
          }
        }
      }
      if (UpdatedSubRanges)
        DstInt.removeEmptySubRanges();
    }
  } else if (NewMI.getOperand(0).getReg() != CopyDstReg) {
    // The New instruction may be defining a sub-register of what's actually
    // been asked for. If so it must implicitly define the whole thing.
    assert(Register::isPhysicalRegister(DstReg) &&
           "Only expect virtual or physical registers in remat");
    NewMI.getOperand(0).setIsDead(true);
    NewMI.addOperand(MachineOperand::CreateReg(
        CopyDstReg, true /*IsDef*/, true /*IsImp*/, false /*IsKill*/));
    // Record small dead def live-ranges for all the subregisters
    // of the destination register.
    // Otherwise, variables that live through may miss some
    // interferences, thus creating invalid allocation.
    // E.g., i386 code:
    // %1 = somedef ; %1 GR8
    // %2 = remat ; %2 GR32
    // CL = COPY %2.sub_8bit
    // = somedef %1 ; %1 GR8
    // =>
    // %1 = somedef ; %1 GR8
    // dead ECX = remat ; implicit-def CL
    // = somedef %1 ; %1 GR8
    // %1 will see the interferences with CL but not with CH since
    // no live-ranges would have been created for ECX.
    // Fix that!
    SlotIndex NewMIIdx = LIS->getInstructionIndex(NewMI);
    for (MCRegUnitIterator Units(NewMI.getOperand(0).getReg(), TRI);
         Units.isValid(); ++Units)
      if (LiveRange *LR = LIS->getCachedRegUnit(*Units))
        LR->createDeadDef(NewMIIdx.getRegSlot(), LIS->getVNInfoAllocator());
  }

  if (NewMI.getOperand(0).getSubReg())
    NewMI.getOperand(0).setIsUndef();

  // Transfer over implicit operands to the rematerialized instruction.
  for (MachineOperand &MO : ImplicitOps)
    NewMI.addOperand(MO);

  SlotIndex NewMIIdx = LIS->getInstructionIndex(NewMI);
  for (unsigned i = 0, e = NewMIImplDefs.size(); i != e; ++i) {
    unsigned Reg = NewMIImplDefs[i];
    for (MCRegUnitIterator Units(Reg, TRI); Units.isValid(); ++Units)
      if (LiveRange *LR = LIS->getCachedRegUnit(*Units))
        LR->createDeadDef(NewMIIdx.getRegSlot(), LIS->getVNInfoAllocator());
  }

  LLVM_DEBUG(dbgs() << "Remat: " << NewMI);
  ++NumReMats;

  // If the virtual SrcReg is completely eliminated, update all DBG_VALUEs
  // to describe DstReg instead.
  if (MRI->use_nodbg_empty(SrcReg)) {
    for (MachineOperand &UseMO : MRI->use_operands(SrcReg)) {
      MachineInstr *UseMI = UseMO.getParent();
      if (UseMI->isDebugValue()) {
        if (Register::isPhysicalRegister(DstReg))
          UseMO.substPhysReg(DstReg, *TRI);
        else
          UseMO.setReg(DstReg);
        // Move the debug value directly after the def of the rematerialized
        // value in DstReg.
        MBB->splice(std::next(NewMI.getIterator()), UseMI->getParent(), UseMI);
        LLVM_DEBUG(dbgs() << "\t\tupdated: " << *UseMI);
      }
    }
  }

  if (ToBeUpdated.count(SrcReg))
    return true;

  unsigned NumCopyUses = 0;
  for (MachineOperand &UseMO : MRI->use_nodbg_operands(SrcReg)) {
    if (UseMO.getParent()->isCopyLike())
      NumCopyUses++;
  }
  if (NumCopyUses < LateRematUpdateThreshold) {
    // The source interval can become smaller because we removed a use.
    shrinkToUses(&SrcInt, &DeadDefs);
    if (!DeadDefs.empty())
      eliminateDeadDefs();
  } else {
    ToBeUpdated.insert(SrcReg);
  }
  return true;
}

MachineInstr *RegisterCoalescer::eliminateUndefCopy(MachineInstr *CopyMI) {
  // ProcessImplicitDefs may leave some copies of <undef> values, it only
  // removes local variables. When we have a copy like:
  //
  //   %1 = COPY undef %2
  //
  // We delete the copy and remove the corresponding value number from %1.
  // Any uses of that value number are marked as <undef>.

  // Note that we do not query CoalescerPair here but redo isMoveInstr as the
  // CoalescerPair may have a new register class with adjusted subreg indices
  // at this point.
  unsigned SrcReg, DstReg, SrcSubIdx, DstSubIdx;
  if(!isMoveInstr(*TRI, CopyMI, SrcReg, DstReg, SrcSubIdx, DstSubIdx))
    return nullptr;

  // This optimization is valid only for a copy that writes the whole register.
  if (DstSubIdx)
    return nullptr;

  SlotIndex Idx = LIS->getInstructionIndex(*CopyMI);
  const LiveInterval &SrcLI = LIS->getInterval(SrcReg);
  // CopyMI is undef iff SrcReg is not live before the instruction.
  if (SrcSubIdx != 0 && SrcLI.hasSubRanges()) {
    LaneBitmask SrcMask = TRI->getSubRegIndexLaneMask(SrcSubIdx);
    for (const LiveInterval::SubRange &SR : SrcLI.subranges()) {
      if ((SR.LaneMask & SrcMask).none())
        continue;
      if (SR.liveAt(Idx))
        return nullptr;
    }
  } else if (SrcLI.liveAt(Idx))
    return nullptr;

  // If the undef copy defines a live-out value (i.e. an input to a PHI def),
  // then replace it with an IMPLICIT_DEF.
  LiveInterval &DstLI = LIS->getInterval(DstReg);
  SlotIndex RegIndex = Idx.getRegSlot();
  LiveRange::Segment *Seg = DstLI.getSegmentContaining(RegIndex);
  assert(Seg != nullptr && "No segment for defining instruction");
  if (VNInfo *V = DstLI.getVNInfoAt(Seg->end)) {
    if (V->isPHIDef()) {
      CopyMI->setDesc(TII->get(TargetOpcode::IMPLICIT_DEF));
      for (unsigned i = CopyMI->getNumOperands(); i != 0; --i) {
        MachineOperand &MO = CopyMI->getOperand(i-1);
        if (MO.isReg() && MO.isUse())
          CopyMI->RemoveOperand(i-1);
      }
      LLVM_DEBUG(dbgs() << "\tReplaced copy of <undef> value with an "
                           "implicit def\n");
      return CopyMI;
    }
  }

  // Remove any DstReg segments starting at the instruction.
  LLVM_DEBUG(dbgs() << "\tEliminating copy of <undef> value\n");

  // Remove value or merge with previous one in case of a subregister def.
  if (VNInfo *PrevVNI = DstLI.getVNInfoAt(Idx)) {
    VNInfo *VNI = DstLI.getVNInfoAt(RegIndex);
    DstLI.MergeValueNumberInto(VNI, PrevVNI);

    // The affected subregister segments can be removed.
    LaneBitmask DstMask = TRI->getSubRegIndexLaneMask(DstSubIdx);
    for (LiveInterval::SubRange &SR : DstLI.subranges()) {
      if ((SR.LaneMask & DstMask).none())
        continue;

      VNInfo *SVNI = SR.getVNInfoAt(RegIndex);
      assert(SVNI != nullptr && SlotIndex::isSameInstr(SVNI->def, RegIndex));
      SR.removeValNo(SVNI);
    }
    DstLI.removeEmptySubRanges();
  } else
    LIS->removeVRegDefAt(DstLI, RegIndex);

  // Mark uses as undef.
  for (MachineOperand &MO : MRI->reg_nodbg_operands(DstReg)) {
    if (MO.isDef() /*|| MO.isUndef()*/)
      continue;
    const MachineInstr &MI = *MO.getParent();
    SlotIndex UseIdx = LIS->getInstructionIndex(MI);
    LaneBitmask UseMask = TRI->getSubRegIndexLaneMask(MO.getSubReg());
    bool isLive;
    if (!UseMask.all() && DstLI.hasSubRanges()) {
      isLive = false;
      for (const LiveInterval::SubRange &SR : DstLI.subranges()) {
        if ((SR.LaneMask & UseMask).none())
          continue;
        if (SR.liveAt(UseIdx)) {
          isLive = true;
          break;
        }
      }
    } else
      isLive = DstLI.liveAt(UseIdx);
    if (isLive)
      continue;
    MO.setIsUndef(true);
    LLVM_DEBUG(dbgs() << "\tnew undef: " << UseIdx << '\t' << MI);
  }

  // A def of a subregister may be a use of the other subregisters, so
  // deleting a def of a subregister may also remove uses. Since CopyMI
  // is still part of the function (but about to be erased), mark all
  // defs of DstReg in it as <undef>, so that shrinkToUses would
  // ignore them.
  for (MachineOperand &MO : CopyMI->operands())
    if (MO.isReg() && MO.isDef() && MO.getReg() == DstReg)
      MO.setIsUndef(true);
  LIS->shrinkToUses(&DstLI);

  return CopyMI;
}

void RegisterCoalescer::addUndefFlag(const LiveInterval &Int, SlotIndex UseIdx,
                                     MachineOperand &MO, unsigned SubRegIdx) {
  LaneBitmask Mask = TRI->getSubRegIndexLaneMask(SubRegIdx);
  if (MO.isDef())
    Mask = ~Mask;
  bool IsUndef = true;
  for (const LiveInterval::SubRange &S : Int.subranges()) {
    if ((S.LaneMask & Mask).none())
      continue;
    if (S.liveAt(UseIdx)) {
      IsUndef = false;
      break;
    }
  }
  if (IsUndef) {
    MO.setIsUndef(true);
    // We found out some subregister use is actually reading an undefined
    // value. In some cases the whole vreg has become undefined at this
    // point so we have to potentially shrink the main range if the
    // use was ending a live segment there.
    LiveQueryResult Q = Int.Query(UseIdx);
    if (Q.valueOut() == nullptr)
      ShrinkMainRange = true;
  }
}

void RegisterCoalescer::updateRegDefsUses(unsigned SrcReg,
                                          unsigned DstReg,
                                          unsigned SubIdx) {
  bool DstIsPhys = Register::isPhysicalRegister(DstReg);
  LiveInterval *DstInt = DstIsPhys ? nullptr : &LIS->getInterval(DstReg);

  if (DstInt && DstInt->hasSubRanges() && DstReg != SrcReg) {
    for (MachineOperand &MO : MRI->reg_operands(DstReg)) {
      unsigned SubReg = MO.getSubReg();
      if (SubReg == 0 || MO.isUndef())
        continue;
      MachineInstr &MI = *MO.getParent();
      if (MI.isDebugValue())
        continue;
      SlotIndex UseIdx = LIS->getInstructionIndex(MI).getRegSlot(true);
      addUndefFlag(*DstInt, UseIdx, MO, SubReg);
    }
  }

  SmallPtrSet<MachineInstr*, 8> Visited;
  for (MachineRegisterInfo::reg_instr_iterator
       I = MRI->reg_instr_begin(SrcReg), E = MRI->reg_instr_end();
       I != E; ) {
    MachineInstr *UseMI = &*(I++);

    // Each instruction can only be rewritten once because sub-register
    // composition is not always idempotent. When SrcReg != DstReg, rewriting
    // the UseMI operands removes them from the SrcReg use-def chain, but when
    // SrcReg is DstReg we could encounter UseMI twice if it has multiple
    // operands mentioning the virtual register.
    if (SrcReg == DstReg && !Visited.insert(UseMI).second)
      continue;

    SmallVector<unsigned,8> Ops;
    bool Reads, Writes;
    std::tie(Reads, Writes) = UseMI->readsWritesVirtualRegister(SrcReg, &Ops);

    // If SrcReg wasn't read, it may still be the case that DstReg is live-in
    // because SrcReg is a sub-register.
    if (DstInt && !Reads && SubIdx && !UseMI->isDebugValue())
      Reads = DstInt->liveAt(LIS->getInstructionIndex(*UseMI));

    // Replace SrcReg with DstReg in all UseMI operands.
    for (unsigned i = 0, e = Ops.size(); i != e; ++i) {
      MachineOperand &MO = UseMI->getOperand(Ops[i]);

      // Adjust <undef> flags in case of sub-register joins. We don't want to
      // turn a full def into a read-modify-write sub-register def and vice
      // versa.
      if (SubIdx && MO.isDef())
        MO.setIsUndef(!Reads);

      // A subreg use of a partially undef (super) register may be a complete
      // undef use now and then has to be marked that way.
      if (SubIdx != 0 && MO.isUse() && MRI->shouldTrackSubRegLiveness(DstReg)) {
        if (!DstInt->hasSubRanges()) {
          BumpPtrAllocator &Allocator = LIS->getVNInfoAllocator();
          LaneBitmask Mask = MRI->getMaxLaneMaskForVReg(DstInt->reg);
          DstInt->createSubRangeFrom(Allocator, Mask, *DstInt);
        }
        SlotIndex MIIdx = UseMI->isDebugValue()
                              ? LIS->getSlotIndexes()->getIndexBefore(*UseMI)
                              : LIS->getInstructionIndex(*UseMI);
        SlotIndex UseIdx = MIIdx.getRegSlot(true);
        addUndefFlag(*DstInt, UseIdx, MO, SubIdx);
      }

      if (DstIsPhys)
        MO.substPhysReg(DstReg, *TRI);
      else
        MO.substVirtReg(DstReg, SubIdx, *TRI);
    }

    LLVM_DEBUG({
      dbgs() << "\t\tupdated: ";
      if (!UseMI->isDebugValue())
        dbgs() << LIS->getInstructionIndex(*UseMI) << "\t";
      dbgs() << *UseMI;
    });
  }
}

bool RegisterCoalescer::canJoinPhys(const CoalescerPair &CP) {
  // Always join simple intervals that are defined by a single copy from a
  // reserved register. This doesn't increase register pressure, so it is
  // always beneficial.
  if (!MRI->isReserved(CP.getDstReg())) {
    LLVM_DEBUG(dbgs() << "\tCan only merge into reserved registers.\n");
    return false;
  }

  LiveInterval &JoinVInt = LIS->getInterval(CP.getSrcReg());
  if (JoinVInt.containsOneValue())
    return true;

  LLVM_DEBUG(
      dbgs() << "\tCannot join complex intervals into reserved register.\n");
  return false;
}

bool RegisterCoalescer::joinCopy(MachineInstr *CopyMI, bool &Again) {
  Again = false;
  LLVM_DEBUG(dbgs() << LIS->getInstructionIndex(*CopyMI) << '\t' << *CopyMI);

  CoalescerPair CP(*TRI);
  if (!CP.setRegisters(CopyMI)) {
    LLVM_DEBUG(dbgs() << "\tNot coalescable.\n");
    return false;
  }

  if (CP.getNewRC()) {
    auto SrcRC = MRI->getRegClass(CP.getSrcReg());
    auto DstRC = MRI->getRegClass(CP.getDstReg());
    unsigned SrcIdx = CP.getSrcIdx();
    unsigned DstIdx = CP.getDstIdx();
    if (CP.isFlipped()) {
      std::swap(SrcIdx, DstIdx);
      std::swap(SrcRC, DstRC);
    }
    if (!TRI->shouldCoalesce(CopyMI, SrcRC, SrcIdx, DstRC, DstIdx,
                             CP.getNewRC(), *LIS)) {
      LLVM_DEBUG(dbgs() << "\tSubtarget bailed on coalescing.\n");
      return false;
    }
  }

  // Dead code elimination. This really should be handled by MachineDCE, but
  // sometimes dead copies slip through, and we can't generate invalid live
  // ranges.
  if (!CP.isPhys() && CopyMI->allDefsAreDead()) {
    LLVM_DEBUG(dbgs() << "\tCopy is dead.\n");
    DeadDefs.push_back(CopyMI);
    eliminateDeadDefs();
    return true;
  }

  // Eliminate undefs.
  if (!CP.isPhys()) {
    // If this is an IMPLICIT_DEF, leave it alone, but don't try to coalesce.
    if (MachineInstr *UndefMI = eliminateUndefCopy(CopyMI)) {
      if (UndefMI->isImplicitDef())
        return false;
      deleteInstr(CopyMI);
      return false;  // Not coalescable.
    }
  }

  // Coalesced copies are normally removed immediately, but transformations
  // like removeCopyByCommutingDef() can inadvertently create identity copies.
  // When that happens, just join the values and remove the copy.
  if (CP.getSrcReg() == CP.getDstReg()) {
    LiveInterval &LI = LIS->getInterval(CP.getSrcReg());
    LLVM_DEBUG(dbgs() << "\tCopy already coalesced: " << LI << '\n');
    const SlotIndex CopyIdx = LIS->getInstructionIndex(*CopyMI);
    LiveQueryResult LRQ = LI.Query(CopyIdx);
    if (VNInfo *DefVNI = LRQ.valueDefined()) {
      VNInfo *ReadVNI = LRQ.valueIn();
      assert(ReadVNI && "No value before copy and no <undef> flag.");
      assert(ReadVNI != DefVNI && "Cannot read and define the same value.");
      LI.MergeValueNumberInto(DefVNI, ReadVNI);

      // Process subregister liveranges.
      for (LiveInterval::SubRange &S : LI.subranges()) {
        LiveQueryResult SLRQ = S.Query(CopyIdx);
        if (VNInfo *SDefVNI = SLRQ.valueDefined()) {
          VNInfo *SReadVNI = SLRQ.valueIn();
          S.MergeValueNumberInto(SDefVNI, SReadVNI);
        }
      }
      LLVM_DEBUG(dbgs() << "\tMerged values:          " << LI << '\n');
    }
    deleteInstr(CopyMI);
    return true;
  }

  // Enforce policies.
  if (CP.isPhys()) {
    LLVM_DEBUG(dbgs() << "\tConsidering merging "
                      << printReg(CP.getSrcReg(), TRI) << " with "
                      << printReg(CP.getDstReg(), TRI, CP.getSrcIdx()) << '\n');
    if (!canJoinPhys(CP)) {
      // Before giving up coalescing, if definition of source is defined by
      // trivial computation, try rematerializing it.
      bool IsDefCopy;
      if (reMaterializeTrivialDef(CP, CopyMI, IsDefCopy))
        return true;
      if (IsDefCopy)
        Again = true;  // May be possible to coalesce later.
      return false;
    }
  } else {
    // When possible, let DstReg be the larger interval.
    if (!CP.isPartial() && LIS->getInterval(CP.getSrcReg()).size() >
                           LIS->getInterval(CP.getDstReg()).size())
      CP.flip();

    LLVM_DEBUG({
      dbgs() << "\tConsidering merging to "
             << TRI->getRegClassName(CP.getNewRC()) << " with ";
      if (CP.getDstIdx() && CP.getSrcIdx())
        dbgs() << printReg(CP.getDstReg()) << " in "
               << TRI->getSubRegIndexName(CP.getDstIdx()) << " and "
               << printReg(CP.getSrcReg()) << " in "
               << TRI->getSubRegIndexName(CP.getSrcIdx()) << '\n';
      else
        dbgs() << printReg(CP.getSrcReg(), TRI) << " in "
               << printReg(CP.getDstReg(), TRI, CP.getSrcIdx()) << '\n';
    });
  }

  ShrinkMask = LaneBitmask::getNone();
  ShrinkMainRange = false;

  // Okay, attempt to join these two intervals.  On failure, this returns false.
  // Otherwise, if one of the intervals being joined is a physreg, this method
  // always canonicalizes DstInt to be it.  The output "SrcInt" will not have
  // been modified, so we can use this information below to update aliases.
  if (!joinIntervals(CP)) {
    // Coalescing failed.

    // If definition of source is defined by trivial computation, try
    // rematerializing it.
    bool IsDefCopy;
    if (reMaterializeTrivialDef(CP, CopyMI, IsDefCopy))
      return true;

    // If we can eliminate the copy without merging the live segments, do so
    // now.
    if (!CP.isPartial() && !CP.isPhys()) {
      bool Changed = adjustCopiesBackFrom(CP, CopyMI);
      bool Shrink = false;
      if (!Changed)
        std::tie(Changed, Shrink) = removeCopyByCommutingDef(CP, CopyMI);
      if (Changed) {
        deleteInstr(CopyMI);
        if (Shrink) {
          unsigned DstReg = CP.isFlipped() ? CP.getSrcReg() : CP.getDstReg();
          LiveInterval &DstLI = LIS->getInterval(DstReg);
          shrinkToUses(&DstLI);
          LLVM_DEBUG(dbgs() << "\t\tshrunk:   " << DstLI << '\n');
        }
        LLVM_DEBUG(dbgs() << "\tTrivial!\n");
        return true;
      }
    }

    // Try and see if we can partially eliminate the copy by moving the copy to
    // its predecessor.
    if (!CP.isPartial() && !CP.isPhys())
      if (removePartialRedundancy(CP, *CopyMI))
        return true;

    // Otherwise, we are unable to join the intervals.
    LLVM_DEBUG(dbgs() << "\tInterference!\n");
    Again = true;  // May be possible to coalesce later.
    return false;
  }

  // Coalescing to a virtual register that is of a sub-register class of the
  // other. Make sure the resulting register is set to the right register class.
  if (CP.isCrossClass()) {
    ++numCrossRCs;
    MRI->setRegClass(CP.getDstReg(), CP.getNewRC());
  }

  // Removing sub-register copies can ease the register class constraints.
  // Make sure we attempt to inflate the register class of DstReg.
  if (!CP.isPhys() && RegClassInfo.isProperSubClass(CP.getNewRC()))
    InflateRegs.push_back(CP.getDstReg());

  // CopyMI has been erased by joinIntervals at this point. Remove it from
  // ErasedInstrs since copyCoalesceWorkList() won't add a successful join back
  // to the work list. This keeps ErasedInstrs from growing needlessly.
  ErasedInstrs.erase(CopyMI);

  // Rewrite all SrcReg operands to DstReg.
  // Also update DstReg operands to include DstIdx if it is set.
  if (CP.getDstIdx())
    updateRegDefsUses(CP.getDstReg(), CP.getDstReg(), CP.getDstIdx());
  updateRegDefsUses(CP.getSrcReg(), CP.getDstReg(), CP.getSrcIdx());

  // Shrink subregister ranges if necessary.
  if (ShrinkMask.any()) {
    LiveInterval &LI = LIS->getInterval(CP.getDstReg());
    for (LiveInterval::SubRange &S : LI.subranges()) {
      if ((S.LaneMask & ShrinkMask).none())
        continue;
      LLVM_DEBUG(dbgs() << "Shrink LaneUses (Lane " << PrintLaneMask(S.LaneMask)
                        << ")\n");
      LIS->shrinkToUses(S, LI.reg);
    }
    LI.removeEmptySubRanges();
  }

  // CP.getSrcReg()'s live interval has been merged into CP.getDstReg's live
  // interval. Since CP.getSrcReg() is in ToBeUpdated set and its live interval
  // is not up-to-date, need to update the merged live interval here.
  if (ToBeUpdated.count(CP.getSrcReg()))
    ShrinkMainRange = true;

  if (ShrinkMainRange) {
    LiveInterval &LI = LIS->getInterval(CP.getDstReg());
    shrinkToUses(&LI);
  }

  // SrcReg is guaranteed to be the register whose live interval that is
  // being merged.
  LIS->removeInterval(CP.getSrcReg());

  // Update regalloc hint.
  TRI->updateRegAllocHint(CP.getSrcReg(), CP.getDstReg(), *MF);

  if (!CP.isPhys()) {
    // Fix up the case that some subreg was undefined at a use, and thus the
    // use was not in the live range, but due to merging it has now become
    // defined.
    LiveInterval &LI = LIS->getInterval(CP.getDstReg());
    LLVM_DEBUG(dbgs() << "\tBefore extending subranges: " << LI << "\n");
    for (auto &S : LI.subranges()) {
      SmallVector<SlotIndex, 8> Uses;
      for (auto &MO : MRI->reg_operands(CP.getDstReg())) {
        if (!MO.isUse() || MO.isUndef() || MO.isDebug())
          continue;
        auto OperandMask = TRI->getSubRegIndexLaneMask(MO.getSubReg());
        if ((OperandMask & S.LaneMask).none())
          continue;
        Uses.push_back(LIS->getInstructionIndex(*MO.getParent()).getRegSlot());
      }
      SmallVector<SlotIndex, 8> Undefs;
      LI.computeSubRangeUndefs(Undefs, S.LaneMask, *MRI, *LIS->getSlotIndexes());
      LIS->extendToIndices(S, Uses, Undefs);
    }
  }

  LLVM_DEBUG({
    dbgs() << "\tSuccess: " << printReg(CP.getSrcReg(), TRI, CP.getSrcIdx())
           << " -> " << printReg(CP.getDstReg(), TRI, CP.getDstIdx()) << '\n';
    dbgs() << "\tResult = ";
    if (CP.isPhys())
      dbgs() << printReg(CP.getDstReg(), TRI);
    else
      dbgs() << LIS->getInterval(CP.getDstReg());
    dbgs() << '\n';
  });

  ++numJoins;
  return true;
}

bool RegisterCoalescer::joinReservedPhysReg(CoalescerPair &CP) {
  unsigned DstReg = CP.getDstReg();
  unsigned SrcReg = CP.getSrcReg();
  assert(CP.isPhys() && "Must be a physreg copy");
  assert(MRI->isReserved(DstReg) && "Not a reserved register");
  LiveInterval &RHS = LIS->getInterval(SrcReg);
  LLVM_DEBUG(dbgs() << "\t\tRHS = " << RHS << '\n');

  assert(RHS.containsOneValue() && "Invalid join with reserved register");

  // Optimization for reserved registers like ESP. We can only merge with a
  // reserved physreg if RHS has a single value that is a copy of DstReg.
  // The live range of the reserved register will look like a set of dead defs
  // - we don't properly track the live range of reserved registers.

  // Deny any overlapping intervals.  This depends on all the reserved
  // register live ranges to look like dead defs.
  if (!MRI->isConstantPhysReg(DstReg)) {
    for (MCRegUnitIterator UI(DstReg, TRI); UI.isValid(); ++UI) {
      // Abort if not all the regunits are reserved.
      for (MCRegUnitRootIterator RI(*UI, TRI); RI.isValid(); ++RI) {
        if (!MRI->isReserved(*RI))
          return false;
      }
      if (RHS.overlaps(LIS->getRegUnit(*UI))) {
        LLVM_DEBUG(dbgs() << "\t\tInterference: " << printRegUnit(*UI, TRI)
                          << '\n');
        return false;
      }
    }

    // We must also check for overlaps with regmask clobbers.
    BitVector RegMaskUsable;
    if (LIS->checkRegMaskInterference(RHS, RegMaskUsable) &&
        !RegMaskUsable.test(DstReg)) {
      LLVM_DEBUG(dbgs() << "\t\tRegMask interference\n");
      return false;
    }
  }

  // Skip any value computations, we are not adding new values to the
  // reserved register.  Also skip merging the live ranges, the reserved
  // register live range doesn't need to be accurate as long as all the
  // defs are there.

  // Delete the identity copy.
  MachineInstr *CopyMI;
  if (CP.isFlipped()) {
    // Physreg is copied into vreg
    //   %y = COPY %physreg_x
    //   ...  //< no other def of %physreg_x here
    //   use %y
    // =>
    //   ...
    //   use %physreg_x
    CopyMI = MRI->getVRegDef(SrcReg);
  } else {
    // VReg is copied into physreg:
    //   %y = def
    //   ... //< no other def or use of %physreg_x here
    //   %physreg_x = COPY %y
    // =>
    //   %physreg_x = def
    //   ...
    if (!MRI->hasOneNonDBGUse(SrcReg)) {
      LLVM_DEBUG(dbgs() << "\t\tMultiple vreg uses!\n");
      return false;
    }

    if (!LIS->intervalIsInOneMBB(RHS)) {
      LLVM_DEBUG(dbgs() << "\t\tComplex control flow!\n");
      return false;
    }

    MachineInstr &DestMI = *MRI->getVRegDef(SrcReg);
    CopyMI = &*MRI->use_instr_nodbg_begin(SrcReg);
    SlotIndex CopyRegIdx = LIS->getInstructionIndex(*CopyMI).getRegSlot();
    SlotIndex DestRegIdx = LIS->getInstructionIndex(DestMI).getRegSlot();

    if (!MRI->isConstantPhysReg(DstReg)) {
      // We checked above that there are no interfering defs of the physical
      // register. However, for this case, where we intend to move up the def of
      // the physical register, we also need to check for interfering uses.
      SlotIndexes *Indexes = LIS->getSlotIndexes();
      for (SlotIndex SI = Indexes->getNextNonNullIndex(DestRegIdx);
           SI != CopyRegIdx; SI = Indexes->getNextNonNullIndex(SI)) {
        MachineInstr *MI = LIS->getInstructionFromIndex(SI);
        if (MI->readsRegister(DstReg, TRI)) {
          LLVM_DEBUG(dbgs() << "\t\tInterference (read): " << *MI);
          return false;
        }
      }
    }

    // We're going to remove the copy which defines a physical reserved
    // register, so remove its valno, etc.
    LLVM_DEBUG(dbgs() << "\t\tRemoving phys reg def of "
                      << printReg(DstReg, TRI) << " at " << CopyRegIdx << "\n");

    LIS->removePhysRegDefAt(DstReg, CopyRegIdx);
    // Create a new dead def at the new def location.
    for (MCRegUnitIterator UI(DstReg, TRI); UI.isValid(); ++UI) {
      LiveRange &LR = LIS->getRegUnit(*UI);
      LR.createDeadDef(DestRegIdx, LIS->getVNInfoAllocator());
    }
  }

  deleteInstr(CopyMI);

  // We don't track kills for reserved registers.
  MRI->clearKillFlags(CP.getSrcReg());

  return true;
}

//===----------------------------------------------------------------------===//
//                 Interference checking and interval joining
//===----------------------------------------------------------------------===//
//
// In the easiest case, the two live ranges being joined are disjoint, and
// there is no interference to consider. It is quite common, though, to have
// overlapping live ranges, and we need to check if the interference can be
// resolved.
//
// The live range of a single SSA value forms a sub-tree of the dominator tree.
// This means that two SSA values overlap if and only if the def of one value
// is contained in the live range of the other value. As a special case, the
// overlapping values can be defined at the same index.
//
// The interference from an overlapping def can be resolved in these cases:
//
// 1. Coalescable copies. The value is defined by a copy that would become an
//    identity copy after joining SrcReg and DstReg. The copy instruction will
//    be removed, and the value will be merged with the source value.
//
//    There can be several copies back and forth, causing many values to be
//    merged into one. We compute a list of ultimate values in the joined live
//    range as well as a mappings from the old value numbers.
//
// 2. IMPLICIT_DEF. This instruction is only inserted to ensure all PHI
//    predecessors have a live out value. It doesn't cause real interference,
//    and can be merged into the value it overlaps. Like a coalescable copy, it
//    can be erased after joining.
//
// 3. Copy of external value. The overlapping def may be a copy of a value that
//    is already in the other register. This is like a coalescable copy, but
//    the live range of the source register must be trimmed after erasing the
//    copy instruction:
//
//      %src = COPY %ext
//      %dst = COPY %ext  <-- Remove this COPY, trim the live range of %ext.
//
// 4. Clobbering undefined lanes. Vector registers are sometimes built by
//    defining one lane at a time:
//
//      %dst:ssub0<def,read-undef> = FOO
//      %src = BAR
//      %dst:ssub1 = COPY %src
//
//    The live range of %src overlaps the %dst value defined by FOO, but
//    merging %src into %dst:ssub1 is only going to clobber the ssub1 lane
//    which was undef anyway.
//
//    The value mapping is more complicated in this case. The final live range
//    will have different value numbers for both FOO and BAR, but there is no
//    simple mapping from old to new values. It may even be necessary to add
//    new PHI values.
//
// 5. Clobbering dead lanes. A def may clobber a lane of a vector register that
//    is live, but never read. This can happen because we don't compute
//    individual live ranges per lane.
//
//      %dst = FOO
//      %src = BAR
//      %dst:ssub1 = COPY %src
//
//    This kind of interference is only resolved locally. If the clobbered
//    lane value escapes the block, the join is aborted.

namespace {

/// Track information about values in a single virtual register about to be
/// joined. Objects of this class are always created in pairs - one for each
/// side of the CoalescerPair (or one for each lane of a side of the coalescer
/// pair)
class JoinVals {
  /// Live range we work on.
  LiveRange &LR;

  /// (Main) register we work on.
  const unsigned Reg;

  /// Reg (and therefore the values in this liverange) will end up as
  /// subregister SubIdx in the coalesced register. Either CP.DstIdx or
  /// CP.SrcIdx.
  const unsigned SubIdx;

  /// The LaneMask that this liverange will occupy the coalesced register. May
  /// be smaller than the lanemask produced by SubIdx when merging subranges.
  const LaneBitmask LaneMask;

  /// This is nullptr when joining main ranges, or a pointer to the main range
  /// JoinVals when joining sub register ranges.
  const JoinVals *MainVals;

  /// Whether the current LiveInterval tracks subregister liveness.
  const bool TrackSubRegLiveness;

  /// Values that will be present in the final live range.
  SmallVectorImpl<VNInfo*> &NewVNInfo;

  const CoalescerPair &CP;
  LiveIntervals *LIS;
  SlotIndexes *Indexes;
  const TargetRegisterInfo *TRI;

  /// Value number assignments. Maps value numbers in LI to entries in
  /// NewVNInfo. This is suitable for passing to LiveInterval::join().
  SmallVector<int, 8> Assignments;

  /// Conflict resolution for overlapping values.
  enum ConflictResolution {
    /// No overlap, simply keep this value.
    CR_Keep,

    /// Merge this value into OtherVNI and erase the defining instruction.
    /// Used for IMPLICIT_DEF, coalescable copies, and copies from external
    /// values.
    CR_Erase,

    /// Merge this value into OtherVNI but keep the defining instruction.
    /// This is for the special case where OtherVNI is defined by the same
    /// instruction.
    CR_Merge,

    /// Keep this value, and have it replace OtherVNI where possible. This
    /// complicates value mapping since OtherVNI maps to two different values
    /// before and after this def.
    /// Used when clobbering undefined or dead lanes.
    CR_Replace,

    /// Unresolved conflict. Visit later when all values have been mapped.
    CR_Unresolved,

    /// Unresolvable conflict. Abort the join.
    CR_Impossible
  };

  /// Per-value info for LI. The lane bit masks are all relative to the final
  /// joined register, so they can be compared directly between SrcReg and
  /// DstReg.
  struct Val {
    ConflictResolution Resolution = CR_Keep;

    /// Lanes written by this def, 0 for unanalyzed values.
    LaneBitmask WriteLanes;

    /// Lanes with defined values in this register. Other lanes are undef and
    /// safe to clobber.
    LaneBitmask ValidLanes;

    /// Value in LI being redefined by this def.
    VNInfo *RedefVNI = nullptr;

    /// Value in the other live range that overlaps this def, if any.
    VNInfo *OtherVNI = nullptr;

    /// Is this value an IMPLICIT_DEF that can be erased?
    ///
    /// IMPLICIT_DEF values should only exist at the end of a basic block that
    /// is a predecessor to a phi-value. These IMPLICIT_DEF instructions can be
    /// safely erased if they are overlapping a live value in the other live
    /// interval.
    ///
    /// Weird control flow graphs and incomplete PHI handling in
    /// ProcessImplicitDefs can very rarely create IMPLICIT_DEF values with
    /// longer live ranges. Such IMPLICIT_DEF values should be treated like
    /// normal values.
    bool ErasableImplicitDef = false;

    /// True when the live range of this value will be pruned because of an
    /// overlapping CR_Replace value in the other live range.
    bool Pruned = false;

    /// True once Pruned above has been computed.
    bool PrunedComputed = false;

    /// True if this value is determined to be identical to OtherVNI
    /// (in valuesIdentical). This is used with CR_Erase where the erased
    /// copy is redundant, i.e. the source value is already the same as
    /// the destination. In such cases the subranges need to be updated
    /// properly. See comment at pruneSubRegValues for more info.
    bool Identical = false;

    Val() = default;

    bool isAnalyzed() const { return WriteLanes.any(); }
  };

  /// One entry per value number in LI.
  SmallVector<Val, 8> Vals;

  /// Set of def location of any val in a main range that resolves to an
  /// "identical CR_Erase".
  std::set<SlotIndex> IdenticalErases;

  /// Return whether this is a subrange join.
  bool isSubRangeJoin() const { return MainVals != nullptr; }

  /// Compute the bitmask of lanes actually written by DefMI.
  /// Set Redef if there are any partial register definitions that depend on the
  /// previous value of the register.
  LaneBitmask computeWriteLanes(const MachineInstr *DefMI, bool &Redef) const;

  /// Find the ultimate value that VNI was copied from.
  std::pair<const VNInfo*,unsigned> followCopyChain(const VNInfo *VNI) const;

  bool valuesIdentical(VNInfo *Value0, VNInfo *Value1, const JoinVals &Other) const;

  /// Analyze ValNo in this live range, and set all fields of Vals[ValNo].
  /// Return a conflict resolution when possible, but leave the hard cases as
  /// CR_Unresolved.
  /// Recursively calls computeAssignment() on this and Other, guaranteeing that
  /// both OtherVNI and RedefVNI have been analyzed and mapped before returning.
  /// The recursion always goes upwards in the dominator tree, making loops
  /// impossible.
  ConflictResolution analyzeValue(unsigned ValNo, JoinVals &Other);

  /// Compute the value assignment for ValNo in RI.
  /// This may be called recursively by analyzeValue(), but never for a ValNo on
  /// the stack.
  void computeAssignment(unsigned ValNo, JoinVals &Other);

  /// Assuming ValNo is going to clobber some valid lanes in Other.LR, compute
  /// the extent of the tainted lanes in the block.
  ///
  /// Multiple values in Other.LR can be affected since partial redefinitions
  /// can preserve previously tainted lanes.
  ///
  ///   1 %dst = VLOAD           <-- Define all lanes in %dst
  ///   2 %src = FOO             <-- ValNo to be joined with %dst:ssub0
  ///   3 %dst:ssub1 = BAR       <-- Partial redef doesn't clear taint in ssub0
  ///   4 %dst:ssub0 = COPY %src <-- Conflict resolved, ssub0 wasn't read
  ///
  /// For each ValNo in Other that is affected, add an (EndIndex, TaintedLanes)
  /// entry to TaintedVals.
  ///
  /// Returns false if the tainted lanes extend beyond the basic block.
  bool
  taintExtent(unsigned ValNo, LaneBitmask TaintedLanes, JoinVals &Other,
              SmallVectorImpl<std::pair<SlotIndex, LaneBitmask>> &TaintExtent);

  /// Return true if MI uses any of the given Lanes from Reg.
  /// This does not include partial redefinitions of Reg.
  bool usesLanes(const MachineInstr &MI, unsigned, unsigned, LaneBitmask) const;

  /// Determine if ValNo is a copy of a value number in LR or Other.LR that will
  /// be pruned:
  ///
  ///   %dst = COPY %src
  ///   %src = COPY %dst  <-- This value to be pruned.
  ///   %dst = COPY %src  <-- This value is a copy of a pruned value.
  bool isPrunedValue(unsigned ValNo, JoinVals &Other);

public:
  JoinVals(LiveRange &LR, unsigned Reg, unsigned SubIdx, LaneBitmask LaneMask,
           SmallVectorImpl<VNInfo*> &newVNInfo, const CoalescerPair &cp,
           LiveIntervals *lis, const TargetRegisterInfo *TRI,
           const JoinVals *MainVals, bool TrackSubRegLiveness)
    : LR(LR), Reg(Reg), SubIdx(SubIdx), LaneMask(LaneMask),
      MainVals(MainVals), TrackSubRegLiveness(TrackSubRegLiveness),
      NewVNInfo(newVNInfo), CP(cp), LIS(lis), Indexes(LIS->getSlotIndexes()),
      TRI(TRI), Assignments(LR.getNumValNums(), -1), Vals(LR.getNumValNums()) {}

  /// Analyze defs in LR and compute a value mapping in NewVNInfo.
  /// Returns false if any conflicts were impossible to resolve.
  bool mapValues(JoinVals &Other);

  /// Try to resolve conflicts that require all values to be mapped.
  /// Returns false if any conflicts were impossible to resolve.
  bool resolveConflicts(JoinVals &Other);

  /// Prune the live range of values in Other.LR where they would conflict with
  /// CR_Replace values in LR. Collect end points for restoring the live range
  /// after joining.
  void pruneValues(JoinVals &Other, SmallVectorImpl<SlotIndex> &EndPoints,
                   bool changeInstrs);

  /// Removes subranges starting at copies that get removed. This sometimes
  /// happens when undefined subranges are copied around. These ranges contain
  /// no useful information and can be removed.
  void pruneSubRegValues(LiveInterval &LI, LaneBitmask &ShrinkMask);

  /// Pruning values in subranges can lead to removing segments in these
  /// subranges started by IMPLICIT_DEFs. The corresponding segments in
  /// the main range also need to be removed. This function will mark
  /// the corresponding values in the main range as pruned, so that
  /// eraseInstrs can do the final cleanup.
  /// The parameter @p LI must be the interval whose main range is the
  /// live range LR.
  void pruneMainSegments(LiveInterval &LI, bool &ShrinkMainRange);

  /// Erase any machine instructions that have been coalesced away.
  /// Add erased instructions to ErasedInstrs.
  /// Add foreign virtual registers to ShrinkRegs if their live range ended at
  /// the erased instrs.
  void eraseInstrs(SmallPtrSetImpl<MachineInstr*> &ErasedInstrs,
                   SmallVectorImpl<unsigned> &ShrinkRegs,
                   LiveInterval *LI = nullptr);

  /// Remove liverange defs at places where implicit defs will be removed.
  void removeImplicitDefs();

  /// Get the value assignments suitable for passing to LiveInterval::join.
  const int *getAssignments() const { return Assignments.data(); }
};

} // end anonymous namespace

LaneBitmask JoinVals::computeWriteLanes(const MachineInstr *DefMI, bool &Redef)
  const {
  LaneBitmask L;
  for (const MachineOperand &MO : DefMI->operands()) {
    if (!MO.isReg() || MO.getReg() != Reg || !MO.isDef())
      continue;
    L |= TRI->getSubRegIndexLaneMask(
           TRI->composeSubRegIndices(SubIdx, MO.getSubReg()));
    if (MO.readsReg())
      Redef = true;
  }
  return L;
}

std::pair<const VNInfo*, unsigned> JoinVals::followCopyChain(
    const VNInfo *VNI) const {
  unsigned TrackReg = Reg;

  while (!VNI->isPHIDef()) {
    SlotIndex Def = VNI->def;
    MachineInstr *MI = Indexes->getInstructionFromIndex(Def);
    assert(MI && "No defining instruction");
    if (!MI->isFullCopy())
      return std::make_pair(VNI, TrackReg);
    Register SrcReg = MI->getOperand(1).getReg();
    if (!Register::isVirtualRegister(SrcReg))
      return std::make_pair(VNI, TrackReg);

    const LiveInterval &LI = LIS->getInterval(SrcReg);
    const VNInfo *ValueIn;
    LiveQueryResult LRQ = LI.Query(Def);
    ValueIn = LRQ.valueIn();
    if (ValueIn == nullptr) {
      // Reaching an undefined value is legitimate, for example:
      //
      // 1   undef %0.sub1 = ...  ;; %0.sub0 == undef
      // 2   %1 = COPY %0         ;; %1 is defined here.
      // 3   %0 = COPY %1         ;; Now %0.sub0 has a definition,
      //                          ;; but it's equivalent to "undef".
      return std::make_pair(nullptr, SrcReg);
    }
    VNI = ValueIn;
    TrackReg = SrcReg;
  }
  return std::make_pair(VNI, TrackReg);
}

bool JoinVals::valuesIdentical(VNInfo *Value0, VNInfo *Value1,
                               const JoinVals &Other) const {
  const VNInfo *Orig0;
  unsigned Reg0;
  std::tie(Orig0, Reg0) = followCopyChain(Value0);
  if (Orig0 == Value1 && Reg0 == Other.Reg)
    return true;

  const VNInfo *Orig1;
  unsigned Reg1;
  std::tie(Orig1, Reg1) = Other.followCopyChain(Value1);
  // If both values are undefined, and the source registers are the same
  // register, the values are identical. Filter out cases where only one
  // value is defined.
  if (Orig0 == nullptr || Orig1 == nullptr)
    return Orig0 == Orig1 && Reg0 == Reg1;

  // The values are equal if they are defined at the same place and use the
  // same register. Note that we cannot compare VNInfos directly as some of
  // them might be from a copy created in mergeSubRangeInto()  while the other
  // is from the original LiveInterval.
  return Orig0->def == Orig1->def && Reg0 == Reg1;
}

JoinVals::ConflictResolution
JoinVals::analyzeValue(unsigned ValNo, JoinVals &Other) {
  Val &V = Vals[ValNo];
  assert(!V.isAnalyzed() && "Value has already been analyzed!");
  VNInfo *VNI = LR.getValNumInfo(ValNo);
  if (VNI->isUnused()) {
    V.WriteLanes = LaneBitmask::getAll();
    return CR_Keep;
  }

  // Get the instruction defining this value, compute the lanes written.
  const MachineInstr *DefMI = nullptr;
  if (VNI->isPHIDef()) {
    // Conservatively assume that all lanes in a PHI are valid.
    LaneBitmask Lanes = isSubRangeJoin() ? LaneBitmask::getLane(0)
                                         : TRI->getSubRegIndexLaneMask(SubIdx);
    V.ValidLanes = V.WriteLanes = Lanes;
  } else {
    DefMI = Indexes->getInstructionFromIndex(VNI->def);
    assert(DefMI != nullptr);
    if (isSubRangeJoin()) {
      // We don't care about the lanes when joining subregister ranges.
      V.WriteLanes = V.ValidLanes = LaneBitmask::getLane(0);
      if (DefMI->isImplicitDef()) {
        V.ValidLanes = LaneBitmask::getNone();
        V.ErasableImplicitDef = true;
      }
    } else {
      bool Redef = false;
      V.ValidLanes = V.WriteLanes = computeWriteLanes(DefMI, Redef);

      // If this is a read-modify-write instruction, there may be more valid
      // lanes than the ones written by this instruction.
      // This only covers partial redef operands. DefMI may have normal use
      // operands reading the register. They don't contribute valid lanes.
      //
      // This adds ssub1 to the set of valid lanes in %src:
      //
      //   %src:ssub1 = FOO
      //
      // This leaves only ssub1 valid, making any other lanes undef:
      //
      //   %src:ssub1<def,read-undef> = FOO %src:ssub2
      //
      // The <read-undef> flag on the def operand means that old lane values are
      // not important.
      if (Redef) {
        V.RedefVNI = LR.Query(VNI->def).valueIn();
        assert((TrackSubRegLiveness || V.RedefVNI) &&
               "Instruction is reading nonexistent value");
        if (V.RedefVNI != nullptr) {
          computeAssignment(V.RedefVNI->id, Other);
          V.ValidLanes |= Vals[V.RedefVNI->id].ValidLanes;
        }
      }

      // An IMPLICIT_DEF writes undef values.
      if (DefMI->isImplicitDef()) {
        // We normally expect IMPLICIT_DEF values to be live only until the end
        // of their block. If the value is really live longer and gets pruned in
        // another block, this flag is cleared again.
        //
        // Clearing the valid lanes is deferred until it is sure this can be
        // erased.
        V.ErasableImplicitDef = true;
      }
    }
  }

  // Find the value in Other that overlaps VNI->def, if any.
  LiveQueryResult OtherLRQ = Other.LR.Query(VNI->def);

  // It is possible that both values are defined by the same instruction, or
  // the values are PHIs defined in the same block. When that happens, the two
  // values should be merged into one, but not into any preceding value.
  // The first value defined or visited gets CR_Keep, the other gets CR_Merge.
  if (VNInfo *OtherVNI = OtherLRQ.valueDefined()) {
    assert(SlotIndex::isSameInstr(VNI->def, OtherVNI->def) && "Broken LRQ");

    // One value stays, the other is merged. Keep the earlier one, or the first
    // one we see.
    if (OtherVNI->def < VNI->def)
      Other.computeAssignment(OtherVNI->id, *this);
    else if (VNI->def < OtherVNI->def && OtherLRQ.valueIn()) {
      // This is an early-clobber def overlapping a live-in value in the other
      // register. Not mergeable.
      V.OtherVNI = OtherLRQ.valueIn();
      return CR_Impossible;
    }
    V.OtherVNI = OtherVNI;
    Val &OtherV = Other.Vals[OtherVNI->id];
    // Keep this value, check for conflicts when analyzing OtherVNI.
    if (!OtherV.isAnalyzed())
      return CR_Keep;
    // Both sides have been analyzed now.
    // Allow overlapping PHI values. Any real interference would show up in a
    // predecessor, the PHI itself can't introduce any conflicts.
    if (VNI->isPHIDef())
      return CR_Merge;
    if ((V.ValidLanes & OtherV.ValidLanes).any())
      // Overlapping lanes can't be resolved.
      return CR_Impossible;
    else
      return CR_Merge;
  }

  // No simultaneous def. Is Other live at the def?
  V.OtherVNI = OtherLRQ.valueIn();
  if (!V.OtherVNI)
    // No overlap, no conflict.
    return CR_Keep;

  assert(!SlotIndex::isSameInstr(VNI->def, V.OtherVNI->def) && "Broken LRQ");

  // We have overlapping values, or possibly a kill of Other.
  // Recursively compute assignments up the dominator tree.
  Other.computeAssignment(V.OtherVNI->id, *this);
  Val &OtherV = Other.Vals[V.OtherVNI->id];

  if (OtherV.ErasableImplicitDef) {
    // Check if OtherV is an IMPLICIT_DEF that extends beyond its basic block.
    // This shouldn't normally happen, but ProcessImplicitDefs can leave such
    // IMPLICIT_DEF instructions behind, and there is nothing wrong with it
    // technically.
    //
    // When it happens, treat that IMPLICIT_DEF as a normal value, and don't try
    // to erase the IMPLICIT_DEF instruction.
    if (DefMI &&
        DefMI->getParent() != Indexes->getMBBFromIndex(V.OtherVNI->def)) {
      LLVM_DEBUG(dbgs() << "IMPLICIT_DEF defined at " << V.OtherVNI->def
                 << " extends into "
                 << printMBBReference(*DefMI->getParent())
                 << ", keeping it.\n");
      OtherV.ErasableImplicitDef = false;
    } else {
      // We deferred clearing these lanes in case we needed to save them
      OtherV.ValidLanes &= ~OtherV.WriteLanes;
    }
  }

  // Allow overlapping PHI values. Any real interference would show up in a
  // predecessor, the PHI itself can't introduce any conflicts.
  if (VNI->isPHIDef())
    return CR_Replace;

  // Check for simple erasable conflicts.
  if (DefMI->isImplicitDef()) {
    // We need the def for the subregister if there is nothing else live at the
    // subrange at this point.
    if (TrackSubRegLiveness
        && (V.WriteLanes & (OtherV.ValidLanes | OtherV.WriteLanes)).none())
      return CR_Replace;
    return CR_Erase;
  }

  // Include the non-conflict where DefMI is a coalescable copy that kills
  // OtherVNI. We still want the copy erased and value numbers merged.
  if (CP.isCoalescable(DefMI)) {
    // Some of the lanes copied from OtherVNI may be undef, making them undef
    // here too.
    V.ValidLanes &= ~V.WriteLanes | OtherV.ValidLanes;
    return CR_Erase;
  }

  // This may not be a real conflict if DefMI simply kills Other and defines
  // VNI.
  if (OtherLRQ.isKill() && OtherLRQ.endPoint() <= VNI->def)
    return CR_Keep;

  // Handle the case where VNI and OtherVNI can be proven to be identical:
  //
  //   %other = COPY %ext
  //   %this  = COPY %ext <-- Erase this copy
  //
  // In a main range, detect this by calling valuesIdentical. In a subrange,
  // inherit this identical CR_Erase property from the main range.
  //
  if (DefMI->isFullCopy() && !CP.isPartial()) {
    if (!isSubRangeJoin()) {
      if (valuesIdentical(VNI, V.OtherVNI, Other)) {
        IdenticalErases.insert(VNI->def);
        V.Identical = true;
        return CR_Erase;
      }
    } else if (MainVals->IdenticalErases.find(VNI->def)
          != MainVals->IdenticalErases.end()) {
      V.Identical = true;
      return CR_Erase;
    }
  }

  // The remaining checks apply to the lanes, which aren't tracked here.  This
  // was already decided to be OK via the following CR_Replace condition.
  // CR_Replace.
  if (isSubRangeJoin())
    return CR_Replace;

  // If the lanes written by this instruction were all undef in OtherVNI, it is
  // still safe to join the live ranges. This can't be done with a simple value
  // mapping, though - OtherVNI will map to multiple values:
  //
  //   1 %dst:ssub0 = FOO                <-- OtherVNI
  //   2 %src = BAR                      <-- VNI
  //   3 %dst:ssub1 = COPY killed %src    <-- Eliminate this copy.
  //   4 BAZ killed %dst
  //   5 QUUX killed %src
  //
  // Here OtherVNI will map to itself in [1;2), but to VNI in [2;5). CR_Replace
  // handles this complex value mapping.
  if ((V.WriteLanes & OtherV.ValidLanes).none())
    return CR_Replace;

  // If the other live range is killed by DefMI and the live ranges are still
  // overlapping, it must be because we're looking at an early clobber def:
  //
  //   %dst<def,early-clobber> = ASM killed %src
  //
  // In this case, it is illegal to merge the two live ranges since the early
  // clobber def would clobber %src before it was read.
  if (OtherLRQ.isKill()) {
    // This case where the def doesn't overlap the kill is handled above.
    assert(VNI->def.isEarlyClobber() &&
           "Only early clobber defs can overlap a kill");
    return CR_Impossible;
  }

  // VNI is clobbering live lanes in OtherVNI, but there is still the
  // possibility that no instructions actually read the clobbered lanes.
  // If we're clobbering all the lanes in OtherVNI, at least one must be read.
  // Otherwise Other.RI wouldn't be live here.
  if ((TRI->getSubRegIndexLaneMask(Other.SubIdx) & ~V.WriteLanes).none())
    return CR_Impossible;

  // We need to verify that no instructions are reading the clobbered lanes. To
  // save compile time, we'll only check that locally. Don't allow the tainted
  // value to escape the basic block.
  MachineBasicBlock *MBB = Indexes->getMBBFromIndex(VNI->def);
  if (OtherLRQ.endPoint() >= Indexes->getMBBEndIdx(MBB))
    return CR_Impossible;

  // There are still some things that could go wrong besides clobbered lanes
  // being read, for example OtherVNI may be only partially redefined in MBB,
  // and some clobbered lanes could escape the block. Save this analysis for
  // resolveConflicts() when all values have been mapped. We need to know
  // RedefVNI and WriteLanes for any later defs in MBB, and we can't compute
  // that now - the recursive analyzeValue() calls must go upwards in the
  // dominator tree.
  return CR_Unresolved;
}

void JoinVals::computeAssignment(unsigned ValNo, JoinVals &Other) {
  Val &V = Vals[ValNo];
  if (V.isAnalyzed()) {
    // Recursion should always move up the dominator tree, so ValNo is not
    // supposed to reappear before it has been assigned.
    assert(Assignments[ValNo] != -1 && "Bad recursion?");
    return;
  }
  switch ((V.Resolution = analyzeValue(ValNo, Other))) {
  case CR_Erase:
  case CR_Merge:
    // Merge this ValNo into OtherVNI.
    assert(V.OtherVNI && "OtherVNI not assigned, can't merge.");
    assert(Other.Vals[V.OtherVNI->id].isAnalyzed() && "Missing recursion");
    Assignments[ValNo] = Other.Assignments[V.OtherVNI->id];
    LLVM_DEBUG(dbgs() << "\t\tmerge " << printReg(Reg) << ':' << ValNo << '@'
                      << LR.getValNumInfo(ValNo)->def << " into "
                      << printReg(Other.Reg) << ':' << V.OtherVNI->id << '@'
                      << V.OtherVNI->def << " --> @"
                      << NewVNInfo[Assignments[ValNo]]->def << '\n');
    break;
  case CR_Replace:
  case CR_Unresolved: {
    // The other value is going to be pruned if this join is successful.
    assert(V.OtherVNI && "OtherVNI not assigned, can't prune");
    Val &OtherV = Other.Vals[V.OtherVNI->id];
    // We cannot erase an IMPLICIT_DEF if we don't have valid values for all
    // its lanes.
    if (OtherV.ErasableImplicitDef &&
        TrackSubRegLiveness &&
        (OtherV.WriteLanes & ~V.ValidLanes).any()) {
      LLVM_DEBUG(dbgs() << "Cannot erase implicit_def with missing values\n");

      OtherV.ErasableImplicitDef = false;
      // The valid lanes written by the implicit_def were speculatively cleared
      // before, so make this more conservative. It may be better to track this,
      // I haven't found a testcase where it matters.
      OtherV.ValidLanes = LaneBitmask::getAll();
    }

    OtherV.Pruned = true;
    LLVM_FALLTHROUGH;
  }
  default:
    // This value number needs to go in the final joined live range.
    Assignments[ValNo] = NewVNInfo.size();
    NewVNInfo.push_back(LR.getValNumInfo(ValNo));
    break;
  }
}

bool JoinVals::mapValues(JoinVals &Other) {
  for (unsigned i = 0, e = LR.getNumValNums(); i != e; ++i) {
    computeAssignment(i, Other);
    if (Vals[i].Resolution == CR_Impossible) {
      LLVM_DEBUG(dbgs() << "\t\tinterference at " << printReg(Reg) << ':' << i
                        << '@' << LR.getValNumInfo(i)->def << '\n');
      return false;
    }
  }
  return true;
}

bool JoinVals::
taintExtent(unsigned ValNo, LaneBitmask TaintedLanes, JoinVals &Other,
            SmallVectorImpl<std::pair<SlotIndex, LaneBitmask>> &TaintExtent) {
  VNInfo *VNI = LR.getValNumInfo(ValNo);
  MachineBasicBlock *MBB = Indexes->getMBBFromIndex(VNI->def);
  SlotIndex MBBEnd = Indexes->getMBBEndIdx(MBB);

  // Scan Other.LR from VNI.def to MBBEnd.
  LiveInterval::iterator OtherI = Other.LR.find(VNI->def);
  assert(OtherI != Other.LR.end() && "No conflict?");
  do {
    // OtherI is pointing to a tainted value. Abort the join if the tainted
    // lanes escape the block.
    SlotIndex End = OtherI->end;
    if (End >= MBBEnd) {
      LLVM_DEBUG(dbgs() << "\t\ttaints global " << printReg(Other.Reg) << ':'
                        << OtherI->valno->id << '@' << OtherI->start << '\n');
      return false;
    }
    LLVM_DEBUG(dbgs() << "\t\ttaints local " << printReg(Other.Reg) << ':'
                      << OtherI->valno->id << '@' << OtherI->start << " to "
                      << End << '\n');
    // A dead def is not a problem.
    if (End.isDead())
      break;
    TaintExtent.push_back(std::make_pair(End, TaintedLanes));

    // Check for another def in the MBB.
    if (++OtherI == Other.LR.end() || OtherI->start >= MBBEnd)
      break;

    // Lanes written by the new def are no longer tainted.
    const Val &OV = Other.Vals[OtherI->valno->id];
    TaintedLanes &= ~OV.WriteLanes;
    if (!OV.RedefVNI)
      break;
  } while (TaintedLanes.any());
  return true;
}

bool JoinVals::usesLanes(const MachineInstr &MI, unsigned Reg, unsigned SubIdx,
                         LaneBitmask Lanes) const {
  if (MI.isDebugInstr())
    return false;
  for (const MachineOperand &MO : MI.operands()) {
    if (!MO.isReg() || MO.isDef() || MO.getReg() != Reg)
      continue;
    if (!MO.readsReg())
      continue;
    unsigned S = TRI->composeSubRegIndices(SubIdx, MO.getSubReg());
    if ((Lanes & TRI->getSubRegIndexLaneMask(S)).any())
      return true;
  }
  return false;
}

bool JoinVals::resolveConflicts(JoinVals &Other) {
  for (unsigned i = 0, e = LR.getNumValNums(); i != e; ++i) {
    Val &V = Vals[i];
    assert(V.Resolution != CR_Impossible && "Unresolvable conflict");
    if (V.Resolution != CR_Unresolved)
      continue;
    LLVM_DEBUG(dbgs() << "\t\tconflict at " << printReg(Reg) << ':' << i << '@'
                      << LR.getValNumInfo(i)->def << '\n');
    if (isSubRangeJoin())
      return false;

    ++NumLaneConflicts;
    assert(V.OtherVNI && "Inconsistent conflict resolution.");
    VNInfo *VNI = LR.getValNumInfo(i);
    const Val &OtherV = Other.Vals[V.OtherVNI->id];

    // VNI is known to clobber some lanes in OtherVNI. If we go ahead with the
    // join, those lanes will be tainted with a wrong value. Get the extent of
    // the tainted lanes.
    LaneBitmask TaintedLanes = V.WriteLanes & OtherV.ValidLanes;
    SmallVector<std::pair<SlotIndex, LaneBitmask>, 8> TaintExtent;
    if (!taintExtent(i, TaintedLanes, Other, TaintExtent))
      // Tainted lanes would extend beyond the basic block.
      return false;

    assert(!TaintExtent.empty() && "There should be at least one conflict.");

    // Now look at the instructions from VNI->def to TaintExtent (inclusive).
    MachineBasicBlock *MBB = Indexes->getMBBFromIndex(VNI->def);
    MachineBasicBlock::iterator MI = MBB->begin();
    if (!VNI->isPHIDef()) {
      MI = Indexes->getInstructionFromIndex(VNI->def);
      // No need to check the instruction defining VNI for reads.
      ++MI;
    }
    assert(!SlotIndex::isSameInstr(VNI->def, TaintExtent.front().first) &&
           "Interference ends on VNI->def. Should have been handled earlier");
    MachineInstr *LastMI =
      Indexes->getInstructionFromIndex(TaintExtent.front().first);
    assert(LastMI && "Range must end at a proper instruction");
    unsigned TaintNum = 0;
    while (true) {
      assert(MI != MBB->end() && "Bad LastMI");
      if (usesLanes(*MI, Other.Reg, Other.SubIdx, TaintedLanes)) {
        LLVM_DEBUG(dbgs() << "\t\ttainted lanes used by: " << *MI);
        return false;
      }
      // LastMI is the last instruction to use the current value.
      if (&*MI == LastMI) {
        if (++TaintNum == TaintExtent.size())
          break;
        LastMI = Indexes->getInstructionFromIndex(TaintExtent[TaintNum].first);
        assert(LastMI && "Range must end at a proper instruction");
        TaintedLanes = TaintExtent[TaintNum].second;
      }
      ++MI;
    }

    // The tainted lanes are unused.
    V.Resolution = CR_Replace;
    ++NumLaneResolves;
  }
  return true;
}

bool JoinVals::isPrunedValue(unsigned ValNo, JoinVals &Other) {
  Val &V = Vals[ValNo];
  if (V.Pruned || V.PrunedComputed)
    return V.Pruned;

  if (V.Resolution != CR_Erase && V.Resolution != CR_Merge)
    return V.Pruned;

  // Follow copies up the dominator tree and check if any intermediate value
  // has been pruned.
  V.PrunedComputed = true;
  V.Pruned = Other.isPrunedValue(V.OtherVNI->id, *this);
  return V.Pruned;
}

void JoinVals::pruneValues(JoinVals &Other,
                           SmallVectorImpl<SlotIndex> &EndPoints,
                           bool changeInstrs) {
  for (unsigned i = 0, e = LR.getNumValNums(); i != e; ++i) {
    SlotIndex Def = LR.getValNumInfo(i)->def;
    switch (Vals[i].Resolution) {
    case CR_Keep:
      break;
    case CR_Replace: {
      // This value takes precedence over the value in Other.LR.
      LIS->pruneValue(Other.LR, Def, &EndPoints);
      // Check if we're replacing an IMPLICIT_DEF value. The IMPLICIT_DEF
      // instructions are only inserted to provide a live-out value for PHI
      // predecessors, so the instruction should simply go away once its value
      // has been replaced.
      Val &OtherV = Other.Vals[Vals[i].OtherVNI->id];
      bool EraseImpDef = OtherV.ErasableImplicitDef &&
                         OtherV.Resolution == CR_Keep;
      if (!Def.isBlock()) {
        if (changeInstrs) {
          // Remove <def,read-undef> flags. This def is now a partial redef.
          // Also remove dead flags since the joined live range will
          // continue past this instruction.
          for (MachineOperand &MO :
               Indexes->getInstructionFromIndex(Def)->operands()) {
            if (MO.isReg() && MO.isDef() && MO.getReg() == Reg) {
              if (MO.getSubReg() != 0 && MO.isUndef() && !EraseImpDef)
                MO.setIsUndef(false);
              MO.setIsDead(false);
            }
          }
        }
        // This value will reach instructions below, but we need to make sure
        // the live range also reaches the instruction at Def.
        if (!EraseImpDef)
          EndPoints.push_back(Def);
      }
      LLVM_DEBUG(dbgs() << "\t\tpruned " << printReg(Other.Reg) << " at " << Def
                        << ": " << Other.LR << '\n');
      break;
    }
    case CR_Erase:
    case CR_Merge:
      if (isPrunedValue(i, Other)) {
        // This value is ultimately a copy of a pruned value in LR or Other.LR.
        // We can no longer trust the value mapping computed by
        // computeAssignment(), the value that was originally copied could have
        // been replaced.
        LIS->pruneValue(LR, Def, &EndPoints);
        LLVM_DEBUG(dbgs() << "\t\tpruned all of " << printReg(Reg) << " at "
                          << Def << ": " << LR << '\n');
      }
      break;
    case CR_Unresolved:
    case CR_Impossible:
      llvm_unreachable("Unresolved conflicts");
    }
  }
}

/// Consider the following situation when coalescing the copy between
/// %31 and %45 at 800. (The vertical lines represent live range segments.)
///
///                              Main range         Subrange 0004 (sub2)
///                              %31    %45           %31    %45
///  544    %45 = COPY %28               +                    +
///                                      | v1                 | v1
///  560B bb.1:                          +                    +
///  624        = %45.sub2               | v2                 | v2
///  800    %31 = COPY %45        +      +             +      +
///                               | v0                 | v0
///  816    %31.sub1 = ...        +                    |
///  880    %30 = COPY %31        | v1                 +
///  928    %45 = COPY %30        |      +                    +
///                               |      | v0                 | v0  <--+
///  992B   ; backedge -> bb.1    |      +                    +        |
/// 1040        = %31.sub0        +                                    |
///                                                 This value must remain
///                                                 live-out!
///
/// Assuming that %31 is coalesced into %45, the copy at 928 becomes
/// redundant, since it copies the value from %45 back into it. The
/// conflict resolution for the main range determines that %45.v0 is
/// to be erased, which is ok since %31.v1 is identical to it.
/// The problem happens with the subrange for sub2: it has to be live
/// on exit from the block, but since 928 was actually a point of
/// definition of %45.sub2, %45.sub2 was not live immediately prior
/// to that definition. As a result, when 928 was erased, the value v0
/// for %45.sub2 was pruned in pruneSubRegValues. Consequently, an
/// IMPLICIT_DEF was inserted as a "backedge" definition for %45.sub2,
/// providing an incorrect value to the use at 624.
///
/// Since the main-range values %31.v1 and %45.v0 were proved to be
/// identical, the corresponding values in subranges must also be the
/// same. A redundant copy is removed because it's not needed, and not
/// because it copied an undefined value, so any liveness that originated
/// from that copy cannot disappear. When pruning a value that started
/// at the removed copy, the corresponding identical value must be
/// extended to replace it.
void JoinVals::pruneSubRegValues(LiveInterval &LI, LaneBitmask &ShrinkMask) {
  // Look for values being erased.
  bool DidPrune = false;
  for (unsigned i = 0, e = LR.getNumValNums(); i != e; ++i) {
    Val &V = Vals[i];
    // We should trigger in all cases in which eraseInstrs() does something.
    // match what eraseInstrs() is doing, print a message so
    if (V.Resolution != CR_Erase &&
        (V.Resolution != CR_Keep || !V.ErasableImplicitDef || !V.Pruned))
      continue;

    // Check subranges at the point where the copy will be removed.
    SlotIndex Def = LR.getValNumInfo(i)->def;
    SlotIndex OtherDef;
    if (V.Identical)
      OtherDef = V.OtherVNI->def;

    // Print message so mismatches with eraseInstrs() can be diagnosed.
    LLVM_DEBUG(dbgs() << "\t\tExpecting instruction removal at " << Def
                      << '\n');
    for (LiveInterval::SubRange &S : LI.subranges()) {
      LiveQueryResult Q = S.Query(Def);

      // If a subrange starts at the copy then an undefined value has been
      // copied and we must remove that subrange value as well.
      VNInfo *ValueOut = Q.valueOutOrDead();
      if (ValueOut != nullptr && (Q.valueIn() == nullptr ||
                                  (V.Identical && V.Resolution == CR_Erase &&
                                   ValueOut->def == Def))) {
        LLVM_DEBUG(dbgs() << "\t\tPrune sublane " << PrintLaneMask(S.LaneMask)
                          << " at " << Def << "\n");
        SmallVector<SlotIndex,8> EndPoints;
        LIS->pruneValue(S, Def, &EndPoints);
        DidPrune = true;
        // Mark value number as unused.
        ValueOut->markUnused();

        if (V.Identical && S.Query(OtherDef).valueOutOrDead()) {
          // If V is identical to V.OtherVNI (and S was live at OtherDef),
          // then we can't simply prune V from S. V needs to be replaced
          // with V.OtherVNI.
          LIS->extendToIndices(S, EndPoints);
        }
        continue;
      }
      // If a subrange ends at the copy, then a value was copied but only
      // partially used later. Shrink the subregister range appropriately.
      if (Q.valueIn() != nullptr && Q.valueOut() == nullptr) {
        LLVM_DEBUG(dbgs() << "\t\tDead uses at sublane "
                          << PrintLaneMask(S.LaneMask) << " at " << Def
                          << "\n");
        ShrinkMask |= S.LaneMask;
      }
    }
  }
  if (DidPrune)
    LI.removeEmptySubRanges();
}

/// Check if any of the subranges of @p LI contain a definition at @p Def.
static bool isDefInSubRange(LiveInterval &LI, SlotIndex Def) {
  for (LiveInterval::SubRange &SR : LI.subranges()) {
    if (VNInfo *VNI = SR.Query(Def).valueOutOrDead())
      if (VNI->def == Def)
        return true;
  }
  return false;
}

void JoinVals::pruneMainSegments(LiveInterval &LI, bool &ShrinkMainRange) {
  assert(&static_cast<LiveRange&>(LI) == &LR);

  for (unsigned i = 0, e = LR.getNumValNums(); i != e; ++i) {
    if (Vals[i].Resolution != CR_Keep)
      continue;
    VNInfo *VNI = LR.getValNumInfo(i);
    if (VNI->isUnused() || VNI->isPHIDef() || isDefInSubRange(LI, VNI->def))
      continue;
    Vals[i].Pruned = true;
    ShrinkMainRange = true;
  }
}

void JoinVals::removeImplicitDefs() {
  for (unsigned i = 0, e = LR.getNumValNums(); i != e; ++i) {
    Val &V = Vals[i];
    if (V.Resolution != CR_Keep || !V.ErasableImplicitDef || !V.Pruned)
      continue;

    VNInfo *VNI = LR.getValNumInfo(i);
    VNI->markUnused();
    LR.removeValNo(VNI);
  }
}

void JoinVals::eraseInstrs(SmallPtrSetImpl<MachineInstr*> &ErasedInstrs,
                           SmallVectorImpl<unsigned> &ShrinkRegs,
                           LiveInterval *LI) {
  for (unsigned i = 0, e = LR.getNumValNums(); i != e; ++i) {
    // Get the def location before markUnused() below invalidates it.
    VNInfo *VNI = LR.getValNumInfo(i);
    SlotIndex Def = VNI->def;
    switch (Vals[i].Resolution) {
    case CR_Keep: {
      // If an IMPLICIT_DEF value is pruned, it doesn't serve a purpose any
      // longer. The IMPLICIT_DEF instructions are only inserted by
      // PHIElimination to guarantee that all PHI predecessors have a value.
      if (!Vals[i].ErasableImplicitDef || !Vals[i].Pruned)
        break;
      // Remove value number i from LR.
      // For intervals with subranges, removing a segment from the main range
      // may require extending the previous segment: for each definition of
      // a subregister, there will be a corresponding def in the main range.
      // That def may fall in the middle of a segment from another subrange.
      // In such cases, removing this def from the main range must be
      // complemented by extending the main range to account for the liveness
      // of the other subrange.
      // The new end point of the main range segment to be extended.
      SlotIndex NewEnd;
      if (LI != nullptr) {
        LiveRange::iterator I = LR.FindSegmentContaining(Def);
        assert(I != LR.end());
        // Do not extend beyond the end of the segment being removed.
        // The segment may have been pruned in preparation for joining
        // live ranges.
        NewEnd = I->end;
      }

      LR.removeValNo(VNI);
      // Note that this VNInfo is reused and still referenced in NewVNInfo,
      // make it appear like an unused value number.
      VNI->markUnused();

      if (LI != nullptr && LI->hasSubRanges()) {
        assert(static_cast<LiveRange*>(LI) == &LR);
        // Determine the end point based on the subrange information:
        // minimum of (earliest def of next segment,
        //             latest end point of containing segment)
        SlotIndex ED, LE;
        for (LiveInterval::SubRange &SR : LI->subranges()) {
          LiveRange::iterator I = SR.find(Def);
          if (I == SR.end())
            continue;
          if (I->start > Def)
            ED = ED.isValid() ? std::min(ED, I->start) : I->start;
          else
            LE = LE.isValid() ? std::max(LE, I->end) : I->end;
        }
        if (LE.isValid())
          NewEnd = std::min(NewEnd, LE);
        if (ED.isValid())
          NewEnd = std::min(NewEnd, ED);

        // We only want to do the extension if there was a subrange that
        // was live across Def.
        if (LE.isValid()) {
          LiveRange::iterator S = LR.find(Def);
          if (S != LR.begin())
            std::prev(S)->end = NewEnd;
        }
      }
      LLVM_DEBUG({
        dbgs() << "\t\tremoved " << i << '@' << Def << ": " << LR << '\n';
        if (LI != nullptr)
          dbgs() << "\t\t  LHS = " << *LI << '\n';
      });
      LLVM_FALLTHROUGH;
    }

    case CR_Erase: {
      MachineInstr *MI = Indexes->getInstructionFromIndex(Def);
      assert(MI && "No instruction to erase");
      if (MI->isCopy()) {
        Register Reg = MI->getOperand(1).getReg();
        if (Register::isVirtualRegister(Reg) && Reg != CP.getSrcReg() &&
            Reg != CP.getDstReg())
          ShrinkRegs.push_back(Reg);
      }
      ErasedInstrs.insert(MI);
      LLVM_DEBUG(dbgs() << "\t\terased:\t" << Def << '\t' << *MI);
      LIS->RemoveMachineInstrFromMaps(*MI);
      MI->eraseFromParent();
      break;
    }
    default:
      break;
    }
  }
}

void RegisterCoalescer::joinSubRegRanges(LiveRange &LRange, LiveRange &RRange,
                                         LaneBitmask LaneMask,
                                         const CoalescerPair &CP,
                                         const JoinVals &LHSMainVals,
                                         const JoinVals &RHSMainVals) {
  SmallVector<VNInfo*, 16> NewVNInfo;
  JoinVals RHSVals(RRange, CP.getSrcReg(), CP.getSrcIdx(), LaneMask,
                   NewVNInfo, CP, LIS, TRI, &RHSMainVals, true);
  JoinVals LHSVals(LRange, CP.getDstReg(), CP.getDstIdx(), LaneMask,
                   NewVNInfo, CP, LIS, TRI, &LHSMainVals, true);

  // Compute NewVNInfo and resolve conflicts (see also joinVirtRegs())
  // We should be able to resolve all conflicts here as we could successfully do
  // it on the mainrange already. There is however a problem when multiple
  // ranges get mapped to the "overflow" lane mask bit which creates unexpected
  // interferences.
  if (!LHSVals.mapValues(RHSVals) || !RHSVals.mapValues(LHSVals)) {
    // We already determined that it is legal to merge the intervals, so this
    // should never fail.
    llvm_unreachable("*** Couldn't join subrange!\n");
  }
  if (!LHSVals.resolveConflicts(RHSVals) ||
      !RHSVals.resolveConflicts(LHSVals)) {
    // We already determined that it is legal to merge the intervals, so this
    // should never fail.
    llvm_unreachable("*** Couldn't join subrange!\n");
  }

  // The merging algorithm in LiveInterval::join() can't handle conflicting
  // value mappings, so we need to remove any live ranges that overlap a
  // CR_Replace resolution. Collect a set of end points that can be used to
  // restore the live range after joining.
  SmallVector<SlotIndex, 8> EndPoints;
  LHSVals.pruneValues(RHSVals, EndPoints, false);
  RHSVals.pruneValues(LHSVals, EndPoints, false);

  LHSVals.removeImplicitDefs();
  RHSVals.removeImplicitDefs();

  LRange.verify();
  RRange.verify();

  // Join RRange into LHS.
  LRange.join(RRange, LHSVals.getAssignments(), RHSVals.getAssignments(),
              NewVNInfo);

  LLVM_DEBUG(dbgs() << "\t\tjoined lanes: " << PrintLaneMask(LaneMask)
                    << ' ' << LRange << "\n");
  if (EndPoints.empty())
    return;

  // Recompute the parts of the live range we had to remove because of
  // CR_Replace conflicts.
  LLVM_DEBUG({
    dbgs() << "\t\trestoring liveness to " << EndPoints.size() << " points: ";
    for (unsigned i = 0, n = EndPoints.size(); i != n; ++i) {
      dbgs() << EndPoints[i];
      if (i != n-1)
        dbgs() << ',';
    }
    dbgs() << ":  " << LRange << '\n';
  });
  LIS->extendToIndices(LRange, EndPoints);
}

void RegisterCoalescer::mergeSubRangeInto(LiveInterval &LI,
                                          const LiveRange &ToMerge,
                                          LaneBitmask LaneMask,
                                          CoalescerPair &CP,
<<<<<<< HEAD
                                          const JoinVals &LHSMainVals,
                                          const JoinVals &RHSMainVals) {
=======
                                          unsigned ComposeSubRegIdx) {
>>>>>>> 32dfbd13
  BumpPtrAllocator &Allocator = LIS->getVNInfoAllocator();
  LI.refineSubRanges(
      Allocator, LaneMask,
      [this, &Allocator, &ToMerge, &CP, &LHSMainVals,
       &RHSMainVals](LiveInterval::SubRange &SR) {
        if (SR.empty()) {
          SR.assign(ToMerge, Allocator);
        } else {
          // joinSubRegRange() destroys the merged range, so we need a copy.
          LiveRange RangeCopy(ToMerge, Allocator);
          joinSubRegRanges(SR, RangeCopy, SR.LaneMask, CP, LHSMainVals,
                           RHSMainVals);
        }
      },
      *LIS->getSlotIndexes(), *TRI, ComposeSubRegIdx);
}

bool RegisterCoalescer::isHighCostLiveInterval(LiveInterval &LI) {
  if (LI.valnos.size() < LargeIntervalSizeThreshold)
    return false;
  auto &Counter = LargeLIVisitCounter[LI.reg];
  if (Counter < LargeIntervalFreqThreshold) {
    Counter++;
    return false;
  }
  return true;
}

bool RegisterCoalescer::joinVirtRegs(CoalescerPair &CP) {
  SmallVector<VNInfo*, 16> NewVNInfo;
  LiveInterval &RHS = LIS->getInterval(CP.getSrcReg());
  LiveInterval &LHS = LIS->getInterval(CP.getDstReg());
  bool TrackSubRegLiveness = MRI->shouldTrackSubRegLiveness(*CP.getNewRC());
  JoinVals RHSVals(RHS, CP.getSrcReg(), CP.getSrcIdx(), LaneBitmask::getNone(),
                   NewVNInfo, CP, LIS, TRI, nullptr, TrackSubRegLiveness);
  JoinVals LHSVals(LHS, CP.getDstReg(), CP.getDstIdx(), LaneBitmask::getNone(),
                   NewVNInfo, CP, LIS, TRI, nullptr, TrackSubRegLiveness);

  LLVM_DEBUG(dbgs() << "\t\tRHS = " << RHS << "\n\t\tLHS = " << LHS << '\n');

  if (isHighCostLiveInterval(LHS) || isHighCostLiveInterval(RHS))
    return false;

  // First compute NewVNInfo and the simple value mappings.
  // Detect impossible conflicts early.
  if (!LHSVals.mapValues(RHSVals) || !RHSVals.mapValues(LHSVals))
    return false;

  // Some conflicts can only be resolved after all values have been mapped.
  if (!LHSVals.resolveConflicts(RHSVals) || !RHSVals.resolveConflicts(LHSVals))
    return false;

  // All clear, the live ranges can be merged.
  if (RHS.hasSubRanges() || LHS.hasSubRanges()) {
    BumpPtrAllocator &Allocator = LIS->getVNInfoAllocator();

    // Transform lanemasks from the LHS to masks in the coalesced register and
    // create initial subranges if necessary.
    unsigned DstIdx = CP.getDstIdx();
    if (!LHS.hasSubRanges()) {
      LaneBitmask Mask = DstIdx == 0 ? CP.getNewRC()->getLaneMask()
                                     : TRI->getSubRegIndexLaneMask(DstIdx);
      // LHS must support subregs or we wouldn't be in this codepath.
      assert(Mask.any());
      LHS.createSubRangeFrom(Allocator, Mask, LHS);
    } else if (DstIdx != 0) {
      // Transform LHS lanemasks to new register class if necessary.
      for (LiveInterval::SubRange &R : LHS.subranges()) {
        LaneBitmask Mask = TRI->composeSubRegIndexLaneMask(DstIdx, R.LaneMask);
        R.LaneMask = Mask;
      }
    }
    LLVM_DEBUG(dbgs() << "\t\tLHST = " << printReg(CP.getDstReg()) << ' ' << LHS
                      << '\n');

    // Determine lanemasks of RHS in the coalesced register and merge subranges.
    unsigned SrcIdx = CP.getSrcIdx();
    if (!RHS.hasSubRanges()) {
      LaneBitmask Mask = SrcIdx == 0 ? CP.getNewRC()->getLaneMask()
                                     : TRI->getSubRegIndexLaneMask(SrcIdx);
<<<<<<< HEAD
      mergeSubRangeInto(LHS, RHS, Mask, CP, LHSVals, RHSVals);
=======
      mergeSubRangeInto(LHS, RHS, Mask, CP, DstIdx);
>>>>>>> 32dfbd13
    } else {
      // Pair up subranges and merge.
      for (LiveInterval::SubRange &R : RHS.subranges()) {
        LaneBitmask Mask = TRI->composeSubRegIndexLaneMask(SrcIdx, R.LaneMask);
<<<<<<< HEAD
        mergeSubRangeInto(LHS, R, Mask, CP, LHSVals, RHSVals);
=======
        mergeSubRangeInto(LHS, R, Mask, CP, DstIdx);
>>>>>>> 32dfbd13
      }
    }
    LLVM_DEBUG(dbgs() << "\tJoined SubRanges " << LHS << "\n");

    // Pruning implicit defs from subranges may result in the main range
    // having stale segments.
    LHSVals.pruneMainSegments(LHS, ShrinkMainRange);

    LHSVals.pruneSubRegValues(LHS, ShrinkMask);
    RHSVals.pruneSubRegValues(LHS, ShrinkMask);
  }

  // The merging algorithm in LiveInterval::join() can't handle conflicting
  // value mappings, so we need to remove any live ranges that overlap a
  // CR_Replace resolution. Collect a set of end points that can be used to
  // restore the live range after joining.
  SmallVector<SlotIndex, 8> EndPoints;
  LHSVals.pruneValues(RHSVals, EndPoints, true);
  RHSVals.pruneValues(LHSVals, EndPoints, true);

  // Erase COPY and IMPLICIT_DEF instructions. This may cause some external
  // registers to require trimming.
  SmallVector<unsigned, 8> ShrinkRegs;
  LHSVals.eraseInstrs(ErasedInstrs, ShrinkRegs, &LHS);
  RHSVals.eraseInstrs(ErasedInstrs, ShrinkRegs);
  while (!ShrinkRegs.empty())
    shrinkToUses(&LIS->getInterval(ShrinkRegs.pop_back_val()));

  // Join RHS into LHS.
  LHS.join(RHS, LHSVals.getAssignments(), RHSVals.getAssignments(), NewVNInfo);

  // Kill flags are going to be wrong if the live ranges were overlapping.
  // Eventually, we should simply clear all kill flags when computing live
  // ranges. They are reinserted after register allocation.
  MRI->clearKillFlags(LHS.reg);
  MRI->clearKillFlags(RHS.reg);

  if (!EndPoints.empty()) {
    // Recompute the parts of the live range we had to remove because of
    // CR_Replace conflicts.
    LLVM_DEBUG({
      dbgs() << "\t\trestoring liveness to " << EndPoints.size() << " points: ";
      for (unsigned i = 0, n = EndPoints.size(); i != n; ++i) {
        dbgs() << EndPoints[i];
        if (i != n-1)
          dbgs() << ',';
      }
      dbgs() << ":  " << LHS << '\n';
    });
    LIS->extendToIndices((LiveRange&)LHS, EndPoints);
  }

  return true;
}

bool RegisterCoalescer::joinIntervals(CoalescerPair &CP) {
  return CP.isPhys() ? joinReservedPhysReg(CP) : joinVirtRegs(CP);
}

namespace {

/// Information concerning MBB coalescing priority.
struct MBBPriorityInfo {
  MachineBasicBlock *MBB;
  unsigned Depth;
  bool IsSplit;

  MBBPriorityInfo(MachineBasicBlock *mbb, unsigned depth, bool issplit)
    : MBB(mbb), Depth(depth), IsSplit(issplit) {}
};

} // end anonymous namespace

/// C-style comparator that sorts first based on the loop depth of the basic
/// block (the unsigned), and then on the MBB number.
///
/// EnableGlobalCopies assumes that the primary sort key is loop depth.
static int compareMBBPriority(const MBBPriorityInfo *LHS,
                              const MBBPriorityInfo *RHS) {
  // Deeper loops first
  if (LHS->Depth != RHS->Depth)
    return LHS->Depth > RHS->Depth ? -1 : 1;

  // Try to unsplit critical edges next.
  if (LHS->IsSplit != RHS->IsSplit)
    return LHS->IsSplit ? -1 : 1;

  // Prefer blocks that are more connected in the CFG. This takes care of
  // the most difficult copies first while intervals are short.
  unsigned cl = LHS->MBB->pred_size() + LHS->MBB->succ_size();
  unsigned cr = RHS->MBB->pred_size() + RHS->MBB->succ_size();
  if (cl != cr)
    return cl > cr ? -1 : 1;

  // As a last resort, sort by block number.
  return LHS->MBB->getNumber() < RHS->MBB->getNumber() ? -1 : 1;
}

/// \returns true if the given copy uses or defines a local live range.
static bool isLocalCopy(MachineInstr *Copy, const LiveIntervals *LIS) {
  if (!Copy->isCopy())
    return false;

  if (Copy->getOperand(1).isUndef())
    return false;

  Register SrcReg = Copy->getOperand(1).getReg();
  Register DstReg = Copy->getOperand(0).getReg();
  if (Register::isPhysicalRegister(SrcReg) ||
      Register::isPhysicalRegister(DstReg))
    return false;

  return LIS->intervalIsInOneMBB(LIS->getInterval(SrcReg))
    || LIS->intervalIsInOneMBB(LIS->getInterval(DstReg));
}

void RegisterCoalescer::lateLiveIntervalUpdate() {
  for (unsigned reg : ToBeUpdated) {
    if (!LIS->hasInterval(reg))
      continue;
    LiveInterval &LI = LIS->getInterval(reg);
    shrinkToUses(&LI, &DeadDefs);
    if (!DeadDefs.empty())
      eliminateDeadDefs();
  }
  ToBeUpdated.clear();
}

bool RegisterCoalescer::
copyCoalesceWorkList(MutableArrayRef<MachineInstr*> CurrList) {
  bool Progress = false;
  for (unsigned i = 0, e = CurrList.size(); i != e; ++i) {
    if (!CurrList[i])
      continue;
    // Skip instruction pointers that have already been erased, for example by
    // dead code elimination.
    if (ErasedInstrs.count(CurrList[i])) {
      CurrList[i] = nullptr;
      continue;
    }
    bool Again = false;
    bool Success = joinCopy(CurrList[i], Again);
    Progress |= Success;
    if (Success || !Again)
      CurrList[i] = nullptr;
  }
  return Progress;
}

/// Check if DstReg is a terminal node.
/// I.e., it does not have any affinity other than \p Copy.
static bool isTerminalReg(unsigned DstReg, const MachineInstr &Copy,
                          const MachineRegisterInfo *MRI) {
  assert(Copy.isCopyLike());
  // Check if the destination of this copy as any other affinity.
  for (const MachineInstr &MI : MRI->reg_nodbg_instructions(DstReg))
    if (&MI != &Copy && MI.isCopyLike())
      return false;
  return true;
}

bool RegisterCoalescer::applyTerminalRule(const MachineInstr &Copy) const {
  assert(Copy.isCopyLike());
  if (!UseTerminalRule)
    return false;
  unsigned DstReg, DstSubReg, SrcReg, SrcSubReg;
  if (!isMoveInstr(*TRI, &Copy, SrcReg, DstReg, SrcSubReg, DstSubReg))
    return false;
  // Check if the destination of this copy has any other affinity.
  if (Register::isPhysicalRegister(DstReg) ||
      // If SrcReg is a physical register, the copy won't be coalesced.
      // Ignoring it may have other side effect (like missing
      // rematerialization). So keep it.
      Register::isPhysicalRegister(SrcReg) || !isTerminalReg(DstReg, Copy, MRI))
    return false;

  // DstReg is a terminal node. Check if it interferes with any other
  // copy involving SrcReg.
  const MachineBasicBlock *OrigBB = Copy.getParent();
  const LiveInterval &DstLI = LIS->getInterval(DstReg);
  for (const MachineInstr &MI : MRI->reg_nodbg_instructions(SrcReg)) {
    // Technically we should check if the weight of the new copy is
    // interesting compared to the other one and update the weight
    // of the copies accordingly. However, this would only work if
    // we would gather all the copies first then coalesce, whereas
    // right now we interleave both actions.
    // For now, just consider the copies that are in the same block.
    if (&MI == &Copy || !MI.isCopyLike() || MI.getParent() != OrigBB)
      continue;
    unsigned OtherReg, OtherSubReg, OtherSrcReg, OtherSrcSubReg;
    if (!isMoveInstr(*TRI, &Copy, OtherSrcReg, OtherReg, OtherSrcSubReg,
                OtherSubReg))
      return false;
    if (OtherReg == SrcReg)
      OtherReg = OtherSrcReg;
    // Check if OtherReg is a non-terminal.
    if (Register::isPhysicalRegister(OtherReg) ||
        isTerminalReg(OtherReg, MI, MRI))
      continue;
    // Check that OtherReg interfere with DstReg.
    if (LIS->getInterval(OtherReg).overlaps(DstLI)) {
      LLVM_DEBUG(dbgs() << "Apply terminal rule for: " << printReg(DstReg)
                        << '\n');
      return true;
    }
  }
  return false;
}

void
RegisterCoalescer::copyCoalesceInMBB(MachineBasicBlock *MBB) {
  LLVM_DEBUG(dbgs() << MBB->getName() << ":\n");

  // Collect all copy-like instructions in MBB. Don't start coalescing anything
  // yet, it might invalidate the iterator.
  const unsigned PrevSize = WorkList.size();
  if (JoinGlobalCopies) {
    SmallVector<MachineInstr*, 2> LocalTerminals;
    SmallVector<MachineInstr*, 2> GlobalTerminals;
    // Coalesce copies bottom-up to coalesce local defs before local uses. They
    // are not inherently easier to resolve, but slightly preferable until we
    // have local live range splitting. In particular this is required by
    // cmp+jmp macro fusion.
    for (MachineBasicBlock::iterator MII = MBB->begin(), E = MBB->end();
         MII != E; ++MII) {
      if (!MII->isCopyLike())
        continue;
      bool ApplyTerminalRule = applyTerminalRule(*MII);
      if (isLocalCopy(&(*MII), LIS)) {
        if (ApplyTerminalRule)
          LocalTerminals.push_back(&(*MII));
        else
          LocalWorkList.push_back(&(*MII));
      } else {
        if (ApplyTerminalRule)
          GlobalTerminals.push_back(&(*MII));
        else
          WorkList.push_back(&(*MII));
      }
    }
    // Append the copies evicted by the terminal rule at the end of the list.
    LocalWorkList.append(LocalTerminals.begin(), LocalTerminals.end());
    WorkList.append(GlobalTerminals.begin(), GlobalTerminals.end());
  }
  else {
    SmallVector<MachineInstr*, 2> Terminals;
    for (MachineInstr &MII : *MBB)
      if (MII.isCopyLike()) {
        if (applyTerminalRule(MII))
          Terminals.push_back(&MII);
        else
          WorkList.push_back(&MII);
      }
    // Append the copies evicted by the terminal rule at the end of the list.
    WorkList.append(Terminals.begin(), Terminals.end());
  }
  // Try coalescing the collected copies immediately, and remove the nulls.
  // This prevents the WorkList from getting too large since most copies are
  // joinable on the first attempt.
  MutableArrayRef<MachineInstr*>
    CurrList(WorkList.begin() + PrevSize, WorkList.end());
  if (copyCoalesceWorkList(CurrList))
    WorkList.erase(std::remove(WorkList.begin() + PrevSize, WorkList.end(),
                               nullptr), WorkList.end());
}

void RegisterCoalescer::coalesceLocals() {
  copyCoalesceWorkList(LocalWorkList);
  for (unsigned j = 0, je = LocalWorkList.size(); j != je; ++j) {
    if (LocalWorkList[j])
      WorkList.push_back(LocalWorkList[j]);
  }
  LocalWorkList.clear();
}

void RegisterCoalescer::joinAllIntervals() {
  LLVM_DEBUG(dbgs() << "********** JOINING INTERVALS ***********\n");
  assert(WorkList.empty() && LocalWorkList.empty() && "Old data still around.");

  std::vector<MBBPriorityInfo> MBBs;
  MBBs.reserve(MF->size());
  for (MachineFunction::iterator I = MF->begin(), E = MF->end(); I != E; ++I) {
    MachineBasicBlock *MBB = &*I;
    MBBs.push_back(MBBPriorityInfo(MBB, Loops->getLoopDepth(MBB),
                                   JoinSplitEdges && isSplitEdge(MBB)));
  }
  array_pod_sort(MBBs.begin(), MBBs.end(), compareMBBPriority);

  // Coalesce intervals in MBB priority order.
  unsigned CurrDepth = std::numeric_limits<unsigned>::max();
  for (unsigned i = 0, e = MBBs.size(); i != e; ++i) {
    // Try coalescing the collected local copies for deeper loops.
    if (JoinGlobalCopies && MBBs[i].Depth < CurrDepth) {
      coalesceLocals();
      CurrDepth = MBBs[i].Depth;
    }
    copyCoalesceInMBB(MBBs[i].MBB);
  }
  lateLiveIntervalUpdate();
  coalesceLocals();

  // Joining intervals can allow other intervals to be joined.  Iteratively join
  // until we make no progress.
  while (copyCoalesceWorkList(WorkList))
    /* empty */ ;
  lateLiveIntervalUpdate();
}

void RegisterCoalescer::releaseMemory() {
  ErasedInstrs.clear();
  WorkList.clear();
  DeadDefs.clear();
  InflateRegs.clear();
  LargeLIVisitCounter.clear();
}

bool RegisterCoalescer::runOnMachineFunction(MachineFunction &fn) {
  MF = &fn;
  MRI = &fn.getRegInfo();
  const TargetSubtargetInfo &STI = fn.getSubtarget();
  TRI = STI.getRegisterInfo();
  TII = STI.getInstrInfo();
  LIS = &getAnalysis<LiveIntervals>();
  AA = &getAnalysis<AAResultsWrapperPass>().getAAResults();
  Loops = &getAnalysis<MachineLoopInfo>();
  if (EnableGlobalCopies == cl::BOU_UNSET)
    JoinGlobalCopies = STI.enableJoinGlobalCopies();
  else
    JoinGlobalCopies = (EnableGlobalCopies == cl::BOU_TRUE);

  // The MachineScheduler does not currently require JoinSplitEdges. This will
  // either be enabled unconditionally or replaced by a more general live range
  // splitting optimization.
  JoinSplitEdges = EnableJoinSplits;

  LLVM_DEBUG(dbgs() << "********** SIMPLE REGISTER COALESCING **********\n"
                    << "********** Function: " << MF->getName() << '\n');

  if (VerifyCoalescing)
    MF->verify(this, "Before register coalescing");

  RegClassInfo.runOnMachineFunction(fn);

  // Join (coalesce) intervals if requested.
  if (EnableJoining)
    joinAllIntervals();

  // After deleting a lot of copies, register classes may be less constrained.
  // Removing sub-register operands may allow GR32_ABCD -> GR32 and DPR_VFP2 ->
  // DPR inflation.
  array_pod_sort(InflateRegs.begin(), InflateRegs.end());
  InflateRegs.erase(std::unique(InflateRegs.begin(), InflateRegs.end()),
                    InflateRegs.end());
  LLVM_DEBUG(dbgs() << "Trying to inflate " << InflateRegs.size()
                    << " regs.\n");
  for (unsigned i = 0, e = InflateRegs.size(); i != e; ++i) {
    unsigned Reg = InflateRegs[i];
    if (MRI->reg_nodbg_empty(Reg))
      continue;
    if (MRI->recomputeRegClass(Reg)) {
      LLVM_DEBUG(dbgs() << printReg(Reg) << " inflated to "
                        << TRI->getRegClassName(MRI->getRegClass(Reg)) << '\n');
      ++NumInflated;

      LiveInterval &LI = LIS->getInterval(Reg);
      if (LI.hasSubRanges()) {
        // If the inflated register class does not support subregisters anymore
        // remove the subranges.
        if (!MRI->shouldTrackSubRegLiveness(Reg)) {
          LI.clearSubRanges();
        } else {
#ifndef NDEBUG
          LaneBitmask MaxMask = MRI->getMaxLaneMaskForVReg(Reg);
          // If subranges are still supported, then the same subregs
          // should still be supported.
          for (LiveInterval::SubRange &S : LI.subranges()) {
            assert((S.LaneMask & ~MaxMask).none());
          }
#endif
        }
      }
    }
  }

  LLVM_DEBUG(dump());
  if (VerifyCoalescing)
    MF->verify(this, "After register coalescing");
  return true;
}

void RegisterCoalescer::print(raw_ostream &O, const Module* m) const {
   LIS->print(O, m);
}<|MERGE_RESOLUTION|>--- conflicted
+++ resolved
@@ -228,12 +228,9 @@
     /// lanemasks already adjusted to the coalesced register.
     void mergeSubRangeInto(LiveInterval &LI, const LiveRange &ToMerge,
                            LaneBitmask LaneMask, CoalescerPair &CP,
-<<<<<<< HEAD
                            const JoinVals &LHSMainVals,
-                           const JoinVals &RHSMainVals);
-=======
+                           const JoinVals &RHSMainVals,
                            unsigned DstIdx);
->>>>>>> 32dfbd13
 
     /// Join the liveranges of two subregisters. Joins @p RRange into
     /// @p LRange, @p RRange may be invalid afterwards.
@@ -3310,12 +3307,9 @@
                                           const LiveRange &ToMerge,
                                           LaneBitmask LaneMask,
                                           CoalescerPair &CP,
-<<<<<<< HEAD
                                           const JoinVals &LHSMainVals,
-                                          const JoinVals &RHSMainVals) {
-=======
+                                          const JoinVals &RHSMainVals,
                                           unsigned ComposeSubRegIdx) {
->>>>>>> 32dfbd13
   BumpPtrAllocator &Allocator = LIS->getVNInfoAllocator();
   LI.refineSubRanges(
       Allocator, LaneMask,
@@ -3396,20 +3390,12 @@
     if (!RHS.hasSubRanges()) {
       LaneBitmask Mask = SrcIdx == 0 ? CP.getNewRC()->getLaneMask()
                                      : TRI->getSubRegIndexLaneMask(SrcIdx);
-<<<<<<< HEAD
-      mergeSubRangeInto(LHS, RHS, Mask, CP, LHSVals, RHSVals);
-=======
-      mergeSubRangeInto(LHS, RHS, Mask, CP, DstIdx);
->>>>>>> 32dfbd13
+          mergeSubRangeInto(LHS, RHS, Mask, CP, LHSVals, RHSVals, DstIdx);
     } else {
       // Pair up subranges and merge.
       for (LiveInterval::SubRange &R : RHS.subranges()) {
         LaneBitmask Mask = TRI->composeSubRegIndexLaneMask(SrcIdx, R.LaneMask);
-<<<<<<< HEAD
-        mergeSubRangeInto(LHS, R, Mask, CP, LHSVals, RHSVals);
-=======
-        mergeSubRangeInto(LHS, R, Mask, CP, DstIdx);
->>>>>>> 32dfbd13
+        mergeSubRangeInto(LHS, R, Mask, CP, LHSVals, RHSVals, DstIdx);
       }
     }
     LLVM_DEBUG(dbgs() << "\tJoined SubRanges " << LHS << "\n");
