--- conflicted
+++ resolved
@@ -3,8 +3,6 @@
 // Part of the LLVM Project, under the Apache License v2.0 with LLVM Exceptions.
 // See https://llvm.org/LICENSE.txt for license information.
 // SPDX-License-Identifier: Apache-2.0 WITH LLVM-exception
-// Modifications Copyright (c) 2019 Advanced Micro Devices, Inc. All rights reserved.
-// Notified per clause 4(b) of the license.
 //
 //===----------------------------------------------------------------------===//
 //
@@ -918,12 +916,9 @@
   }
   for (VNInfo *VNI : ToBeRemoved)
     SR.removeValNo(VNI);
-<<<<<<< HEAD
-=======
 
   // If the subrange is empty at this point, the MIR is invalid. Do not assert
   // and let the verifier catch this case.
->>>>>>> 8e415910
 }
 
 void LiveInterval::refineSubRanges(
