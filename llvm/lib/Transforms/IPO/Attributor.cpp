//===- Attributor.cpp - Module-wide attribute deduction -------------------===//
//
// Part of the LLVM Project, under the Apache License v2.0 with LLVM Exceptions.
// See https://llvm.org/LICENSE.txt for license information.
// SPDX-License-Identifier: Apache-2.0 WITH LLVM-exception
//
//===----------------------------------------------------------------------===//
//
// This file implements an inter procedural pass that deduces and/or propagating
// attributes. This is done in an abstract interpretation style fixpoint
// iteration. See the Attributor.h file comment and the class descriptions in
// that file for more information.
//
//===----------------------------------------------------------------------===//

#include "llvm/Transforms/IPO/Attributor.h"

#include "llvm/ADT/DepthFirstIterator.h"
#include "llvm/ADT/STLExtras.h"
#include "llvm/ADT/SmallPtrSet.h"
#include "llvm/ADT/SmallVector.h"
#include "llvm/ADT/Statistic.h"
#include "llvm/Analysis/CallGraph.h"
#include "llvm/Analysis/CallGraphSCCPass.h"
#include "llvm/Analysis/CaptureTracking.h"
#include "llvm/Analysis/EHPersonalities.h"
#include "llvm/Analysis/GlobalsModRef.h"
#include "llvm/Analysis/LazyValueInfo.h"
#include "llvm/Analysis/Loads.h"
#include "llvm/Analysis/MemoryBuiltins.h"
#include "llvm/Analysis/MustExecute.h"
#include "llvm/Analysis/ScalarEvolution.h"
#include "llvm/Analysis/ValueTracking.h"
#include "llvm/IR/Argument.h"
#include "llvm/IR/Attributes.h"
#include "llvm/IR/CFG.h"
#include "llvm/IR/IRBuilder.h"
#include "llvm/IR/InstIterator.h"
#include "llvm/IR/IntrinsicInst.h"
#include "llvm/IR/NoFolder.h"
#include "llvm/IR/Verifier.h"
#include "llvm/InitializePasses.h"
#include "llvm/Support/CommandLine.h"
#include "llvm/Support/Debug.h"
#include "llvm/Support/raw_ostream.h"
#include "llvm/Transforms/IPO/ArgumentPromotion.h"
#include "llvm/Transforms/Utils/BasicBlockUtils.h"
#include "llvm/Transforms/Utils/Local.h"

#include <cassert>

using namespace llvm;

#define DEBUG_TYPE "attributor"

STATISTIC(NumFnWithExactDefinition,
          "Number of function with exact definitions");
STATISTIC(NumFnWithoutExactDefinition,
          "Number of function without exact definitions");
STATISTIC(NumAttributesTimedOut,
          "Number of abstract attributes timed out before fixpoint");
STATISTIC(NumAttributesValidFixpoint,
          "Number of abstract attributes in a valid fixpoint state");
STATISTIC(NumAttributesManifested,
          "Number of abstract attributes manifested in IR");
STATISTIC(NumAttributesFixedDueToRequiredDependences,
          "Number of abstract attributes fixed due to required dependences");

// Some helper macros to deal with statistics tracking.
//
// Usage:
// For simple IR attribute tracking overload trackStatistics in the abstract
// attribute and choose the right STATS_DECLTRACK_********* macro,
// e.g.,:
//  void trackStatistics() const override {
//    STATS_DECLTRACK_ARG_ATTR(returned)
//  }
// If there is a single "increment" side one can use the macro
// STATS_DECLTRACK with a custom message. If there are multiple increment
// sides, STATS_DECL and STATS_TRACK can also be used separatly.
//
#define BUILD_STAT_MSG_IR_ATTR(TYPE, NAME)                                     \
  ("Number of " #TYPE " marked '" #NAME "'")
#define BUILD_STAT_NAME(NAME, TYPE) NumIR##TYPE##_##NAME
#define STATS_DECL_(NAME, MSG) STATISTIC(NAME, MSG);
#define STATS_DECL(NAME, TYPE, MSG)                                            \
  STATS_DECL_(BUILD_STAT_NAME(NAME, TYPE), MSG);
#define STATS_TRACK(NAME, TYPE) ++(BUILD_STAT_NAME(NAME, TYPE));
#define STATS_DECLTRACK(NAME, TYPE, MSG)                                       \
  {                                                                            \
    STATS_DECL(NAME, TYPE, MSG)                                                \
    STATS_TRACK(NAME, TYPE)                                                    \
  }
#define STATS_DECLTRACK_ARG_ATTR(NAME)                                         \
  STATS_DECLTRACK(NAME, Arguments, BUILD_STAT_MSG_IR_ATTR(arguments, NAME))
#define STATS_DECLTRACK_CSARG_ATTR(NAME)                                       \
  STATS_DECLTRACK(NAME, CSArguments,                                           \
                  BUILD_STAT_MSG_IR_ATTR(call site arguments, NAME))
#define STATS_DECLTRACK_FN_ATTR(NAME)                                          \
  STATS_DECLTRACK(NAME, Function, BUILD_STAT_MSG_IR_ATTR(functions, NAME))
#define STATS_DECLTRACK_CS_ATTR(NAME)                                          \
  STATS_DECLTRACK(NAME, CS, BUILD_STAT_MSG_IR_ATTR(call site, NAME))
#define STATS_DECLTRACK_FNRET_ATTR(NAME)                                       \
  STATS_DECLTRACK(NAME, FunctionReturn,                                        \
                  BUILD_STAT_MSG_IR_ATTR(function returns, NAME))
#define STATS_DECLTRACK_CSRET_ATTR(NAME)                                       \
  STATS_DECLTRACK(NAME, CSReturn,                                              \
                  BUILD_STAT_MSG_IR_ATTR(call site returns, NAME))
#define STATS_DECLTRACK_FLOATING_ATTR(NAME)                                    \
  STATS_DECLTRACK(NAME, Floating,                                              \
                  ("Number of floating values known to be '" #NAME "'"))

// Specialization of the operator<< for abstract attributes subclasses. This
// disambiguates situations where multiple operators are applicable.
namespace llvm {
#define PIPE_OPERATOR(CLASS)                                                   \
  raw_ostream &operator<<(raw_ostream &OS, const CLASS &AA) {                  \
    return OS << static_cast<const AbstractAttribute &>(AA);                   \
  }

PIPE_OPERATOR(AAIsDead)
PIPE_OPERATOR(AANoUnwind)
PIPE_OPERATOR(AANoSync)
PIPE_OPERATOR(AANoRecurse)
PIPE_OPERATOR(AAWillReturn)
PIPE_OPERATOR(AANoReturn)
PIPE_OPERATOR(AAReturnedValues)
PIPE_OPERATOR(AANonNull)
PIPE_OPERATOR(AANoAlias)
PIPE_OPERATOR(AADereferenceable)
PIPE_OPERATOR(AAAlign)
PIPE_OPERATOR(AANoCapture)
PIPE_OPERATOR(AAValueSimplify)
PIPE_OPERATOR(AANoFree)
PIPE_OPERATOR(AAHeapToStack)
PIPE_OPERATOR(AAReachability)
PIPE_OPERATOR(AAMemoryBehavior)
PIPE_OPERATOR(AAMemoryLocation)
PIPE_OPERATOR(AAValueConstantRange)
PIPE_OPERATOR(AAPrivatizablePtr)

#undef PIPE_OPERATOR
} // namespace llvm

// TODO: Determine a good default value.
//
// In the LLVM-TS and SPEC2006, 32 seems to not induce compile time overheads
// (when run with the first 5 abstract attributes). The results also indicate
// that we never reach 32 iterations but always find a fixpoint sooner.
//
// This will become more evolved once we perform two interleaved fixpoint
// iterations: bottom-up and top-down.
static cl::opt<unsigned>
    MaxFixpointIterations("attributor-max-iterations", cl::Hidden,
                          cl::desc("Maximal number of fixpoint iterations."),
                          cl::init(32));
static cl::opt<bool> VerifyMaxFixpointIterations(
    "attributor-max-iterations-verify", cl::Hidden,
    cl::desc("Verify that max-iterations is a tight bound for a fixpoint"),
    cl::init(false));

static cl::opt<bool> DisableAttributor(
    "attributor-disable", cl::Hidden,
    cl::desc("Disable the attributor inter-procedural deduction pass."),
    cl::init(true));

static cl::opt<bool> AnnotateDeclarationCallSites(
    "attributor-annotate-decl-cs", cl::Hidden,
    cl::desc("Annotate call sites of function declarations."), cl::init(false));

static cl::opt<bool> ManifestInternal(
    "attributor-manifest-internal", cl::Hidden,
    cl::desc("Manifest Attributor internal string attributes."),
    cl::init(false));

static cl::opt<unsigned> DepRecInterval(
    "attributor-dependence-recompute-interval", cl::Hidden,
    cl::desc("Number of iterations until dependences are recomputed."),
    cl::init(4));

static cl::opt<bool> EnableHeapToStack("enable-heap-to-stack-conversion",
                                       cl::init(true), cl::Hidden);

static cl::opt<int> MaxHeapToStackSize("max-heap-to-stack-size", cl::init(128),
                                       cl::Hidden);

/// Logic operators for the change status enum class.
///
///{
ChangeStatus llvm::operator|(ChangeStatus l, ChangeStatus r) {
  return l == ChangeStatus::CHANGED ? l : r;
}
ChangeStatus llvm::operator&(ChangeStatus l, ChangeStatus r) {
  return l == ChangeStatus::UNCHANGED ? l : r;
}
///}

Argument *IRPosition::getAssociatedArgument() const {
  if (getPositionKind() == IRP_ARGUMENT)
    return cast<Argument>(&getAnchorValue());

  // Not an Argument and no argument number means this is not a call site
  // argument, thus we cannot find a callback argument to return.
  int ArgNo = getArgNo();
  if (ArgNo < 0)
    return nullptr;

  // Use abstract call sites to make the connection between the call site
  // values and the ones in callbacks. If a callback was found that makes use
  // of the underlying call site operand, we want the corresponding callback
  // callee argument and not the direct callee argument.
  Optional<Argument *> CBCandidateArg;
  SmallVector<const Use *, 4> CBUses;
  ImmutableCallSite ICS(&getAnchorValue());
  AbstractCallSite::getCallbackUses(ICS, CBUses);
  for (const Use *U : CBUses) {
    AbstractCallSite ACS(U);
    assert(ACS && ACS.isCallbackCall());
    if (!ACS.getCalledFunction())
      continue;

    for (unsigned u = 0, e = ACS.getNumArgOperands(); u < e; u++) {

      // Test if the underlying call site operand is argument number u of the
      // callback callee.
      if (ACS.getCallArgOperandNo(u) != ArgNo)
        continue;

      assert(ACS.getCalledFunction()->arg_size() > u &&
             "ACS mapped into var-args arguments!");
      if (CBCandidateArg.hasValue()) {
        CBCandidateArg = nullptr;
        break;
      }
      CBCandidateArg = ACS.getCalledFunction()->getArg(u);
    }
  }

  // If we found a unique callback candidate argument, return it.
  if (CBCandidateArg.hasValue() && CBCandidateArg.getValue())
    return CBCandidateArg.getValue();

  // If no callbacks were found, or none used the underlying call site operand
  // exclusively, use the direct callee argument if available.
  const Function *Callee = ICS.getCalledFunction();
  if (Callee && Callee->arg_size() > unsigned(ArgNo))
    return Callee->getArg(ArgNo);

  return nullptr;
}

static Optional<Constant *> getAssumedConstant(Attributor &A, const Value &V,
                                               const AbstractAttribute &AA,
                                               bool &UsedAssumedInformation) {
  const auto &ValueSimplifyAA = A.getAAFor<AAValueSimplify>(
      AA, IRPosition::value(V), /* TrackDependence */ false);
  Optional<Value *> SimplifiedV = ValueSimplifyAA.getAssumedSimplifiedValue(A);
  bool IsKnown = ValueSimplifyAA.isKnown();
  UsedAssumedInformation |= !IsKnown;
  if (!SimplifiedV.hasValue()) {
    A.recordDependence(ValueSimplifyAA, AA, DepClassTy::OPTIONAL);
    return llvm::None;
  }
  if (isa_and_nonnull<UndefValue>(SimplifiedV.getValue())) {
    A.recordDependence(ValueSimplifyAA, AA, DepClassTy::OPTIONAL);
    return llvm::None;
  }
  Constant *CI = dyn_cast_or_null<Constant>(SimplifiedV.getValue());
  if (CI && CI->getType() != V.getType()) {
    // TODO: Check for a save conversion.
    return nullptr;
  }
  if (CI)
    A.recordDependence(ValueSimplifyAA, AA, DepClassTy::OPTIONAL);
  return CI;
}

static Optional<ConstantInt *>
getAssumedConstantInt(Attributor &A, const Value &V,
                      const AbstractAttribute &AA,
                      bool &UsedAssumedInformation) {
  Optional<Constant *> C = getAssumedConstant(A, V, AA, UsedAssumedInformation);
  if (C.hasValue())
    return dyn_cast_or_null<ConstantInt>(C.getValue());
  return llvm::None;
}

/// Get pointer operand of memory accessing instruction. If \p I is
/// not a memory accessing instruction, return nullptr. If \p AllowVolatile,
/// is set to false and the instruction is volatile, return nullptr.
static const Value *getPointerOperand(const Instruction *I,
                                      bool AllowVolatile) {
  if (auto *LI = dyn_cast<LoadInst>(I)) {
    if (!AllowVolatile && LI->isVolatile())
      return nullptr;
    return LI->getPointerOperand();
  }

  if (auto *SI = dyn_cast<StoreInst>(I)) {
    if (!AllowVolatile && SI->isVolatile())
      return nullptr;
    return SI->getPointerOperand();
  }

  if (auto *CXI = dyn_cast<AtomicCmpXchgInst>(I)) {
    if (!AllowVolatile && CXI->isVolatile())
      return nullptr;
    return CXI->getPointerOperand();
  }

  if (auto *RMWI = dyn_cast<AtomicRMWInst>(I)) {
    if (!AllowVolatile && RMWI->isVolatile())
      return nullptr;
    return RMWI->getPointerOperand();
  }

  return nullptr;
}

/// Helper function to create a pointer of type \p ResTy, based on \p Ptr, and
/// advanced by \p Offset bytes. To aid later analysis the method tries to build
/// getelement pointer instructions that traverse the natural type of \p Ptr if
/// possible. If that fails, the remaining offset is adjusted byte-wise, hence
/// through a cast to i8*.
///
/// TODO: This could probably live somewhere more prominantly if it doesn't
///       already exist.
static Value *constructPointer(Type *ResTy, Value *Ptr, int64_t Offset,
                               IRBuilder<NoFolder> &IRB, const DataLayout &DL) {
  assert(Offset >= 0 && "Negative offset not supported yet!");
  LLVM_DEBUG(dbgs() << "Construct pointer: " << *Ptr << " + " << Offset
                    << "-bytes as " << *ResTy << "\n");

  // The initial type we are trying to traverse to get nice GEPs.
  Type *Ty = Ptr->getType();

  SmallVector<Value *, 4> Indices;
  std::string GEPName = Ptr->getName().str();
  while (Offset) {
    uint64_t Idx, Rem;

    if (auto *STy = dyn_cast<StructType>(Ty)) {
      const StructLayout *SL = DL.getStructLayout(STy);
      if (int64_t(SL->getSizeInBytes()) < Offset)
        break;
      Idx = SL->getElementContainingOffset(Offset);
      assert(Idx < STy->getNumElements() && "Offset calculation error!");
      Rem = Offset - SL->getElementOffset(Idx);
      Ty = STy->getElementType(Idx);
    } else if (auto *PTy = dyn_cast<PointerType>(Ty)) {
      Ty = PTy->getElementType();
      if (!Ty->isSized())
        break;
      uint64_t ElementSize = DL.getTypeAllocSize(Ty);
      assert(ElementSize && "Expected type with size!");
      Idx = Offset / ElementSize;
      Rem = Offset % ElementSize;
    } else {
      // Non-aggregate type, we cast and make byte-wise progress now.
      break;
    }

    LLVM_DEBUG(errs() << "Ty: " << *Ty << " Offset: " << Offset
                      << " Idx: " << Idx << " Rem: " << Rem << "\n");

    GEPName += "." + std::to_string(Idx);
    Indices.push_back(ConstantInt::get(IRB.getInt32Ty(), Idx));
    Offset = Rem;
  }

  // Create a GEP if we collected indices above.
  if (Indices.size())
    Ptr = IRB.CreateGEP(Ptr, Indices, GEPName);

  // If an offset is left we use byte-wise adjustment.
  if (Offset) {
    Ptr = IRB.CreateBitCast(Ptr, IRB.getInt8PtrTy());
    Ptr = IRB.CreateGEP(Ptr, IRB.getInt32(Offset),
                        GEPName + ".b" + Twine(Offset));
  }

  // Ensure the result has the requested type.
  Ptr = IRB.CreateBitOrPointerCast(Ptr, ResTy, Ptr->getName() + ".cast");

  LLVM_DEBUG(dbgs() << "Constructed pointer: " << *Ptr << "\n");
  return Ptr;
}

/// Recursively visit all values that might become \p IRP at some point. This
/// will be done by looking through cast instructions, selects, phis, and calls
/// with the "returned" attribute. Once we cannot look through the value any
/// further, the callback \p VisitValueCB is invoked and passed the current
/// value, the \p State, and a flag to indicate if we stripped anything.
/// Stripped means that we unpacked the value associated with \p IRP at least
/// once. Note that the value used for the callback may still be the value
/// associated with \p IRP (due to PHIs). To limit how much effort is invested,
/// we will never visit more values than specified by \p MaxValues.
template <typename AAType, typename StateTy>
static bool genericValueTraversal(
    Attributor &A, IRPosition IRP, const AAType &QueryingAA, StateTy &State,
    const function_ref<bool(Value &, StateTy &, bool)> &VisitValueCB,
    int MaxValues = 8, const function_ref<Value *(Value *)> StripCB = nullptr) {

  const AAIsDead *LivenessAA = nullptr;
  if (IRP.getAnchorScope())
    LivenessAA = &A.getAAFor<AAIsDead>(
        QueryingAA, IRPosition::function(*IRP.getAnchorScope()),
        /* TrackDependence */ false);
  bool AnyDead = false;

  // TODO: Use Positions here to allow context sensitivity in VisitValueCB
  SmallPtrSet<Value *, 16> Visited;
  SmallVector<Value *, 16> Worklist;
  Worklist.push_back(&IRP.getAssociatedValue());

  int Iteration = 0;
  do {
    Value *V = Worklist.pop_back_val();
    if (StripCB)
      V = StripCB(V);

    // Check if we should process the current value. To prevent endless
    // recursion keep a record of the values we followed!
    if (!Visited.insert(V).second)
      continue;

    // Make sure we limit the compile time for complex expressions.
    if (Iteration++ >= MaxValues)
      return false;

    // Explicitly look through calls with a "returned" attribute if we do
    // not have a pointer as stripPointerCasts only works on them.
    Value *NewV = nullptr;
    if (V->getType()->isPointerTy()) {
      NewV = V->stripPointerCasts();
    } else {
      CallSite CS(V);
      if (CS && CS.getCalledFunction()) {
        for (Argument &Arg : CS.getCalledFunction()->args())
          if (Arg.hasReturnedAttr()) {
            NewV = CS.getArgOperand(Arg.getArgNo());
            break;
          }
      }
    }
    if (NewV && NewV != V) {
      Worklist.push_back(NewV);
      continue;
    }

    // Look through select instructions, visit both potential values.
    if (auto *SI = dyn_cast<SelectInst>(V)) {
      Worklist.push_back(SI->getTrueValue());
      Worklist.push_back(SI->getFalseValue());
      continue;
    }

    // Look through phi nodes, visit all live operands.
    if (auto *PHI = dyn_cast<PHINode>(V)) {
      assert(LivenessAA &&
             "Expected liveness in the presence of instructions!");
      for (unsigned u = 0, e = PHI->getNumIncomingValues(); u < e; u++) {
        const BasicBlock *IncomingBB = PHI->getIncomingBlock(u);
        if (A.isAssumedDead(*IncomingBB->getTerminator(), &QueryingAA,
                            LivenessAA,
                            /* CheckBBLivenessOnly */ true)) {
          AnyDead = true;
          continue;
        }
        Worklist.push_back(PHI->getIncomingValue(u));
      }
      continue;
    }

    // Once a leaf is reached we inform the user through the callback.
    if (!VisitValueCB(*V, State, Iteration > 1))
      return false;
  } while (!Worklist.empty());

  // If we actually used liveness information so we have to record a dependence.
  if (AnyDead)
    A.recordDependence(*LivenessAA, QueryingAA, DepClassTy::OPTIONAL);

  // All values have been visited.
  return true;
}

/// Return true if \p New is equal or worse than \p Old.
static bool isEqualOrWorse(const Attribute &New, const Attribute &Old) {
  if (!Old.isIntAttribute())
    return true;

  return Old.getValueAsInt() >= New.getValueAsInt();
}

/// Return true if the information provided by \p Attr was added to the
/// attribute list \p Attrs. This is only the case if it was not already present
/// in \p Attrs at the position describe by \p PK and \p AttrIdx.
static bool addIfNotExistent(LLVMContext &Ctx, const Attribute &Attr,
                             AttributeList &Attrs, int AttrIdx) {

  if (Attr.isEnumAttribute()) {
    Attribute::AttrKind Kind = Attr.getKindAsEnum();
    if (Attrs.hasAttribute(AttrIdx, Kind))
      if (isEqualOrWorse(Attr, Attrs.getAttribute(AttrIdx, Kind)))
        return false;
    Attrs = Attrs.addAttribute(Ctx, AttrIdx, Attr);
    return true;
  }
  if (Attr.isStringAttribute()) {
    StringRef Kind = Attr.getKindAsString();
    if (Attrs.hasAttribute(AttrIdx, Kind))
      if (isEqualOrWorse(Attr, Attrs.getAttribute(AttrIdx, Kind)))
        return false;
    Attrs = Attrs.addAttribute(Ctx, AttrIdx, Attr);
    return true;
  }
  if (Attr.isIntAttribute()) {
    Attribute::AttrKind Kind = Attr.getKindAsEnum();
    if (Attrs.hasAttribute(AttrIdx, Kind))
      if (isEqualOrWorse(Attr, Attrs.getAttribute(AttrIdx, Kind)))
        return false;
    Attrs = Attrs.removeAttribute(Ctx, AttrIdx, Kind);
    Attrs = Attrs.addAttribute(Ctx, AttrIdx, Attr);
    return true;
  }

  llvm_unreachable("Expected enum or string attribute!");
}

static const Value *
getBasePointerOfAccessPointerOperand(const Instruction *I, int64_t &BytesOffset,
                                     const DataLayout &DL,
                                     bool AllowNonInbounds = false) {
  const Value *Ptr = getPointerOperand(I, /* AllowVolatile */ false);
  if (!Ptr)
    return nullptr;

  return GetPointerBaseWithConstantOffset(Ptr, BytesOffset, DL,
                                          AllowNonInbounds);
}

ChangeStatus AbstractAttribute::update(Attributor &A) {
  ChangeStatus HasChanged = ChangeStatus::UNCHANGED;
  if (getState().isAtFixpoint())
    return HasChanged;

  LLVM_DEBUG(dbgs() << "[Attributor] Update: " << *this << "\n");

  HasChanged = updateImpl(A);

  LLVM_DEBUG(dbgs() << "[Attributor] Update " << HasChanged << " " << *this
                    << "\n");

  return HasChanged;
}

ChangeStatus
IRAttributeManifest::manifestAttrs(Attributor &A, const IRPosition &IRP,
                                   const ArrayRef<Attribute> &DeducedAttrs) {
  Function *ScopeFn = IRP.getAssociatedFunction();
  IRPosition::Kind PK = IRP.getPositionKind();

  // In the following some generic code that will manifest attributes in
  // DeducedAttrs if they improve the current IR. Due to the different
  // annotation positions we use the underlying AttributeList interface.

  AttributeList Attrs;
  switch (PK) {
  case IRPosition::IRP_INVALID:
  case IRPosition::IRP_FLOAT:
    return ChangeStatus::UNCHANGED;
  case IRPosition::IRP_ARGUMENT:
  case IRPosition::IRP_FUNCTION:
  case IRPosition::IRP_RETURNED:
    Attrs = ScopeFn->getAttributes();
    break;
  case IRPosition::IRP_CALL_SITE:
  case IRPosition::IRP_CALL_SITE_RETURNED:
  case IRPosition::IRP_CALL_SITE_ARGUMENT:
    Attrs = ImmutableCallSite(&IRP.getAnchorValue()).getAttributes();
    break;
  }

  ChangeStatus HasChanged = ChangeStatus::UNCHANGED;
  LLVMContext &Ctx = IRP.getAnchorValue().getContext();
  for (const Attribute &Attr : DeducedAttrs) {
    if (!addIfNotExistent(Ctx, Attr, Attrs, IRP.getAttrIdx()))
      continue;

    HasChanged = ChangeStatus::CHANGED;
  }

  if (HasChanged == ChangeStatus::UNCHANGED)
    return HasChanged;

  switch (PK) {
  case IRPosition::IRP_ARGUMENT:
  case IRPosition::IRP_FUNCTION:
  case IRPosition::IRP_RETURNED:
    ScopeFn->setAttributes(Attrs);
    break;
  case IRPosition::IRP_CALL_SITE:
  case IRPosition::IRP_CALL_SITE_RETURNED:
  case IRPosition::IRP_CALL_SITE_ARGUMENT:
    CallSite(&IRP.getAnchorValue()).setAttributes(Attrs);
    break;
  case IRPosition::IRP_INVALID:
  case IRPosition::IRP_FLOAT:
    break;
  }

  return HasChanged;
}

const IRPosition IRPosition::EmptyKey(255);
const IRPosition IRPosition::TombstoneKey(256);

SubsumingPositionIterator::SubsumingPositionIterator(const IRPosition &IRP) {
  IRPositions.emplace_back(IRP);

  ImmutableCallSite ICS(&IRP.getAnchorValue());
  switch (IRP.getPositionKind()) {
  case IRPosition::IRP_INVALID:
  case IRPosition::IRP_FLOAT:
  case IRPosition::IRP_FUNCTION:
    return;
  case IRPosition::IRP_ARGUMENT:
  case IRPosition::IRP_RETURNED:
    IRPositions.emplace_back(
        IRPosition::function(*IRP.getAssociatedFunction()));
    return;
  case IRPosition::IRP_CALL_SITE:
    assert(ICS && "Expected call site!");
    // TODO: We need to look at the operand bundles similar to the redirection
    //       in CallBase.
    if (!ICS.hasOperandBundles())
      if (const Function *Callee = ICS.getCalledFunction())
        IRPositions.emplace_back(IRPosition::function(*Callee));
    return;
  case IRPosition::IRP_CALL_SITE_RETURNED:
    assert(ICS && "Expected call site!");
    // TODO: We need to look at the operand bundles similar to the redirection
    //       in CallBase.
    if (!ICS.hasOperandBundles()) {
      if (const Function *Callee = ICS.getCalledFunction()) {
        IRPositions.emplace_back(IRPosition::returned(*Callee));
        IRPositions.emplace_back(IRPosition::function(*Callee));
        for (const Argument &Arg : Callee->args())
          if (Arg.hasReturnedAttr()) {
            IRPositions.emplace_back(
                IRPosition::callsite_argument(ICS, Arg.getArgNo()));
            IRPositions.emplace_back(
                IRPosition::value(*ICS.getArgOperand(Arg.getArgNo())));
            IRPositions.emplace_back(IRPosition::argument(Arg));
          }
      }
    }
    IRPositions.emplace_back(
        IRPosition::callsite_function(cast<CallBase>(*ICS.getInstruction())));
    return;
  case IRPosition::IRP_CALL_SITE_ARGUMENT: {
    int ArgNo = IRP.getArgNo();
    assert(ICS && ArgNo >= 0 && "Expected call site!");
    // TODO: We need to look at the operand bundles similar to the redirection
    //       in CallBase.
    if (!ICS.hasOperandBundles()) {
      const Function *Callee = ICS.getCalledFunction();
      if (Callee && Callee->arg_size() > unsigned(ArgNo))
        IRPositions.emplace_back(IRPosition::argument(*Callee->getArg(ArgNo)));
      if (Callee)
        IRPositions.emplace_back(IRPosition::function(*Callee));
    }
    IRPositions.emplace_back(IRPosition::value(IRP.getAssociatedValue()));
    return;
  }
  }
}

bool IRPosition::hasAttr(ArrayRef<Attribute::AttrKind> AKs,
                         bool IgnoreSubsumingPositions) const {
  SmallVector<Attribute, 4> Attrs;
  for (const IRPosition &EquivIRP : SubsumingPositionIterator(*this)) {
    for (Attribute::AttrKind AK : AKs)
      if (EquivIRP.getAttrsFromIRAttr(AK, Attrs))
        return true;
    // The first position returned by the SubsumingPositionIterator is
    // always the position itself. If we ignore subsuming positions we
    // are done after the first iteration.
    if (IgnoreSubsumingPositions)
      break;
  }
  return false;
}

void IRPosition::getAttrs(ArrayRef<Attribute::AttrKind> AKs,
                          SmallVectorImpl<Attribute> &Attrs,
                          bool IgnoreSubsumingPositions) const {
  for (const IRPosition &EquivIRP : SubsumingPositionIterator(*this)) {
    for (Attribute::AttrKind AK : AKs)
      EquivIRP.getAttrsFromIRAttr(AK, Attrs);
    // The first position returned by the SubsumingPositionIterator is
    // always the position itself. If we ignore subsuming positions we
    // are done after the first iteration.
    if (IgnoreSubsumingPositions)
      break;
  }
}

bool IRPosition::getAttrsFromIRAttr(Attribute::AttrKind AK,
                                    SmallVectorImpl<Attribute> &Attrs) const {
  if (getPositionKind() == IRP_INVALID || getPositionKind() == IRP_FLOAT)
    return false;

  AttributeList AttrList;
  if (ImmutableCallSite ICS = ImmutableCallSite(&getAnchorValue()))
    AttrList = ICS.getAttributes();
  else
    AttrList = getAssociatedFunction()->getAttributes();

  bool HasAttr = AttrList.hasAttribute(getAttrIdx(), AK);
  if (HasAttr)
    Attrs.push_back(AttrList.getAttribute(getAttrIdx(), AK));
  return HasAttr;
}


void IRPosition::verify() {
  switch (KindOrArgNo) {
  default:
    assert(KindOrArgNo >= 0 && "Expected argument or call site argument!");
    assert((isa<CallBase>(AnchorVal) || isa<Argument>(AnchorVal)) &&
           "Expected call base or argument for positive attribute index!");
    if (isa<Argument>(AnchorVal)) {
      assert(cast<Argument>(AnchorVal)->getArgNo() == unsigned(getArgNo()) &&
             "Argument number mismatch!");
      assert(cast<Argument>(AnchorVal) == &getAssociatedValue() &&
             "Associated value mismatch!");
    } else {
      assert(cast<CallBase>(*AnchorVal).arg_size() > unsigned(getArgNo()) &&
             "Call site argument number mismatch!");
      assert(cast<CallBase>(*AnchorVal).getArgOperand(getArgNo()) ==
                 &getAssociatedValue() &&
             "Associated value mismatch!");
    }
    break;
  case IRP_INVALID:
    assert(!AnchorVal && "Expected no value for an invalid position!");
    break;
  case IRP_FLOAT:
    assert((!isa<CallBase>(&getAssociatedValue()) &&
            !isa<Argument>(&getAssociatedValue())) &&
           "Expected specialized kind for call base and argument values!");
    break;
  case IRP_RETURNED:
    assert(isa<Function>(AnchorVal) &&
           "Expected function for a 'returned' position!");
    assert(AnchorVal == &getAssociatedValue() && "Associated value mismatch!");
    break;
  case IRP_CALL_SITE_RETURNED:
    assert((isa<CallBase>(AnchorVal)) &&
           "Expected call base for 'call site returned' position!");
    assert(AnchorVal == &getAssociatedValue() && "Associated value mismatch!");
    break;
  case IRP_CALL_SITE:
    assert((isa<CallBase>(AnchorVal)) &&
           "Expected call base for 'call site function' position!");
    assert(AnchorVal == &getAssociatedValue() && "Associated value mismatch!");
    break;
  case IRP_FUNCTION:
    assert(isa<Function>(AnchorVal) &&
           "Expected function for a 'function' position!");
    assert(AnchorVal == &getAssociatedValue() && "Associated value mismatch!");
    break;
  }
}

namespace {

/// Helper function to clamp a state \p S of type \p StateType with the
/// information in \p R and indicate/return if \p S did change (as-in update is
/// required to be run again).
template <typename StateType>
ChangeStatus clampStateAndIndicateChange(StateType &S, const StateType &R) {
  auto Assumed = S.getAssumed();
  S ^= R;
  return Assumed == S.getAssumed() ? ChangeStatus::UNCHANGED
                                   : ChangeStatus::CHANGED;
}

/// Clamp the information known for all returned values of a function
/// (identified by \p QueryingAA) into \p S.
template <typename AAType, typename StateType = typename AAType::StateType>
static void clampReturnedValueStates(Attributor &A, const AAType &QueryingAA,
                                     StateType &S) {
  LLVM_DEBUG(dbgs() << "[Attributor] Clamp return value states for "
                    << QueryingAA << " into " << S << "\n");

  assert((QueryingAA.getIRPosition().getPositionKind() ==
              IRPosition::IRP_RETURNED ||
          QueryingAA.getIRPosition().getPositionKind() ==
              IRPosition::IRP_CALL_SITE_RETURNED) &&
         "Can only clamp returned value states for a function returned or call "
         "site returned position!");

  // Use an optional state as there might not be any return values and we want
  // to join (IntegerState::operator&) the state of all there are.
  Optional<StateType> T;

  // Callback for each possibly returned value.
  auto CheckReturnValue = [&](Value &RV) -> bool {
    const IRPosition &RVPos = IRPosition::value(RV);
    const AAType &AA = A.getAAFor<AAType>(QueryingAA, RVPos);
    LLVM_DEBUG(dbgs() << "[Attributor] RV: " << RV << " AA: " << AA.getAsStr()
                      << " @ " << RVPos << "\n");
    const StateType &AAS = static_cast<const StateType &>(AA.getState());
    if (T.hasValue())
      *T &= AAS;
    else
      T = AAS;
    LLVM_DEBUG(dbgs() << "[Attributor] AA State: " << AAS << " RV State: " << T
                      << "\n");
    return T->isValidState();
  };

  if (!A.checkForAllReturnedValues(CheckReturnValue, QueryingAA))
    S.indicatePessimisticFixpoint();
  else if (T.hasValue())
    S ^= *T;
}

/// Helper class to compose two generic deduction
template <typename AAType, typename Base, typename StateType,
          template <typename...> class F, template <typename...> class G>
struct AAComposeTwoGenericDeduction
    : public F<AAType, G<AAType, Base, StateType>, StateType> {
  AAComposeTwoGenericDeduction(const IRPosition &IRP)
      : F<AAType, G<AAType, Base, StateType>, StateType>(IRP) {}

  void initialize(Attributor &A) override {
    F<AAType, G<AAType, Base, StateType>, StateType>::initialize(A);
    G<AAType, Base, StateType>::initialize(A);
  }

  /// See AbstractAttribute::updateImpl(...).
  ChangeStatus updateImpl(Attributor &A) override {
    ChangeStatus ChangedF =
        F<AAType, G<AAType, Base, StateType>, StateType>::updateImpl(A);
    ChangeStatus ChangedG = G<AAType, Base, StateType>::updateImpl(A);
    return ChangedF | ChangedG;
  }
};

/// Helper class for generic deduction: return value -> returned position.
template <typename AAType, typename Base,
          typename StateType = typename Base::StateType>
struct AAReturnedFromReturnedValues : public Base {
  AAReturnedFromReturnedValues(const IRPosition &IRP) : Base(IRP) {}

  /// See AbstractAttribute::updateImpl(...).
  ChangeStatus updateImpl(Attributor &A) override {
    StateType S(StateType::getBestState(this->getState()));
    clampReturnedValueStates<AAType, StateType>(A, *this, S);
    // TODO: If we know we visited all returned values, thus no are assumed
    // dead, we can take the known information from the state T.
    return clampStateAndIndicateChange<StateType>(this->getState(), S);
  }
};

/// Clamp the information known at all call sites for a given argument
/// (identified by \p QueryingAA) into \p S.
template <typename AAType, typename StateType = typename AAType::StateType>
static void clampCallSiteArgumentStates(Attributor &A, const AAType &QueryingAA,
                                        StateType &S) {
  LLVM_DEBUG(dbgs() << "[Attributor] Clamp call site argument states for "
                    << QueryingAA << " into " << S << "\n");

  assert(QueryingAA.getIRPosition().getPositionKind() ==
             IRPosition::IRP_ARGUMENT &&
         "Can only clamp call site argument states for an argument position!");

  // Use an optional state as there might not be any return values and we want
  // to join (IntegerState::operator&) the state of all there are.
  Optional<StateType> T;

  // The argument number which is also the call site argument number.
  unsigned ArgNo = QueryingAA.getIRPosition().getArgNo();

  auto CallSiteCheck = [&](AbstractCallSite ACS) {
    const IRPosition &ACSArgPos = IRPosition::callsite_argument(ACS, ArgNo);
    // Check if a coresponding argument was found or if it is on not associated
    // (which can happen for callback calls).
    if (ACSArgPos.getPositionKind() == IRPosition::IRP_INVALID)
      return false;

    const AAType &AA = A.getAAFor<AAType>(QueryingAA, ACSArgPos);
    LLVM_DEBUG(dbgs() << "[Attributor] ACS: " << *ACS.getInstruction()
                      << " AA: " << AA.getAsStr() << " @" << ACSArgPos << "\n");
    const StateType &AAS = static_cast<const StateType &>(AA.getState());
    if (T.hasValue())
      *T &= AAS;
    else
      T = AAS;
    LLVM_DEBUG(dbgs() << "[Attributor] AA State: " << AAS << " CSA State: " << T
                      << "\n");
    return T->isValidState();
  };

  bool AllCallSitesKnown;
  if (!A.checkForAllCallSites(CallSiteCheck, QueryingAA, true,
                              AllCallSitesKnown))
    S.indicatePessimisticFixpoint();
  else if (T.hasValue())
    S ^= *T;
}

/// Helper class for generic deduction: call site argument -> argument position.
template <typename AAType, typename Base,
          typename StateType = typename AAType::StateType>
struct AAArgumentFromCallSiteArguments : public Base {
  AAArgumentFromCallSiteArguments(const IRPosition &IRP) : Base(IRP) {}

  /// See AbstractAttribute::updateImpl(...).
  ChangeStatus updateImpl(Attributor &A) override {
    StateType S(StateType::getBestState(this->getState()));
    clampCallSiteArgumentStates<AAType, StateType>(A, *this, S);
    // TODO: If we know we visited all incoming values, thus no are assumed
    // dead, we can take the known information from the state T.
    return clampStateAndIndicateChange<StateType>(this->getState(), S);
  }
};

/// Helper class for generic replication: function returned -> cs returned.
template <typename AAType, typename Base,
          typename StateType = typename Base::StateType>
struct AACallSiteReturnedFromReturned : public Base {
  AACallSiteReturnedFromReturned(const IRPosition &IRP) : Base(IRP) {}

  /// See AbstractAttribute::updateImpl(...).
  ChangeStatus updateImpl(Attributor &A) override {
    assert(this->getIRPosition().getPositionKind() ==
               IRPosition::IRP_CALL_SITE_RETURNED &&
           "Can only wrap function returned positions for call site returned "
           "positions!");
    auto &S = this->getState();

    const Function *AssociatedFunction =
        this->getIRPosition().getAssociatedFunction();
    if (!AssociatedFunction)
      return S.indicatePessimisticFixpoint();

    IRPosition FnPos = IRPosition::returned(*AssociatedFunction);
    const AAType &AA = A.getAAFor<AAType>(*this, FnPos);
    return clampStateAndIndicateChange(
        S, static_cast<const StateType &>(AA.getState()));
  }
};

/// Helper class for generic deduction using must-be-executed-context
/// Base class is required to have `followUse` method.

/// bool followUse(Attributor &A, const Use *U, const Instruction *I)
/// U - Underlying use.
/// I - The user of the \p U.
/// `followUse` returns true if the value should be tracked transitively.

template <typename AAType, typename Base,
          typename StateType = typename AAType::StateType>
struct AAFromMustBeExecutedContext : public Base {
  AAFromMustBeExecutedContext(const IRPosition &IRP) : Base(IRP) {}

  void initialize(Attributor &A) override {
    Base::initialize(A);
    const IRPosition &IRP = this->getIRPosition();
    Instruction *CtxI = IRP.getCtxI();

    if (!CtxI)
      return;

    for (const Use &U : IRP.getAssociatedValue().uses())
      Uses.insert(&U);
  }

  /// Helper function to accumulate uses.
  void followUsesInContext(Attributor &A,
                           MustBeExecutedContextExplorer &Explorer,
                           const Instruction *CtxI,
                           SetVector<const Use *> &Uses, StateType &State) {
    auto EIt = Explorer.begin(CtxI), EEnd = Explorer.end(CtxI);
    for (unsigned u = 0; u < Uses.size(); ++u) {
      const Use *U = Uses[u];
      if (const Instruction *UserI = dyn_cast<Instruction>(U->getUser())) {
        bool Found = Explorer.findInContextOf(UserI, EIt, EEnd);
        if (Found && Base::followUse(A, U, UserI, State))
          for (const Use &Us : UserI->uses())
            Uses.insert(&Us);
      }
    }
  }

  /// See AbstractAttribute::updateImpl(...).
  ChangeStatus updateImpl(Attributor &A) override {
    auto BeforeState = this->getState();
    auto &S = this->getState();
    Instruction *CtxI = this->getIRPosition().getCtxI();
    if (!CtxI)
      return ChangeStatus::UNCHANGED;

    MustBeExecutedContextExplorer &Explorer =
        A.getInfoCache().getMustBeExecutedContextExplorer();

    followUsesInContext(A, Explorer, CtxI, Uses, S);

    if (this->isAtFixpoint())
      return ChangeStatus::CHANGED;

    SmallVector<const BranchInst *, 4> BrInsts;
    auto Pred = [&](const Instruction *I) {
      if (const BranchInst *Br = dyn_cast<BranchInst>(I))
        if (Br->isConditional())
          BrInsts.push_back(Br);
      return true;
    };

    // Here, accumulate conditional branch instructions in the context. We
    // explore the child paths and collect the known states. The disjunction of
    // those states can be merged to its own state. Let ParentState_i be a state
    // to indicate the known information for an i-th branch instruction in the
    // context. ChildStates are created for its successors respectively.
    //
    // ParentS_1 = ChildS_{1, 1} /\ ChildS_{1, 2} /\ ... /\ ChildS_{1, n_1}
    // ParentS_2 = ChildS_{2, 1} /\ ChildS_{2, 2} /\ ... /\ ChildS_{2, n_2}
    //      ...
    // ParentS_m = ChildS_{m, 1} /\ ChildS_{m, 2} /\ ... /\ ChildS_{m, n_m}
    //
    // Known State |= ParentS_1 \/ ParentS_2 \/... \/ ParentS_m
    //
    // FIXME: Currently, recursive branches are not handled. For example, we
    // can't deduce that ptr must be dereferenced in below function.
    //
    // void f(int a, int c, int *ptr) {
    //    if(a)
    //      if (b) {
    //        *ptr = 0;
    //      } else {
    //        *ptr = 1;
    //      }
    //    else {
    //      if (b) {
    //        *ptr = 0;
    //      } else {
    //        *ptr = 1;
    //      }
    //    }
    // }

    Explorer.checkForAllContext(CtxI, Pred);
    for (const BranchInst *Br : BrInsts) {
      StateType ParentState;

      // The known state of the parent state is a conjunction of children's
      // known states so it is initialized with a best state.
      ParentState.indicateOptimisticFixpoint();

      for (const BasicBlock *BB : Br->successors()) {
        StateType ChildState;

        size_t BeforeSize = Uses.size();
        followUsesInContext(A, Explorer, &BB->front(), Uses, ChildState);

        // Erase uses which only appear in the child.
        for (auto It = Uses.begin() + BeforeSize; It != Uses.end();)
          It = Uses.erase(It);

        ParentState &= ChildState;
      }

      // Use only known state.
      S += ParentState;
    }

    return BeforeState == S ? ChangeStatus::UNCHANGED : ChangeStatus::CHANGED;
  }

private:
  /// Container for (transitive) uses of the associated value.
  SetVector<const Use *> Uses;
};

template <typename AAType, typename Base,
          typename StateType = typename AAType::StateType>
using AAArgumentFromCallSiteArgumentsAndMustBeExecutedContext =
    AAComposeTwoGenericDeduction<AAType, Base, StateType,
                                 AAFromMustBeExecutedContext,
                                 AAArgumentFromCallSiteArguments>;

template <typename AAType, typename Base,
          typename StateType = typename AAType::StateType>
using AACallSiteReturnedFromReturnedAndMustBeExecutedContext =
    AAComposeTwoGenericDeduction<AAType, Base, StateType,
                                 AAFromMustBeExecutedContext,
                                 AACallSiteReturnedFromReturned>;

/// -----------------------NoUnwind Function Attribute--------------------------

struct AANoUnwindImpl : AANoUnwind {
  AANoUnwindImpl(const IRPosition &IRP) : AANoUnwind(IRP) {}

  const std::string getAsStr() const override {
    return getAssumed() ? "nounwind" : "may-unwind";
  }

  /// See AbstractAttribute::updateImpl(...).
  ChangeStatus updateImpl(Attributor &A) override {
    auto Opcodes = {
        (unsigned)Instruction::Invoke,      (unsigned)Instruction::CallBr,
        (unsigned)Instruction::Call,        (unsigned)Instruction::CleanupRet,
        (unsigned)Instruction::CatchSwitch, (unsigned)Instruction::Resume};

    auto CheckForNoUnwind = [&](Instruction &I) {
      if (!I.mayThrow())
        return true;

      if (ImmutableCallSite ICS = ImmutableCallSite(&I)) {
        const auto &NoUnwindAA =
            A.getAAFor<AANoUnwind>(*this, IRPosition::callsite_function(ICS));
        return NoUnwindAA.isAssumedNoUnwind();
      }
      return false;
    };

    if (!A.checkForAllInstructions(CheckForNoUnwind, *this, Opcodes))
      return indicatePessimisticFixpoint();

    return ChangeStatus::UNCHANGED;
  }
};

struct AANoUnwindFunction final : public AANoUnwindImpl {
  AANoUnwindFunction(const IRPosition &IRP) : AANoUnwindImpl(IRP) {}

  /// See AbstractAttribute::trackStatistics()
  void trackStatistics() const override { STATS_DECLTRACK_FN_ATTR(nounwind) }
};

/// NoUnwind attribute deduction for a call sites.
struct AANoUnwindCallSite final : AANoUnwindImpl {
  AANoUnwindCallSite(const IRPosition &IRP) : AANoUnwindImpl(IRP) {}

  /// See AbstractAttribute::initialize(...).
  void initialize(Attributor &A) override {
    AANoUnwindImpl::initialize(A);
    Function *F = getAssociatedFunction();
    if (!F)
      indicatePessimisticFixpoint();
  }

  /// See AbstractAttribute::updateImpl(...).
  ChangeStatus updateImpl(Attributor &A) override {
    // TODO: Once we have call site specific value information we can provide
    //       call site specific liveness information and then it makes
    //       sense to specialize attributes for call sites arguments instead of
    //       redirecting requests to the callee argument.
    Function *F = getAssociatedFunction();
    const IRPosition &FnPos = IRPosition::function(*F);
    auto &FnAA = A.getAAFor<AANoUnwind>(*this, FnPos);
    return clampStateAndIndicateChange(
        getState(),
        static_cast<const AANoUnwind::StateType &>(FnAA.getState()));
  }

  /// See AbstractAttribute::trackStatistics()
  void trackStatistics() const override { STATS_DECLTRACK_CS_ATTR(nounwind); }
};

/// --------------------- Function Return Values -------------------------------

/// "Attribute" that collects all potential returned values and the return
/// instructions that they arise from.
///
/// If there is a unique returned value R, the manifest method will:
///   - mark R with the "returned" attribute, if R is an argument.
class AAReturnedValuesImpl : public AAReturnedValues, public AbstractState {

  /// Mapping of values potentially returned by the associated function to the
  /// return instructions that might return them.
  MapVector<Value *, SmallSetVector<ReturnInst *, 4>> ReturnedValues;

  /// Mapping to remember the number of returned values for a call site such
  /// that we can avoid updates if nothing changed.
  DenseMap<const CallBase *, unsigned> NumReturnedValuesPerKnownAA;

  /// Set of unresolved calls returned by the associated function.
  SmallSetVector<CallBase *, 4> UnresolvedCalls;

  /// State flags
  ///
  ///{
  bool IsFixed = false;
  bool IsValidState = true;
  ///}

public:
  AAReturnedValuesImpl(const IRPosition &IRP) : AAReturnedValues(IRP) {}

  /// See AbstractAttribute::initialize(...).
  void initialize(Attributor &A) override {
    // Reset the state.
    IsFixed = false;
    IsValidState = true;
    ReturnedValues.clear();

    Function *F = getAssociatedFunction();
    if (!F) {
      indicatePessimisticFixpoint();
      return;
    }
    assert(!F->getReturnType()->isVoidTy() &&
           "Did not expect a void return type!");

    // The map from instruction opcodes to those instructions in the function.
    auto &OpcodeInstMap = A.getInfoCache().getOpcodeInstMapForFunction(*F);

    // Look through all arguments, if one is marked as returned we are done.
    for (Argument &Arg : F->args()) {
      if (Arg.hasReturnedAttr()) {
        auto &ReturnInstSet = ReturnedValues[&Arg];
        for (Instruction *RI : OpcodeInstMap[Instruction::Ret])
          ReturnInstSet.insert(cast<ReturnInst>(RI));

        indicateOptimisticFixpoint();
        return;
      }
    }

    if (!F->hasExactDefinition())
      indicatePessimisticFixpoint();
  }

  /// See AbstractAttribute::manifest(...).
  ChangeStatus manifest(Attributor &A) override;

  /// See AbstractAttribute::getState(...).
  AbstractState &getState() override { return *this; }

  /// See AbstractAttribute::getState(...).
  const AbstractState &getState() const override { return *this; }

  /// See AbstractAttribute::updateImpl(Attributor &A).
  ChangeStatus updateImpl(Attributor &A) override;

  llvm::iterator_range<iterator> returned_values() override {
    return llvm::make_range(ReturnedValues.begin(), ReturnedValues.end());
  }

  llvm::iterator_range<const_iterator> returned_values() const override {
    return llvm::make_range(ReturnedValues.begin(), ReturnedValues.end());
  }

  const SmallSetVector<CallBase *, 4> &getUnresolvedCalls() const override {
    return UnresolvedCalls;
  }

  /// Return the number of potential return values, -1 if unknown.
  size_t getNumReturnValues() const override {
    return isValidState() ? ReturnedValues.size() : -1;
  }

  /// Return an assumed unique return value if a single candidate is found. If
  /// there cannot be one, return a nullptr. If it is not clear yet, return the
  /// Optional::NoneType.
  Optional<Value *> getAssumedUniqueReturnValue(Attributor &A) const;

  /// See AbstractState::checkForAllReturnedValues(...).
  bool checkForAllReturnedValuesAndReturnInsts(
      const function_ref<bool(Value &, const SmallSetVector<ReturnInst *, 4> &)>
          &Pred) const override;

  /// Pretty print the attribute similar to the IR representation.
  const std::string getAsStr() const override;

  /// See AbstractState::isAtFixpoint().
  bool isAtFixpoint() const override { return IsFixed; }

  /// See AbstractState::isValidState().
  bool isValidState() const override { return IsValidState; }

  /// See AbstractState::indicateOptimisticFixpoint(...).
  ChangeStatus indicateOptimisticFixpoint() override {
    IsFixed = true;
    return ChangeStatus::UNCHANGED;
  }

  ChangeStatus indicatePessimisticFixpoint() override {
    IsFixed = true;
    IsValidState = false;
    return ChangeStatus::CHANGED;
  }
};

ChangeStatus AAReturnedValuesImpl::manifest(Attributor &A) {
  ChangeStatus Changed = ChangeStatus::UNCHANGED;

  // Bookkeeping.
  assert(isValidState());
  STATS_DECLTRACK(KnownReturnValues, FunctionReturn,
                  "Number of function with known return values");

  // Check if we have an assumed unique return value that we could manifest.
  Optional<Value *> UniqueRV = getAssumedUniqueReturnValue(A);

  if (!UniqueRV.hasValue() || !UniqueRV.getValue())
    return Changed;

  // Bookkeeping.
  STATS_DECLTRACK(UniqueReturnValue, FunctionReturn,
                  "Number of function with unique return");

  // Callback to replace the uses of CB with the constant C.
  auto ReplaceCallSiteUsersWith = [&A](CallBase &CB, Constant &C) {
    if (CB.getNumUses() == 0 || CB.isMustTailCall())
      return ChangeStatus::UNCHANGED;
    if (A.changeValueAfterManifest(CB, C))
      return ChangeStatus::CHANGED;
    return ChangeStatus::UNCHANGED;
  };

  // If the assumed unique return value is an argument, annotate it.
  if (auto *UniqueRVArg = dyn_cast<Argument>(UniqueRV.getValue())) {
    // TODO: This should be handled differently!
    this->AnchorVal = UniqueRVArg;
    this->KindOrArgNo = UniqueRVArg->getArgNo();
    Changed = IRAttribute::manifest(A);
  } else if (auto *RVC = dyn_cast<Constant>(UniqueRV.getValue())) {
    // We can replace the returned value with the unique returned constant.
    Value &AnchorValue = getAnchorValue();
    if (Function *F = dyn_cast<Function>(&AnchorValue)) {
      for (const Use &U : F->uses())
        if (CallBase *CB = dyn_cast<CallBase>(U.getUser()))
          if (CB->isCallee(&U)) {
            Constant *RVCCast =
                CB->getType() == RVC->getType()
                    ? RVC
                    : ConstantExpr::getTruncOrBitCast(RVC, CB->getType());
            Changed = ReplaceCallSiteUsersWith(*CB, *RVCCast) | Changed;
          }
    } else {
      assert(isa<CallBase>(AnchorValue) &&
             "Expcected a function or call base anchor!");
      Constant *RVCCast =
          AnchorValue.getType() == RVC->getType()
              ? RVC
              : ConstantExpr::getTruncOrBitCast(RVC, AnchorValue.getType());
      Changed = ReplaceCallSiteUsersWith(cast<CallBase>(AnchorValue), *RVCCast);
    }
    if (Changed == ChangeStatus::CHANGED)
      STATS_DECLTRACK(UniqueConstantReturnValue, FunctionReturn,
                      "Number of function returns replaced by constant return");
  }

  return Changed;
}

const std::string AAReturnedValuesImpl::getAsStr() const {
  return (isAtFixpoint() ? "returns(#" : "may-return(#") +
         (isValidState() ? std::to_string(getNumReturnValues()) : "?") +
         ")[#UC: " + std::to_string(UnresolvedCalls.size()) + "]";
}

Optional<Value *>
AAReturnedValuesImpl::getAssumedUniqueReturnValue(Attributor &A) const {
  // If checkForAllReturnedValues provides a unique value, ignoring potential
  // undef values that can also be present, it is assumed to be the actual
  // return value and forwarded to the caller of this method. If there are
  // multiple, a nullptr is returned indicating there cannot be a unique
  // returned value.
  Optional<Value *> UniqueRV;

  auto Pred = [&](Value &RV) -> bool {
    // If we found a second returned value and neither the current nor the saved
    // one is an undef, there is no unique returned value. Undefs are special
    // since we can pretend they have any value.
    if (UniqueRV.hasValue() && UniqueRV != &RV &&
        !(isa<UndefValue>(RV) || isa<UndefValue>(UniqueRV.getValue()))) {
      UniqueRV = nullptr;
      return false;
    }

    // Do not overwrite a value with an undef.
    if (!UniqueRV.hasValue() || !isa<UndefValue>(RV))
      UniqueRV = &RV;

    return true;
  };

  if (!A.checkForAllReturnedValues(Pred, *this))
    UniqueRV = nullptr;

  return UniqueRV;
}

bool AAReturnedValuesImpl::checkForAllReturnedValuesAndReturnInsts(
    const function_ref<bool(Value &, const SmallSetVector<ReturnInst *, 4> &)>
        &Pred) const {
  if (!isValidState())
    return false;

  // Check all returned values but ignore call sites as long as we have not
  // encountered an overdefined one during an update.
  for (auto &It : ReturnedValues) {
    Value *RV = It.first;

    CallBase *CB = dyn_cast<CallBase>(RV);
    if (CB && !UnresolvedCalls.count(CB))
      continue;

    if (!Pred(*RV, It.second))
      return false;
  }

  return true;
}

ChangeStatus AAReturnedValuesImpl::updateImpl(Attributor &A) {
  size_t NumUnresolvedCalls = UnresolvedCalls.size();
  bool Changed = false;

  // State used in the value traversals starting in returned values.
  struct RVState {
    // The map in which we collect return values -> return instrs.
    decltype(ReturnedValues) &RetValsMap;
    // The flag to indicate a change.
    bool &Changed;
    // The return instrs we come from.
    SmallSetVector<ReturnInst *, 4> RetInsts;
  };

  // Callback for a leaf value returned by the associated function.
  auto VisitValueCB = [](Value &Val, RVState &RVS, bool) -> bool {
    auto Size = RVS.RetValsMap[&Val].size();
    RVS.RetValsMap[&Val].insert(RVS.RetInsts.begin(), RVS.RetInsts.end());
    bool Inserted = RVS.RetValsMap[&Val].size() != Size;
    RVS.Changed |= Inserted;
    LLVM_DEBUG({
      if (Inserted)
        dbgs() << "[AAReturnedValues] 1 Add new returned value " << Val
               << " => " << RVS.RetInsts.size() << "\n";
    });
    return true;
  };

  // Helper method to invoke the generic value traversal.
  auto VisitReturnedValue = [&](Value &RV, RVState &RVS) {
    IRPosition RetValPos = IRPosition::value(RV);
    return genericValueTraversal<AAReturnedValues, RVState>(A, RetValPos, *this,
                                                            RVS, VisitValueCB);
  };

  // Callback for all "return intructions" live in the associated function.
  auto CheckReturnInst = [this, &VisitReturnedValue, &Changed](Instruction &I) {
    ReturnInst &Ret = cast<ReturnInst>(I);
    RVState RVS({ReturnedValues, Changed, {}});
    RVS.RetInsts.insert(&Ret);
    return VisitReturnedValue(*Ret.getReturnValue(), RVS);
  };

  // Start by discovering returned values from all live returned instructions in
  // the associated function.
  if (!A.checkForAllInstructions(CheckReturnInst, *this, {Instruction::Ret}))
    return indicatePessimisticFixpoint();

  // Once returned values "directly" present in the code are handled we try to
  // resolve returned calls.
  decltype(ReturnedValues) NewRVsMap;
  for (auto &It : ReturnedValues) {
    LLVM_DEBUG(dbgs() << "[AAReturnedValues] Returned value: " << *It.first
                      << " by #" << It.second.size() << " RIs\n");
    CallBase *CB = dyn_cast<CallBase>(It.first);
    if (!CB || UnresolvedCalls.count(CB))
      continue;

    if (!CB->getCalledFunction()) {
      LLVM_DEBUG(dbgs() << "[AAReturnedValues] Unresolved call: " << *CB
                        << "\n");
      UnresolvedCalls.insert(CB);
      continue;
    }

    // TODO: use the function scope once we have call site AAReturnedValues.
    const auto &RetValAA = A.getAAFor<AAReturnedValues>(
        *this, IRPosition::function(*CB->getCalledFunction()));
    LLVM_DEBUG(dbgs() << "[AAReturnedValues] Found another AAReturnedValues: "
                      << RetValAA << "\n");

    // Skip dead ends, thus if we do not know anything about the returned
    // call we mark it as unresolved and it will stay that way.
    if (!RetValAA.getState().isValidState()) {
      LLVM_DEBUG(dbgs() << "[AAReturnedValues] Unresolved call: " << *CB
                        << "\n");
      UnresolvedCalls.insert(CB);
      continue;
    }

    // Do not try to learn partial information. If the callee has unresolved
    // return values we will treat the call as unresolved/opaque.
    auto &RetValAAUnresolvedCalls = RetValAA.getUnresolvedCalls();
    if (!RetValAAUnresolvedCalls.empty()) {
      UnresolvedCalls.insert(CB);
      continue;
    }

    // Now check if we can track transitively returned values. If possible, thus
    // if all return value can be represented in the current scope, do so.
    bool Unresolved = false;
    for (auto &RetValAAIt : RetValAA.returned_values()) {
      Value *RetVal = RetValAAIt.first;
      if (isa<Argument>(RetVal) || isa<CallBase>(RetVal) ||
          isa<Constant>(RetVal))
        continue;
      // Anything that did not fit in the above categories cannot be resolved,
      // mark the call as unresolved.
      LLVM_DEBUG(dbgs() << "[AAReturnedValues] transitively returned value "
                           "cannot be translated: "
                        << *RetVal << "\n");
      UnresolvedCalls.insert(CB);
      Unresolved = true;
      break;
    }

    if (Unresolved)
      continue;

    // Now track transitively returned values.
    unsigned &NumRetAA = NumReturnedValuesPerKnownAA[CB];
    if (NumRetAA == RetValAA.getNumReturnValues()) {
      LLVM_DEBUG(dbgs() << "[AAReturnedValues] Skip call as it has not "
                           "changed since it was seen last\n");
      continue;
    }
    NumRetAA = RetValAA.getNumReturnValues();

    for (auto &RetValAAIt : RetValAA.returned_values()) {
      Value *RetVal = RetValAAIt.first;
      if (Argument *Arg = dyn_cast<Argument>(RetVal)) {
        // Arguments are mapped to call site operands and we begin the traversal
        // again.
        bool Unused = false;
        RVState RVS({NewRVsMap, Unused, RetValAAIt.second});
        VisitReturnedValue(*CB->getArgOperand(Arg->getArgNo()), RVS);
        continue;
      } else if (isa<CallBase>(RetVal)) {
        // Call sites are resolved by the callee attribute over time, no need to
        // do anything for us.
        continue;
      } else if (isa<Constant>(RetVal)) {
        // Constants are valid everywhere, we can simply take them.
        NewRVsMap[RetVal].insert(It.second.begin(), It.second.end());
        continue;
      }
    }
  }

  // To avoid modifications to the ReturnedValues map while we iterate over it
  // we kept record of potential new entries in a copy map, NewRVsMap.
  for (auto &It : NewRVsMap) {
    assert(!It.second.empty() && "Entry does not add anything.");
    auto &ReturnInsts = ReturnedValues[It.first];
    for (ReturnInst *RI : It.second)
      if (ReturnInsts.insert(RI)) {
        LLVM_DEBUG(dbgs() << "[AAReturnedValues] Add new returned value "
                          << *It.first << " => " << *RI << "\n");
        Changed = true;
      }
  }

  Changed |= (NumUnresolvedCalls != UnresolvedCalls.size());
  return Changed ? ChangeStatus::CHANGED : ChangeStatus::UNCHANGED;
}

struct AAReturnedValuesFunction final : public AAReturnedValuesImpl {
  AAReturnedValuesFunction(const IRPosition &IRP) : AAReturnedValuesImpl(IRP) {}

  /// See AbstractAttribute::trackStatistics()
  void trackStatistics() const override { STATS_DECLTRACK_ARG_ATTR(returned) }
};

/// Returned values information for a call sites.
struct AAReturnedValuesCallSite final : AAReturnedValuesImpl {
  AAReturnedValuesCallSite(const IRPosition &IRP) : AAReturnedValuesImpl(IRP) {}

  /// See AbstractAttribute::initialize(...).
  void initialize(Attributor &A) override {
    // TODO: Once we have call site specific value information we can provide
    //       call site specific liveness information and then it makes
    //       sense to specialize attributes for call sites instead of
    //       redirecting requests to the callee.
    llvm_unreachable("Abstract attributes for returned values are not "
                     "supported for call sites yet!");
  }

  /// See AbstractAttribute::updateImpl(...).
  ChangeStatus updateImpl(Attributor &A) override {
    return indicatePessimisticFixpoint();
  }

  /// See AbstractAttribute::trackStatistics()
  void trackStatistics() const override {}
};

/// ------------------------ NoSync Function Attribute -------------------------

struct AANoSyncImpl : AANoSync {
  AANoSyncImpl(const IRPosition &IRP) : AANoSync(IRP) {}

  const std::string getAsStr() const override {
    return getAssumed() ? "nosync" : "may-sync";
  }

  /// See AbstractAttribute::updateImpl(...).
  ChangeStatus updateImpl(Attributor &A) override;

  /// Helper function used to determine whether an instruction is non-relaxed
  /// atomic. In other words, if an atomic instruction does not have unordered
  /// or monotonic ordering
  static bool isNonRelaxedAtomic(Instruction *I);

  /// Helper function used to determine whether an instruction is volatile.
  static bool isVolatile(Instruction *I);

  /// Helper function uset to check if intrinsic is volatile (memcpy, memmove,
  /// memset).
  static bool isNoSyncIntrinsic(Instruction *I);
};

bool AANoSyncImpl::isNonRelaxedAtomic(Instruction *I) {
  if (!I->isAtomic())
    return false;

  AtomicOrdering Ordering;
  switch (I->getOpcode()) {
  case Instruction::AtomicRMW:
    Ordering = cast<AtomicRMWInst>(I)->getOrdering();
    break;
  case Instruction::Store:
    Ordering = cast<StoreInst>(I)->getOrdering();
    break;
  case Instruction::Load:
    Ordering = cast<LoadInst>(I)->getOrdering();
    break;
  case Instruction::Fence: {
    auto *FI = cast<FenceInst>(I);
    if (FI->getSyncScopeID() == SyncScope::SingleThread)
      return false;
    Ordering = FI->getOrdering();
    break;
  }
  case Instruction::AtomicCmpXchg: {
    AtomicOrdering Success = cast<AtomicCmpXchgInst>(I)->getSuccessOrdering();
    AtomicOrdering Failure = cast<AtomicCmpXchgInst>(I)->getFailureOrdering();
    // Only if both are relaxed, than it can be treated as relaxed.
    // Otherwise it is non-relaxed.
    if (Success != AtomicOrdering::Unordered &&
        Success != AtomicOrdering::Monotonic)
      return true;
    if (Failure != AtomicOrdering::Unordered &&
        Failure != AtomicOrdering::Monotonic)
      return true;
    return false;
  }
  default:
    llvm_unreachable(
        "New atomic operations need to be known in the attributor.");
  }

  // Relaxed.
  if (Ordering == AtomicOrdering::Unordered ||
      Ordering == AtomicOrdering::Monotonic)
    return false;
  return true;
}

/// Checks if an intrinsic is nosync. Currently only checks mem* intrinsics.
/// FIXME: We should ipmrove the handling of intrinsics.
bool AANoSyncImpl::isNoSyncIntrinsic(Instruction *I) {
  if (auto *II = dyn_cast<IntrinsicInst>(I)) {
    switch (II->getIntrinsicID()) {
    /// Element wise atomic memory intrinsics are can only be unordered,
    /// therefore nosync.
    case Intrinsic::memset_element_unordered_atomic:
    case Intrinsic::memmove_element_unordered_atomic:
    case Intrinsic::memcpy_element_unordered_atomic:
      return true;
    case Intrinsic::memset:
    case Intrinsic::memmove:
    case Intrinsic::memcpy:
      if (!cast<MemIntrinsic>(II)->isVolatile())
        return true;
      return false;
    default:
      return false;
    }
  }
  return false;
}

bool AANoSyncImpl::isVolatile(Instruction *I) {
  assert(!ImmutableCallSite(I) && !isa<CallBase>(I) &&
         "Calls should not be checked here");

  switch (I->getOpcode()) {
  case Instruction::AtomicRMW:
    return cast<AtomicRMWInst>(I)->isVolatile();
  case Instruction::Store:
    return cast<StoreInst>(I)->isVolatile();
  case Instruction::Load:
    return cast<LoadInst>(I)->isVolatile();
  case Instruction::AtomicCmpXchg:
    return cast<AtomicCmpXchgInst>(I)->isVolatile();
  default:
    return false;
  }
}

ChangeStatus AANoSyncImpl::updateImpl(Attributor &A) {

  auto CheckRWInstForNoSync = [&](Instruction &I) {
    /// We are looking for volatile instructions or Non-Relaxed atomics.
    /// FIXME: We should improve the handling of intrinsics.

    if (isa<IntrinsicInst>(&I) && isNoSyncIntrinsic(&I))
      return true;

    if (ImmutableCallSite ICS = ImmutableCallSite(&I)) {
      if (ICS.hasFnAttr(Attribute::NoSync))
        return true;

      const auto &NoSyncAA =
          A.getAAFor<AANoSync>(*this, IRPosition::callsite_function(ICS));
      if (NoSyncAA.isAssumedNoSync())
        return true;
      return false;
    }

    if (!isVolatile(&I) && !isNonRelaxedAtomic(&I))
      return true;

    return false;
  };

  auto CheckForNoSync = [&](Instruction &I) {
    // At this point we handled all read/write effects and they are all
    // nosync, so they can be skipped.
    if (I.mayReadOrWriteMemory())
      return true;

    // non-convergent and readnone imply nosync.
    return !ImmutableCallSite(&I).isConvergent();
  };

  if (!A.checkForAllReadWriteInstructions(CheckRWInstForNoSync, *this) ||
      !A.checkForAllCallLikeInstructions(CheckForNoSync, *this))
    return indicatePessimisticFixpoint();

  return ChangeStatus::UNCHANGED;
}

struct AANoSyncFunction final : public AANoSyncImpl {
  AANoSyncFunction(const IRPosition &IRP) : AANoSyncImpl(IRP) {}

  /// See AbstractAttribute::trackStatistics()
  void trackStatistics() const override { STATS_DECLTRACK_FN_ATTR(nosync) }
};

/// NoSync attribute deduction for a call sites.
struct AANoSyncCallSite final : AANoSyncImpl {
  AANoSyncCallSite(const IRPosition &IRP) : AANoSyncImpl(IRP) {}

  /// See AbstractAttribute::initialize(...).
  void initialize(Attributor &A) override {
    AANoSyncImpl::initialize(A);
    Function *F = getAssociatedFunction();
    if (!F)
      indicatePessimisticFixpoint();
  }

  /// See AbstractAttribute::updateImpl(...).
  ChangeStatus updateImpl(Attributor &A) override {
    // TODO: Once we have call site specific value information we can provide
    //       call site specific liveness information and then it makes
    //       sense to specialize attributes for call sites arguments instead of
    //       redirecting requests to the callee argument.
    Function *F = getAssociatedFunction();
    const IRPosition &FnPos = IRPosition::function(*F);
    auto &FnAA = A.getAAFor<AANoSync>(*this, FnPos);
    return clampStateAndIndicateChange(
        getState(), static_cast<const AANoSync::StateType &>(FnAA.getState()));
  }

  /// See AbstractAttribute::trackStatistics()
  void trackStatistics() const override { STATS_DECLTRACK_CS_ATTR(nosync); }
};

/// ------------------------ No-Free Attributes ----------------------------

struct AANoFreeImpl : public AANoFree {
  AANoFreeImpl(const IRPosition &IRP) : AANoFree(IRP) {}

  /// See AbstractAttribute::updateImpl(...).
  ChangeStatus updateImpl(Attributor &A) override {
    auto CheckForNoFree = [&](Instruction &I) {
      ImmutableCallSite ICS(&I);
      if (ICS.hasFnAttr(Attribute::NoFree))
        return true;

      const auto &NoFreeAA =
          A.getAAFor<AANoFree>(*this, IRPosition::callsite_function(ICS));
      return NoFreeAA.isAssumedNoFree();
    };

    if (!A.checkForAllCallLikeInstructions(CheckForNoFree, *this))
      return indicatePessimisticFixpoint();
    return ChangeStatus::UNCHANGED;
  }

  /// See AbstractAttribute::getAsStr().
  const std::string getAsStr() const override {
    return getAssumed() ? "nofree" : "may-free";
  }
};

struct AANoFreeFunction final : public AANoFreeImpl {
  AANoFreeFunction(const IRPosition &IRP) : AANoFreeImpl(IRP) {}

  /// See AbstractAttribute::trackStatistics()
  void trackStatistics() const override { STATS_DECLTRACK_FN_ATTR(nofree) }
};

/// NoFree attribute deduction for a call sites.
struct AANoFreeCallSite final : AANoFreeImpl {
  AANoFreeCallSite(const IRPosition &IRP) : AANoFreeImpl(IRP) {}

  /// See AbstractAttribute::initialize(...).
  void initialize(Attributor &A) override {
    AANoFreeImpl::initialize(A);
    Function *F = getAssociatedFunction();
    if (!F)
      indicatePessimisticFixpoint();
  }

  /// See AbstractAttribute::updateImpl(...).
  ChangeStatus updateImpl(Attributor &A) override {
    // TODO: Once we have call site specific value information we can provide
    //       call site specific liveness information and then it makes
    //       sense to specialize attributes for call sites arguments instead of
    //       redirecting requests to the callee argument.
    Function *F = getAssociatedFunction();
    const IRPosition &FnPos = IRPosition::function(*F);
    auto &FnAA = A.getAAFor<AANoFree>(*this, FnPos);
    return clampStateAndIndicateChange(
        getState(), static_cast<const AANoFree::StateType &>(FnAA.getState()));
  }

  /// See AbstractAttribute::trackStatistics()
  void trackStatistics() const override { STATS_DECLTRACK_CS_ATTR(nofree); }
};

/// NoFree attribute for floating values.
struct AANoFreeFloating : AANoFreeImpl {
  AANoFreeFloating(const IRPosition &IRP) : AANoFreeImpl(IRP) {}

  /// See AbstractAttribute::trackStatistics()
  void trackStatistics() const override{STATS_DECLTRACK_FLOATING_ATTR(nofree)}

  /// See Abstract Attribute::updateImpl(...).
  ChangeStatus updateImpl(Attributor &A) override {
    const IRPosition &IRP = getIRPosition();

    const auto &NoFreeAA =
        A.getAAFor<AANoFree>(*this, IRPosition::function_scope(IRP));
    if (NoFreeAA.isAssumedNoFree())
      return ChangeStatus::UNCHANGED;

    Value &AssociatedValue = getIRPosition().getAssociatedValue();
    auto Pred = [&](const Use &U, bool &Follow) -> bool {
      Instruction *UserI = cast<Instruction>(U.getUser());
      if (auto *CB = dyn_cast<CallBase>(UserI)) {
        if (CB->isBundleOperand(&U))
          return false;
        if (!CB->isArgOperand(&U))
          return true;
        unsigned ArgNo = CB->getArgOperandNo(&U);

        const auto &NoFreeArg = A.getAAFor<AANoFree>(
            *this, IRPosition::callsite_argument(*CB, ArgNo));
        return NoFreeArg.isAssumedNoFree();
      }

      if (isa<GetElementPtrInst>(UserI) || isa<BitCastInst>(UserI) ||
          isa<PHINode>(UserI) || isa<SelectInst>(UserI)) {
        Follow = true;
        return true;
      }
      if (isa<ReturnInst>(UserI))
        return true;

      // Unknown user.
      return false;
    };
    if (!A.checkForAllUses(Pred, *this, AssociatedValue))
      return indicatePessimisticFixpoint();

    return ChangeStatus::UNCHANGED;
  }
};

/// NoFree attribute for a call site argument.
struct AANoFreeArgument final : AANoFreeFloating {
  AANoFreeArgument(const IRPosition &IRP) : AANoFreeFloating(IRP) {}

  /// See AbstractAttribute::trackStatistics()
  void trackStatistics() const override { STATS_DECLTRACK_ARG_ATTR(nofree) }
};

/// NoFree attribute for call site arguments.
struct AANoFreeCallSiteArgument final : AANoFreeFloating {
  AANoFreeCallSiteArgument(const IRPosition &IRP) : AANoFreeFloating(IRP) {}

  /// See AbstractAttribute::updateImpl(...).
  ChangeStatus updateImpl(Attributor &A) override {
    // TODO: Once we have call site specific value information we can provide
    //       call site specific liveness information and then it makes
    //       sense to specialize attributes for call sites arguments instead of
    //       redirecting requests to the callee argument.
    Argument *Arg = getAssociatedArgument();
    if (!Arg)
      return indicatePessimisticFixpoint();
    const IRPosition &ArgPos = IRPosition::argument(*Arg);
    auto &ArgAA = A.getAAFor<AANoFree>(*this, ArgPos);
    return clampStateAndIndicateChange(
        getState(), static_cast<const AANoFree::StateType &>(ArgAA.getState()));
  }

  /// See AbstractAttribute::trackStatistics()
  void trackStatistics() const override{STATS_DECLTRACK_CSARG_ATTR(nofree)};
};

/// NoFree attribute for function return value.
struct AANoFreeReturned final : AANoFreeFloating {
  AANoFreeReturned(const IRPosition &IRP) : AANoFreeFloating(IRP) {
    llvm_unreachable("NoFree is not applicable to function returns!");
  }

  /// See AbstractAttribute::initialize(...).
  void initialize(Attributor &A) override {
    llvm_unreachable("NoFree is not applicable to function returns!");
  }

  /// See AbstractAttribute::updateImpl(...).
  ChangeStatus updateImpl(Attributor &A) override {
    llvm_unreachable("NoFree is not applicable to function returns!");
  }

  /// See AbstractAttribute::trackStatistics()
  void trackStatistics() const override {}
};

/// NoFree attribute deduction for a call site return value.
struct AANoFreeCallSiteReturned final : AANoFreeFloating {
  AANoFreeCallSiteReturned(const IRPosition &IRP) : AANoFreeFloating(IRP) {}

  ChangeStatus manifest(Attributor &A) override {
    return ChangeStatus::UNCHANGED;
  }
  /// See AbstractAttribute::trackStatistics()
  void trackStatistics() const override { STATS_DECLTRACK_CSRET_ATTR(nofree) }
};

/// ------------------------ NonNull Argument Attribute ------------------------
static int64_t getKnownNonNullAndDerefBytesForUse(
    Attributor &A, const AbstractAttribute &QueryingAA, Value &AssociatedValue,
    const Use *U, const Instruction *I, bool &IsNonNull, bool &TrackUse) {
  TrackUse = false;

  const Value *UseV = U->get();
  if (!UseV->getType()->isPointerTy())
    return 0;

  Type *PtrTy = UseV->getType();
  const Function *F = I->getFunction();
  bool NullPointerIsDefined =
      F ? llvm::NullPointerIsDefined(F, PtrTy->getPointerAddressSpace()) : true;
  const DataLayout &DL = A.getInfoCache().getDL();
  if (ImmutableCallSite ICS = ImmutableCallSite(I)) {
    if (ICS.isBundleOperand(U))
      return 0;

    if (ICS.isCallee(U)) {
      IsNonNull |= !NullPointerIsDefined;
      return 0;
    }

    unsigned ArgNo = ICS.getArgumentNo(U);
    IRPosition IRP = IRPosition::callsite_argument(ICS, ArgNo);
    // As long as we only use known information there is no need to track
    // dependences here.
    auto &DerefAA = A.getAAFor<AADereferenceable>(QueryingAA, IRP,
                                                  /* TrackDependence */ false);
    IsNonNull |= DerefAA.isKnownNonNull();
    return DerefAA.getKnownDereferenceableBytes();
  }

  // We need to follow common pointer manipulation uses to the accesses they
  // feed into. We can try to be smart to avoid looking through things we do not
  // like for now, e.g., non-inbounds GEPs.
  if (isa<CastInst>(I)) {
    TrackUse = true;
    return 0;
  }
  if (auto *GEP = dyn_cast<GetElementPtrInst>(I))
    if (GEP->hasAllConstantIndices()) {
      TrackUse = true;
      return 0;
    }

  int64_t Offset;
  if (const Value *Base = getBasePointerOfAccessPointerOperand(I, Offset, DL)) {
    if (Base == &AssociatedValue &&
        getPointerOperand(I, /* AllowVolatile */ false) == UseV) {
      int64_t DerefBytes =
          (int64_t)DL.getTypeStoreSize(PtrTy->getPointerElementType()) + Offset;

      IsNonNull |= !NullPointerIsDefined;
      return std::max(int64_t(0), DerefBytes);
    }
  }

  /// Corner case when an offset is 0.
  if (const Value *Base = getBasePointerOfAccessPointerOperand(
          I, Offset, DL, /*AllowNonInbounds*/ true)) {
    if (Offset == 0 && Base == &AssociatedValue &&
        getPointerOperand(I, /* AllowVolatile */ false) == UseV) {
      int64_t DerefBytes =
          (int64_t)DL.getTypeStoreSize(PtrTy->getPointerElementType());
      IsNonNull |= !NullPointerIsDefined;
      return std::max(int64_t(0), DerefBytes);
    }
  }

  return 0;
}

struct AANonNullImpl : AANonNull {
  AANonNullImpl(const IRPosition &IRP)
      : AANonNull(IRP),
        NullIsDefined(NullPointerIsDefined(
            getAnchorScope(),
            getAssociatedValue().getType()->getPointerAddressSpace())) {}

  /// See AbstractAttribute::initialize(...).
  void initialize(Attributor &A) override {
    if (!NullIsDefined &&
        hasAttr({Attribute::NonNull, Attribute::Dereferenceable}))
      indicateOptimisticFixpoint();
    else if (isa<ConstantPointerNull>(getAssociatedValue()))
      indicatePessimisticFixpoint();
    else
      AANonNull::initialize(A);
  }

  /// See AAFromMustBeExecutedContext
  bool followUse(Attributor &A, const Use *U, const Instruction *I,
                 AANonNull::StateType &State) {
    bool IsNonNull = false;
    bool TrackUse = false;
    getKnownNonNullAndDerefBytesForUse(A, *this, getAssociatedValue(), U, I,
                                       IsNonNull, TrackUse);
    State.setKnown(IsNonNull);
    return TrackUse;
  }

  /// See AbstractAttribute::getAsStr().
  const std::string getAsStr() const override {
    return getAssumed() ? "nonnull" : "may-null";
  }

  /// Flag to determine if the underlying value can be null and still allow
  /// valid accesses.
  const bool NullIsDefined;
};

/// NonNull attribute for a floating value.
struct AANonNullFloating
    : AAFromMustBeExecutedContext<AANonNull, AANonNullImpl> {
  using Base = AAFromMustBeExecutedContext<AANonNull, AANonNullImpl>;
  AANonNullFloating(const IRPosition &IRP) : Base(IRP) {}

  /// See AbstractAttribute::updateImpl(...).
  ChangeStatus updateImpl(Attributor &A) override {
    ChangeStatus Change = Base::updateImpl(A);
    if (isKnownNonNull())
      return Change;

    if (!NullIsDefined) {
      const auto &DerefAA =
          A.getAAFor<AADereferenceable>(*this, getIRPosition());
      if (DerefAA.getAssumedDereferenceableBytes())
        return Change;
    }

    const DataLayout &DL = A.getDataLayout();

    DominatorTree *DT = nullptr;
    AssumptionCache *AC = nullptr;
    InformationCache &InfoCache = A.getInfoCache();
    if (const Function *Fn = getAnchorScope()) {
      DT = InfoCache.getAnalysisResultForFunction<DominatorTreeAnalysis>(*Fn);
      AC = InfoCache.getAnalysisResultForFunction<AssumptionAnalysis>(*Fn);
    }

    auto VisitValueCB = [&](Value &V, AANonNull::StateType &T,
                            bool Stripped) -> bool {
      const auto &AA = A.getAAFor<AANonNull>(*this, IRPosition::value(V));
      if (!Stripped && this == &AA) {
        if (!isKnownNonZero(&V, DL, 0, AC, getCtxI(), DT))
          T.indicatePessimisticFixpoint();
      } else {
        // Use abstract attribute information.
        const AANonNull::StateType &NS =
            static_cast<const AANonNull::StateType &>(AA.getState());
        T ^= NS;
      }
      return T.isValidState();
    };

    StateType T;
    if (!genericValueTraversal<AANonNull, StateType>(A, getIRPosition(), *this,
                                                     T, VisitValueCB))
      return indicatePessimisticFixpoint();

    return clampStateAndIndicateChange(getState(), T);
  }

  /// See AbstractAttribute::trackStatistics()
  void trackStatistics() const override { STATS_DECLTRACK_FNRET_ATTR(nonnull) }
};

/// NonNull attribute for function return value.
struct AANonNullReturned final
    : AAReturnedFromReturnedValues<AANonNull, AANonNullImpl> {
  AANonNullReturned(const IRPosition &IRP)
      : AAReturnedFromReturnedValues<AANonNull, AANonNullImpl>(IRP) {}

  /// See AbstractAttribute::trackStatistics()
  void trackStatistics() const override { STATS_DECLTRACK_FNRET_ATTR(nonnull) }
};

/// NonNull attribute for function argument.
struct AANonNullArgument final
    : AAArgumentFromCallSiteArgumentsAndMustBeExecutedContext<AANonNull,
                                                              AANonNullImpl> {
  AANonNullArgument(const IRPosition &IRP)
      : AAArgumentFromCallSiteArgumentsAndMustBeExecutedContext<AANonNull,
                                                                AANonNullImpl>(
            IRP) {}

  /// See AbstractAttribute::trackStatistics()
  void trackStatistics() const override { STATS_DECLTRACK_ARG_ATTR(nonnull) }
};

struct AANonNullCallSiteArgument final : AANonNullFloating {
  AANonNullCallSiteArgument(const IRPosition &IRP) : AANonNullFloating(IRP) {}

  /// See AbstractAttribute::trackStatistics()
  void trackStatistics() const override { STATS_DECLTRACK_CSARG_ATTR(nonnull) }
};

/// NonNull attribute for a call site return position.
struct AANonNullCallSiteReturned final
    : AACallSiteReturnedFromReturnedAndMustBeExecutedContext<AANonNull,
                                                             AANonNullImpl> {
  AANonNullCallSiteReturned(const IRPosition &IRP)
      : AACallSiteReturnedFromReturnedAndMustBeExecutedContext<AANonNull,
                                                               AANonNullImpl>(
            IRP) {}

  /// See AbstractAttribute::trackStatistics()
  void trackStatistics() const override { STATS_DECLTRACK_CSRET_ATTR(nonnull) }
};

/// ------------------------ No-Recurse Attributes ----------------------------

struct AANoRecurseImpl : public AANoRecurse {
  AANoRecurseImpl(const IRPosition &IRP) : AANoRecurse(IRP) {}

  /// See AbstractAttribute::getAsStr()
  const std::string getAsStr() const override {
    return getAssumed() ? "norecurse" : "may-recurse";
  }
};

struct AANoRecurseFunction final : AANoRecurseImpl {
  AANoRecurseFunction(const IRPosition &IRP) : AANoRecurseImpl(IRP) {}

  /// See AbstractAttribute::initialize(...).
  void initialize(Attributor &A) override {
    AANoRecurseImpl::initialize(A);
    if (const Function *F = getAnchorScope())
      if (A.getInfoCache().getSccSize(*F) != 1)
        indicatePessimisticFixpoint();
  }

  /// See AbstractAttribute::updateImpl(...).
  ChangeStatus updateImpl(Attributor &A) override {

    // If all live call sites are known to be no-recurse, we are as well.
    auto CallSitePred = [&](AbstractCallSite ACS) {
      const auto &NoRecurseAA = A.getAAFor<AANoRecurse>(
          *this, IRPosition::function(*ACS.getInstruction()->getFunction()),
          /* TrackDependence */ false, DepClassTy::OPTIONAL);
      return NoRecurseAA.isKnownNoRecurse();
    };
    bool AllCallSitesKnown;
    if (A.checkForAllCallSites(CallSitePred, *this, true, AllCallSitesKnown)) {
      // If we know all call sites and all are known no-recurse, we are done.
      // If all known call sites, which might not be all that exist, are known
      // to be no-recurse, we are not done but we can continue to assume
      // no-recurse. If one of the call sites we have not visited will become
      // live, another update is triggered.
      if (AllCallSitesKnown)
        indicateOptimisticFixpoint();
      return ChangeStatus::UNCHANGED;
    }

    // If the above check does not hold anymore we look at the calls.
    auto CheckForNoRecurse = [&](Instruction &I) {
      ImmutableCallSite ICS(&I);
      if (ICS.hasFnAttr(Attribute::NoRecurse))
        return true;

      const auto &NoRecurseAA =
          A.getAAFor<AANoRecurse>(*this, IRPosition::callsite_function(ICS));
      if (!NoRecurseAA.isAssumedNoRecurse())
        return false;

      // Recursion to the same function
      if (ICS.getCalledFunction() == getAnchorScope())
        return false;

      return true;
    };

    if (!A.checkForAllCallLikeInstructions(CheckForNoRecurse, *this))
      return indicatePessimisticFixpoint();
    return ChangeStatus::UNCHANGED;
  }

  void trackStatistics() const override { STATS_DECLTRACK_FN_ATTR(norecurse) }
};

/// NoRecurse attribute deduction for a call sites.
struct AANoRecurseCallSite final : AANoRecurseImpl {
  AANoRecurseCallSite(const IRPosition &IRP) : AANoRecurseImpl(IRP) {}

  /// See AbstractAttribute::initialize(...).
  void initialize(Attributor &A) override {
    AANoRecurseImpl::initialize(A);
    Function *F = getAssociatedFunction();
    if (!F)
      indicatePessimisticFixpoint();
  }

  /// See AbstractAttribute::updateImpl(...).
  ChangeStatus updateImpl(Attributor &A) override {
    // TODO: Once we have call site specific value information we can provide
    //       call site specific liveness information and then it makes
    //       sense to specialize attributes for call sites arguments instead of
    //       redirecting requests to the callee argument.
    Function *F = getAssociatedFunction();
    const IRPosition &FnPos = IRPosition::function(*F);
    auto &FnAA = A.getAAFor<AANoRecurse>(*this, FnPos);
    return clampStateAndIndicateChange(
        getState(),
        static_cast<const AANoRecurse::StateType &>(FnAA.getState()));
  }

  /// See AbstractAttribute::trackStatistics()
  void trackStatistics() const override { STATS_DECLTRACK_CS_ATTR(norecurse); }
};

/// -------------------- Undefined-Behavior Attributes ------------------------

struct AAUndefinedBehaviorImpl : public AAUndefinedBehavior {
  AAUndefinedBehaviorImpl(const IRPosition &IRP) : AAUndefinedBehavior(IRP) {}

  /// See AbstractAttribute::updateImpl(...).
  // through a pointer (i.e. also branches etc.)
  ChangeStatus updateImpl(Attributor &A) override {
    const size_t UBPrevSize = KnownUBInsts.size();
    const size_t NoUBPrevSize = AssumedNoUBInsts.size();

    auto InspectMemAccessInstForUB = [&](Instruction &I) {
      // Skip instructions that are already saved.
      if (AssumedNoUBInsts.count(&I) || KnownUBInsts.count(&I))
        return true;

      // If we reach here, we know we have an instruction
      // that accesses memory through a pointer operand,
      // for which getPointerOperand() should give it to us.
      const Value *PtrOp = getPointerOperand(&I, /* AllowVolatile */ true);
      assert(PtrOp &&
             "Expected pointer operand of memory accessing instruction");

      // A memory access through a pointer is considered UB
      // only if the pointer has constant null value.
      // TODO: Expand it to not only check constant values.
      if (!isa<ConstantPointerNull>(PtrOp)) {
        AssumedNoUBInsts.insert(&I);
        return true;
      }
      const Type *PtrTy = PtrOp->getType();

      // Because we only consider instructions inside functions,
      // assume that a parent function exists.
      const Function *F = I.getFunction();

      // A memory access using constant null pointer is only considered UB
      // if null pointer is _not_ defined for the target platform.
      if (llvm::NullPointerIsDefined(F, PtrTy->getPointerAddressSpace()))
        AssumedNoUBInsts.insert(&I);
      else
        KnownUBInsts.insert(&I);
      return true;
    };

    auto InspectBrInstForUB = [&](Instruction &I) {
      // A conditional branch instruction is considered UB if it has `undef`
      // condition.

      // Skip instructions that are already saved.
      if (AssumedNoUBInsts.count(&I) || KnownUBInsts.count(&I))
        return true;

      // We know we have a branch instruction.
      auto BrInst = cast<BranchInst>(&I);

      // Unconditional branches are never considered UB.
      if (BrInst->isUnconditional())
        return true;

      // Either we stopped and the appropriate action was taken,
      // or we got back a simplified value to continue.
      Optional<Value *> SimplifiedCond =
          stopOnUndefOrAssumed(A, BrInst->getCondition(), BrInst);
      if (!SimplifiedCond.hasValue())
        return true;
      AssumedNoUBInsts.insert(&I);
      return true;
    };

    A.checkForAllInstructions(InspectMemAccessInstForUB, *this,
                              {Instruction::Load, Instruction::Store,
                               Instruction::AtomicCmpXchg,
                               Instruction::AtomicRMW},
                              /* CheckBBLivenessOnly */ true);
    A.checkForAllInstructions(InspectBrInstForUB, *this, {Instruction::Br},
                              /* CheckBBLivenessOnly */ true);
    if (NoUBPrevSize != AssumedNoUBInsts.size() ||
        UBPrevSize != KnownUBInsts.size())
      return ChangeStatus::CHANGED;
    return ChangeStatus::UNCHANGED;
  }

  bool isKnownToCauseUB(Instruction *I) const override {
    return KnownUBInsts.count(I);
  }

  bool isAssumedToCauseUB(Instruction *I) const override {
    // In simple words, if an instruction is not in the assumed to _not_
    // cause UB, then it is assumed UB (that includes those
    // in the KnownUBInsts set). The rest is boilerplate
    // is to ensure that it is one of the instructions we test
    // for UB.

    switch (I->getOpcode()) {
    case Instruction::Load:
    case Instruction::Store:
    case Instruction::AtomicCmpXchg:
    case Instruction::AtomicRMW:
      return !AssumedNoUBInsts.count(I);
    case Instruction::Br: {
      auto BrInst = cast<BranchInst>(I);
      if (BrInst->isUnconditional())
        return false;
      return !AssumedNoUBInsts.count(I);
    } break;
    default:
      return false;
    }
    return false;
  }

  ChangeStatus manifest(Attributor &A) override {
    if (KnownUBInsts.empty())
      return ChangeStatus::UNCHANGED;
    for (Instruction *I : KnownUBInsts)
      A.changeToUnreachableAfterManifest(I);
    return ChangeStatus::CHANGED;
  }

  /// See AbstractAttribute::getAsStr()
  const std::string getAsStr() const override {
    return getAssumed() ? "undefined-behavior" : "no-ub";
  }

  /// Note: The correctness of this analysis depends on the fact that the
  /// following 2 sets will stop changing after some point.
  /// "Change" here means that their size changes.
  /// The size of each set is monotonically increasing
  /// (we only add items to them) and it is upper bounded by the number of
  /// instructions in the processed function (we can never save more
  /// elements in either set than this number). Hence, at some point,
  /// they will stop increasing.
  /// Consequently, at some point, both sets will have stopped
  /// changing, effectively making the analysis reach a fixpoint.

  /// Note: These 2 sets are disjoint and an instruction can be considered
  /// one of 3 things:
  /// 1) Known to cause UB (AAUndefinedBehavior could prove it) and put it in
  ///    the KnownUBInsts set.
  /// 2) Assumed to cause UB (in every updateImpl, AAUndefinedBehavior
  ///    has a reason to assume it).
  /// 3) Assumed to not cause UB. very other instruction - AAUndefinedBehavior
  ///    could not find a reason to assume or prove that it can cause UB,
  ///    hence it assumes it doesn't. We have a set for these instructions
  ///    so that we don't reprocess them in every update.
  ///    Note however that instructions in this set may cause UB.

protected:
  /// A set of all live instructions _known_ to cause UB.
  SmallPtrSet<Instruction *, 8> KnownUBInsts;

private:
  /// A set of all the (live) instructions that are assumed to _not_ cause UB.
  SmallPtrSet<Instruction *, 8> AssumedNoUBInsts;

  // Should be called on updates in which if we're processing an instruction
  // \p I that depends on a value \p V, one of the following has to happen:
  // - If the value is assumed, then stop.
  // - If the value is known but undef, then consider it UB.
  // - Otherwise, do specific processing with the simplified value.
  // We return None in the first 2 cases to signify that an appropriate
  // action was taken and the caller should stop.
  // Otherwise, we return the simplified value that the caller should
  // use for specific processing.
  Optional<Value *> stopOnUndefOrAssumed(Attributor &A, const Value *V,
                                         Instruction *I) {
    const auto &ValueSimplifyAA =
        A.getAAFor<AAValueSimplify>(*this, IRPosition::value(*V));
    Optional<Value *> SimplifiedV =
        ValueSimplifyAA.getAssumedSimplifiedValue(A);
    if (!ValueSimplifyAA.isKnown()) {
      // Don't depend on assumed values.
      return llvm::None;
    }
    if (!SimplifiedV.hasValue()) {
      // If it is known (which we tested above) but it doesn't have a value,
      // then we can assume `undef` and hence the instruction is UB.
      KnownUBInsts.insert(I);
      return llvm::None;
    }
    Value *Val = SimplifiedV.getValue();
    if (isa<UndefValue>(Val)) {
      KnownUBInsts.insert(I);
      return llvm::None;
    }
    return Val;
  }
};

struct AAUndefinedBehaviorFunction final : AAUndefinedBehaviorImpl {
  AAUndefinedBehaviorFunction(const IRPosition &IRP)
      : AAUndefinedBehaviorImpl(IRP) {}

  /// See AbstractAttribute::trackStatistics()
  void trackStatistics() const override {
    STATS_DECL(UndefinedBehaviorInstruction, Instruction,
               "Number of instructions known to have UB");
    BUILD_STAT_NAME(UndefinedBehaviorInstruction, Instruction) +=
        KnownUBInsts.size();
  }
};

/// ------------------------ Will-Return Attributes ----------------------------

// Helper function that checks whether a function has any cycle which we don't
// know if it is bounded or not.
// Loops with maximum trip count are considered bounded, any other cycle not.
static bool mayContainUnboundedCycle(Function &F, Attributor &A) {
  ScalarEvolution *SE =
      A.getInfoCache().getAnalysisResultForFunction<ScalarEvolutionAnalysis>(F);
  LoopInfo *LI = A.getInfoCache().getAnalysisResultForFunction<LoopAnalysis>(F);
  // If either SCEV or LoopInfo is not available for the function then we assume
  // any cycle to be unbounded cycle.
  // We use scc_iterator which uses Tarjan algorithm to find all the maximal
  // SCCs.To detect if there's a cycle, we only need to find the maximal ones.
  if (!SE || !LI) {
    for (scc_iterator<Function *> SCCI = scc_begin(&F); !SCCI.isAtEnd(); ++SCCI)
      if (SCCI.hasCycle())
        return true;
    return false;
  }

<<<<<<< HEAD
// Helper function that checks the function have a loop which might become an
// endless loop
// FIXME: Any cycle is regarded as endless loop for now.
//        We have to allow some patterns.
static bool containsPossiblyEndlessLoop(Function *F) {
  return !F || !F->hasExactDefinition() || containsCycle(*F);
=======
  // If there's irreducible control, the function may contain non-loop cycles.
  if (mayContainIrreducibleControl(F, LI))
    return true;

  // Any loop that does not have a max trip count is considered unbounded cycle.
  for (auto *L : LI->getLoopsInPreorder()) {
    if (!SE->getSmallConstantMaxTripCount(L))
      return true;
  }
  return false;
>>>>>>> da5f3adc
}

struct AAWillReturnImpl : public AAWillReturn {
  AAWillReturnImpl(const IRPosition &IRP) : AAWillReturn(IRP) {}

  /// See AbstractAttribute::initialize(...).
  void initialize(Attributor &A) override {
    AAWillReturn::initialize(A);

    Function *F = getAssociatedFunction();
<<<<<<< HEAD
    if (containsPossiblyEndlessLoop(F))
=======
    if (!F || !A.isFunctionIPOAmendable(*F) || mayContainUnboundedCycle(*F, A))
>>>>>>> da5f3adc
      indicatePessimisticFixpoint();
  }

  /// See AbstractAttribute::updateImpl(...).
  ChangeStatus updateImpl(Attributor &A) override {
    auto CheckForWillReturn = [&](Instruction &I) {
      IRPosition IPos = IRPosition::callsite_function(ImmutableCallSite(&I));
      const auto &WillReturnAA = A.getAAFor<AAWillReturn>(*this, IPos);
      if (WillReturnAA.isKnownWillReturn())
        return true;
      if (!WillReturnAA.isAssumedWillReturn())
        return false;
      const auto &NoRecurseAA = A.getAAFor<AANoRecurse>(*this, IPos);
      return NoRecurseAA.isAssumedNoRecurse();
    };

    if (!A.checkForAllCallLikeInstructions(CheckForWillReturn, *this))
      return indicatePessimisticFixpoint();

    return ChangeStatus::UNCHANGED;
  }

  /// See AbstractAttribute::getAsStr()
  const std::string getAsStr() const override {
    return getAssumed() ? "willreturn" : "may-noreturn";
  }
};

struct AAWillReturnFunction final : AAWillReturnImpl {
  AAWillReturnFunction(const IRPosition &IRP) : AAWillReturnImpl(IRP) {}

  /// See AbstractAttribute::trackStatistics()
  void trackStatistics() const override { STATS_DECLTRACK_FN_ATTR(willreturn) }
};

/// WillReturn attribute deduction for a call sites.
struct AAWillReturnCallSite final : AAWillReturnImpl {
  AAWillReturnCallSite(const IRPosition &IRP) : AAWillReturnImpl(IRP) {}

  /// See AbstractAttribute::initialize(...).
  void initialize(Attributor &A) override {
    AAWillReturnImpl::initialize(A);
    Function *F = getAssociatedFunction();
    if (!F)
      indicatePessimisticFixpoint();
  }

  /// See AbstractAttribute::updateImpl(...).
  ChangeStatus updateImpl(Attributor &A) override {
    // TODO: Once we have call site specific value information we can provide
    //       call site specific liveness information and then it makes
    //       sense to specialize attributes for call sites arguments instead of
    //       redirecting requests to the callee argument.
    Function *F = getAssociatedFunction();
    const IRPosition &FnPos = IRPosition::function(*F);
    auto &FnAA = A.getAAFor<AAWillReturn>(*this, FnPos);
    return clampStateAndIndicateChange(
        getState(),
        static_cast<const AAWillReturn::StateType &>(FnAA.getState()));
  }

  /// See AbstractAttribute::trackStatistics()
  void trackStatistics() const override { STATS_DECLTRACK_CS_ATTR(willreturn); }
};

/// -------------------AAReachability Attribute--------------------------

struct AAReachabilityImpl : AAReachability {
  AAReachabilityImpl(const IRPosition &IRP) : AAReachability(IRP) {}

  const std::string getAsStr() const override {
    // TODO: Return the number of reachable queries.
    return "reachable";
  }

  /// See AbstractAttribute::initialize(...).
  void initialize(Attributor &A) override { indicatePessimisticFixpoint(); }

  /// See AbstractAttribute::updateImpl(...).
  ChangeStatus updateImpl(Attributor &A) override {
    return indicatePessimisticFixpoint();
  }
};

struct AAReachabilityFunction final : public AAReachabilityImpl {
  AAReachabilityFunction(const IRPosition &IRP) : AAReachabilityImpl(IRP) {}

  /// See AbstractAttribute::trackStatistics()
  void trackStatistics() const override { STATS_DECLTRACK_FN_ATTR(reachable); }
};

/// ------------------------ NoAlias Argument Attribute ------------------------

struct AANoAliasImpl : AANoAlias {
  AANoAliasImpl(const IRPosition &IRP) : AANoAlias(IRP) {
    assert(getAssociatedType()->isPointerTy() &&
           "Noalias is a pointer attribute");
  }

  const std::string getAsStr() const override {
    return getAssumed() ? "noalias" : "may-alias";
  }
};

/// NoAlias attribute for a floating value.
struct AANoAliasFloating final : AANoAliasImpl {
  AANoAliasFloating(const IRPosition &IRP) : AANoAliasImpl(IRP) {}

  /// See AbstractAttribute::initialize(...).
  void initialize(Attributor &A) override {
    AANoAliasImpl::initialize(A);
    Value *Val = &getAssociatedValue();
    do {
      CastInst *CI = dyn_cast<CastInst>(Val);
      if (!CI)
        break;
      Value *Base = CI->getOperand(0);
      if (Base->getNumUses() != 1)
        break;
      Val = Base;
    } while (true);

    if (!Val->getType()->isPointerTy()) {
      indicatePessimisticFixpoint();
      return;
    }

    if (isa<AllocaInst>(Val))
      indicateOptimisticFixpoint();
    else if (isa<ConstantPointerNull>(Val) &&
             !NullPointerIsDefined(getAnchorScope(),
                                   Val->getType()->getPointerAddressSpace()))
      indicateOptimisticFixpoint();
    else if (Val != &getAssociatedValue()) {
      const auto &ValNoAliasAA =
          A.getAAFor<AANoAlias>(*this, IRPosition::value(*Val));
      if (ValNoAliasAA.isKnownNoAlias())
        indicateOptimisticFixpoint();
    }
  }

  /// See AbstractAttribute::updateImpl(...).
  ChangeStatus updateImpl(Attributor &A) override {
    // TODO: Implement this.
    return indicatePessimisticFixpoint();
  }

  /// See AbstractAttribute::trackStatistics()
  void trackStatistics() const override {
    STATS_DECLTRACK_FLOATING_ATTR(noalias)
  }
};

/// NoAlias attribute for an argument.
struct AANoAliasArgument final
    : AAArgumentFromCallSiteArguments<AANoAlias, AANoAliasImpl> {
  using Base = AAArgumentFromCallSiteArguments<AANoAlias, AANoAliasImpl>;
  AANoAliasArgument(const IRPosition &IRP) : Base(IRP) {}

  /// See AbstractAttribute::initialize(...).
  void initialize(Attributor &A) override {
    Base::initialize(A);
    // See callsite argument attribute and callee argument attribute.
    if (hasAttr({Attribute::ByVal}))
      indicateOptimisticFixpoint();
  }

  /// See AbstractAttribute::update(...).
  ChangeStatus updateImpl(Attributor &A) override {
    // We have to make sure no-alias on the argument does not break
    // synchronization when this is a callback argument, see also [1] below.
    // If synchronization cannot be affected, we delegate to the base updateImpl
    // function, otherwise we give up for now.

    // If the function is no-sync, no-alias cannot break synchronization.
    const auto &NoSyncAA = A.getAAFor<AANoSync>(
        *this, IRPosition::function_scope(getIRPosition()));
    if (NoSyncAA.isAssumedNoSync())
      return Base::updateImpl(A);

    // If the argument is read-only, no-alias cannot break synchronization.
    const auto &MemBehaviorAA =
        A.getAAFor<AAMemoryBehavior>(*this, getIRPosition());
    if (MemBehaviorAA.isAssumedReadOnly())
      return Base::updateImpl(A);

    // If the argument is never passed through callbacks, no-alias cannot break
    // synchronization.
    bool AllCallSitesKnown;
    if (A.checkForAllCallSites(
            [](AbstractCallSite ACS) { return !ACS.isCallbackCall(); }, *this,
            true, AllCallSitesKnown))
      return Base::updateImpl(A);

    // TODO: add no-alias but make sure it doesn't break synchronization by
    // introducing fake uses. See:
    // [1] Compiler Optimizations for OpenMP, J. Doerfert and H. Finkel,
    //     International Workshop on OpenMP 2018,
    //     http://compilers.cs.uni-saarland.de/people/doerfert/par_opt18.pdf

    return indicatePessimisticFixpoint();
  }

  /// See AbstractAttribute::trackStatistics()
  void trackStatistics() const override { STATS_DECLTRACK_ARG_ATTR(noalias) }
};

struct AANoAliasCallSiteArgument final : AANoAliasImpl {
  AANoAliasCallSiteArgument(const IRPosition &IRP) : AANoAliasImpl(IRP) {}

  /// See AbstractAttribute::initialize(...).
  void initialize(Attributor &A) override {
    // See callsite argument attribute and callee argument attribute.
    ImmutableCallSite ICS(&getAnchorValue());
    if (ICS.paramHasAttr(getArgNo(), Attribute::NoAlias))
      indicateOptimisticFixpoint();
    Value &Val = getAssociatedValue();
    if (isa<ConstantPointerNull>(Val) &&
        !NullPointerIsDefined(getAnchorScope(),
                              Val.getType()->getPointerAddressSpace()))
      indicateOptimisticFixpoint();
  }

  /// Determine if the underlying value may alias with the call site argument
  /// \p OtherArgNo of \p ICS (= the underlying call site).
  bool mayAliasWithArgument(Attributor &A, AAResults *&AAR,
                            const AAMemoryBehavior &MemBehaviorAA,
                            ImmutableCallSite ICS, unsigned OtherArgNo) {
    // We do not need to worry about aliasing with the underlying IRP.
    if (this->getArgNo() == (int)OtherArgNo)
      return false;

    // If it is not a pointer or pointer vector we do not alias.
    const Value *ArgOp = ICS.getArgOperand(OtherArgNo);
    if (!ArgOp->getType()->isPtrOrPtrVectorTy())
      return false;

    auto &ICSArgMemBehaviorAA = A.getAAFor<AAMemoryBehavior>(
        *this, IRPosition::callsite_argument(ICS, OtherArgNo),
        /* TrackDependence */ false);

    // If the argument is readnone, there is no read-write aliasing.
    if (ICSArgMemBehaviorAA.isAssumedReadNone()) {
      A.recordDependence(ICSArgMemBehaviorAA, *this, DepClassTy::OPTIONAL);
      return false;
    }

    // If the argument is readonly and the underlying value is readonly, there
    // is no read-write aliasing.
    bool IsReadOnly = MemBehaviorAA.isAssumedReadOnly();
    if (ICSArgMemBehaviorAA.isAssumedReadOnly() && IsReadOnly) {
      A.recordDependence(MemBehaviorAA, *this, DepClassTy::OPTIONAL);
      A.recordDependence(ICSArgMemBehaviorAA, *this, DepClassTy::OPTIONAL);
      return false;
    }

    // We have to utilize actual alias analysis queries so we need the object.
    if (!AAR)
      AAR = A.getInfoCache().getAAResultsForFunction(*getAnchorScope());

    // Try to rule it out at the call site.
    bool IsAliasing = !AAR || !AAR->isNoAlias(&getAssociatedValue(), ArgOp);
    LLVM_DEBUG(dbgs() << "[NoAliasCSArg] Check alias between "
                         "callsite arguments: "
                      << getAssociatedValue() << " " << *ArgOp << " => "
                      << (IsAliasing ? "" : "no-") << "alias \n");

    return IsAliasing;
  }

  bool
  isKnownNoAliasDueToNoAliasPreservation(Attributor &A, AAResults *&AAR,
                                         const AAMemoryBehavior &MemBehaviorAA,
                                         const AANoAlias &NoAliasAA) {
    // We can deduce "noalias" if the following conditions hold.
    // (i)   Associated value is assumed to be noalias in the definition.
    // (ii)  Associated value is assumed to be no-capture in all the uses
    //       possibly executed before this callsite.
    // (iii) There is no other pointer argument which could alias with the
    //       value.

    bool AssociatedValueIsNoAliasAtDef = NoAliasAA.isAssumedNoAlias();
    if (!AssociatedValueIsNoAliasAtDef) {
      LLVM_DEBUG(dbgs() << "[AANoAlias] " << getAssociatedValue()
                        << " is not no-alias at the definition\n");
      return false;
    }

    const IRPosition &VIRP = IRPosition::value(getAssociatedValue());
    auto &NoCaptureAA =
        A.getAAFor<AANoCapture>(*this, VIRP, /* TrackDependence */ false);
    // Check whether the value is captured in the scope using AANoCapture.
    //      Look at CFG and check only uses possibly executed before this
    //      callsite.
    auto UsePred = [&](const Use &U, bool &Follow) -> bool {
      Instruction *UserI = cast<Instruction>(U.getUser());

      // If user if curr instr and only use.
      if ((UserI == getCtxI()) && (UserI->getNumUses() == 1))
        return true;

      const Function *ScopeFn = VIRP.getAnchorScope();
      if (ScopeFn) {
        const auto &ReachabilityAA =
            A.getAAFor<AAReachability>(*this, IRPosition::function(*ScopeFn));

        if (!ReachabilityAA.isAssumedReachable(UserI, getCtxI()))
          return true;

        if (auto *CB = dyn_cast<CallBase>(UserI)) {
          if (CB->isArgOperand(&U)) {

            unsigned ArgNo = CB->getArgOperandNo(&U);

            const auto &NoCaptureAA = A.getAAFor<AANoCapture>(
                *this, IRPosition::callsite_argument(*CB, ArgNo));

            if (NoCaptureAA.isAssumedNoCapture())
              return true;
          }
        }
      }

      // For cases which can potentially have more users
      if (isa<GetElementPtrInst>(U) || isa<BitCastInst>(U) || isa<PHINode>(U) ||
          isa<SelectInst>(U)) {
        Follow = true;
        return true;
      }

      LLVM_DEBUG(dbgs() << "[AANoAliasCSArg] Unknown user: " << *U << "\n");
      return false;
    };

    if (!NoCaptureAA.isAssumedNoCaptureMaybeReturned()) {
      if (!A.checkForAllUses(UsePred, *this, getAssociatedValue())) {
        LLVM_DEBUG(
            dbgs() << "[AANoAliasCSArg] " << getAssociatedValue()
                   << " cannot be noalias as it is potentially captured\n");
        return false;
      }
    }
    A.recordDependence(NoCaptureAA, *this, DepClassTy::OPTIONAL);

    // Check there is no other pointer argument which could alias with the
    // value passed at this call site.
    // TODO: AbstractCallSite
    ImmutableCallSite ICS(&getAnchorValue());
    for (unsigned OtherArgNo = 0; OtherArgNo < ICS.getNumArgOperands();
         OtherArgNo++)
      if (mayAliasWithArgument(A, AAR, MemBehaviorAA, ICS, OtherArgNo))
        return false;

    return true;
  }

  /// See AbstractAttribute::updateImpl(...).
  ChangeStatus updateImpl(Attributor &A) override {
    // If the argument is readnone we are done as there are no accesses via the
    // argument.
    auto &MemBehaviorAA =
        A.getAAFor<AAMemoryBehavior>(*this, getIRPosition(),
                                     /* TrackDependence */ false);
    if (MemBehaviorAA.isAssumedReadNone()) {
      A.recordDependence(MemBehaviorAA, *this, DepClassTy::OPTIONAL);
      return ChangeStatus::UNCHANGED;
    }

    const IRPosition &VIRP = IRPosition::value(getAssociatedValue());
    const auto &NoAliasAA = A.getAAFor<AANoAlias>(*this, VIRP,
                                                  /* TrackDependence */ false);

    AAResults *AAR = nullptr;
    if (isKnownNoAliasDueToNoAliasPreservation(A, AAR, MemBehaviorAA,
                                               NoAliasAA)) {
      LLVM_DEBUG(
          dbgs() << "[AANoAlias] No-Alias deduced via no-alias preservation\n");
      return ChangeStatus::UNCHANGED;
    }

    return indicatePessimisticFixpoint();
  }

  /// See AbstractAttribute::trackStatistics()
  void trackStatistics() const override { STATS_DECLTRACK_CSARG_ATTR(noalias) }
};

/// NoAlias attribute for function return value.
struct AANoAliasReturned final : AANoAliasImpl {
  AANoAliasReturned(const IRPosition &IRP) : AANoAliasImpl(IRP) {}

  /// See AbstractAttribute::updateImpl(...).
  virtual ChangeStatus updateImpl(Attributor &A) override {

    auto CheckReturnValue = [&](Value &RV) -> bool {
      if (Constant *C = dyn_cast<Constant>(&RV))
        if (C->isNullValue() || isa<UndefValue>(C))
          return true;

      /// For now, we can only deduce noalias if we have call sites.
      /// FIXME: add more support.
      ImmutableCallSite ICS(&RV);
      if (!ICS)
        return false;

      const IRPosition &RVPos = IRPosition::value(RV);
      const auto &NoAliasAA = A.getAAFor<AANoAlias>(*this, RVPos);
      if (!NoAliasAA.isAssumedNoAlias())
        return false;

      const auto &NoCaptureAA = A.getAAFor<AANoCapture>(*this, RVPos);
      return NoCaptureAA.isAssumedNoCaptureMaybeReturned();
    };

    if (!A.checkForAllReturnedValues(CheckReturnValue, *this))
      return indicatePessimisticFixpoint();

    return ChangeStatus::UNCHANGED;
  }

  /// See AbstractAttribute::trackStatistics()
  void trackStatistics() const override { STATS_DECLTRACK_FNRET_ATTR(noalias) }
};

/// NoAlias attribute deduction for a call site return value.
struct AANoAliasCallSiteReturned final : AANoAliasImpl {
  AANoAliasCallSiteReturned(const IRPosition &IRP) : AANoAliasImpl(IRP) {}

  /// See AbstractAttribute::initialize(...).
  void initialize(Attributor &A) override {
    AANoAliasImpl::initialize(A);
    Function *F = getAssociatedFunction();
    if (!F)
      indicatePessimisticFixpoint();
  }

  /// See AbstractAttribute::updateImpl(...).
  ChangeStatus updateImpl(Attributor &A) override {
    // TODO: Once we have call site specific value information we can provide
    //       call site specific liveness information and then it makes
    //       sense to specialize attributes for call sites arguments instead of
    //       redirecting requests to the callee argument.
    Function *F = getAssociatedFunction();
    const IRPosition &FnPos = IRPosition::returned(*F);
    auto &FnAA = A.getAAFor<AANoAlias>(*this, FnPos);
    return clampStateAndIndicateChange(
        getState(), static_cast<const AANoAlias::StateType &>(FnAA.getState()));
  }

  /// See AbstractAttribute::trackStatistics()
  void trackStatistics() const override { STATS_DECLTRACK_CSRET_ATTR(noalias); }
};

/// -------------------AAIsDead Function Attribute-----------------------

struct AAIsDeadValueImpl : public AAIsDead {
  AAIsDeadValueImpl(const IRPosition &IRP) : AAIsDead(IRP) {}

  /// See AAIsDead::isAssumedDead().
  bool isAssumedDead() const override { return getAssumed(); }

  /// See AAIsDead::isKnownDead().
  bool isKnownDead() const override { return getKnown(); }

  /// See AAIsDead::isAssumedDead(BasicBlock *).
  bool isAssumedDead(const BasicBlock *BB) const override { return false; }

  /// See AAIsDead::isKnownDead(BasicBlock *).
  bool isKnownDead(const BasicBlock *BB) const override { return false; }

  /// See AAIsDead::isAssumedDead(Instruction *I).
  bool isAssumedDead(const Instruction *I) const override {
    return I == getCtxI() && isAssumedDead();
  }

  /// See AAIsDead::isKnownDead(Instruction *I).
  bool isKnownDead(const Instruction *I) const override {
    return isAssumedDead(I) && getKnown();
  }

  /// See AbstractAttribute::getAsStr().
  const std::string getAsStr() const override {
    return isAssumedDead() ? "assumed-dead" : "assumed-live";
  }

  /// Check if all uses are assumed dead.
  bool areAllUsesAssumedDead(Attributor &A, Value &V) {
    auto UsePred = [&](const Use &U, bool &Follow) { return false; };
    // Explicitly set the dependence class to required because we want a long
    // chain of N dependent instructions to be considered live as soon as one is
    // without going through N update cycles. This is not required for
    // correctness.
    return A.checkForAllUses(UsePred, *this, V, DepClassTy::REQUIRED);
  }

  /// Determine if \p I is assumed to be side-effect free.
  bool isAssumedSideEffectFree(Attributor &A, Instruction *I) {
    if (!I || wouldInstructionBeTriviallyDead(I))
      return true;

    auto *CB = dyn_cast<CallBase>(I);
    if (!CB || isa<IntrinsicInst>(CB))
      return false;

    const IRPosition &CallIRP = IRPosition::callsite_function(*CB);
    const auto &NoUnwindAA = A.getAAFor<AANoUnwind>(*this, CallIRP);
    if (!NoUnwindAA.isAssumedNoUnwind())
      return false;

    const auto &MemBehaviorAA = A.getAAFor<AAMemoryBehavior>(*this, CallIRP);
    if (!MemBehaviorAA.isAssumedReadOnly())
      return false;

    return true;
  }
};

struct AAIsDeadFloating : public AAIsDeadValueImpl {
  AAIsDeadFloating(const IRPosition &IRP) : AAIsDeadValueImpl(IRP) {}

  /// See AbstractAttribute::initialize(...).
  void initialize(Attributor &A) override {
    if (isa<UndefValue>(getAssociatedValue())) {
      indicatePessimisticFixpoint();
      return;
    }

    Instruction *I = dyn_cast<Instruction>(&getAssociatedValue());
    if (!isAssumedSideEffectFree(A, I))
      indicatePessimisticFixpoint();
  }

  /// See AbstractAttribute::updateImpl(...).
  ChangeStatus updateImpl(Attributor &A) override {
    Instruction *I = dyn_cast<Instruction>(&getAssociatedValue());
    if (!isAssumedSideEffectFree(A, I))
      return indicatePessimisticFixpoint();

    if (!areAllUsesAssumedDead(A, getAssociatedValue()))
      return indicatePessimisticFixpoint();
    return ChangeStatus::UNCHANGED;
  }

  /// See AbstractAttribute::manifest(...).
  ChangeStatus manifest(Attributor &A) override {
    Value &V = getAssociatedValue();
    if (auto *I = dyn_cast<Instruction>(&V)) {
      // If we get here we basically know the users are all dead. We check if
      // isAssumedSideEffectFree returns true here again because it might not be
      // the case and only the users are dead but the instruction (=call) is
      // still needed.
      if (isAssumedSideEffectFree(A, I) && !isa<InvokeInst>(I)) {
        A.deleteAfterManifest(*I);
        return ChangeStatus::CHANGED;
      }
    }
    if (V.use_empty())
      return ChangeStatus::UNCHANGED;

    bool UsedAssumedInformation = false;
    Optional<Constant *> C =
        getAssumedConstant(A, V, *this, UsedAssumedInformation);
    if (C.hasValue() && C.getValue())
      return ChangeStatus::UNCHANGED;

    UndefValue &UV = *UndefValue::get(V.getType());
    bool AnyChange = A.changeValueAfterManifest(V, UV);
    return AnyChange ? ChangeStatus::CHANGED : ChangeStatus::UNCHANGED;
  }

  /// See AbstractAttribute::trackStatistics()
  void trackStatistics() const override {
    STATS_DECLTRACK_FLOATING_ATTR(IsDead)
  }
};

struct AAIsDeadArgument : public AAIsDeadFloating {
  AAIsDeadArgument(const IRPosition &IRP) : AAIsDeadFloating(IRP) {}

  /// See AbstractAttribute::initialize(...).
  void initialize(Attributor &A) override {
    if (!getAssociatedFunction()->hasExactDefinition())
      indicatePessimisticFixpoint();
  }

  /// See AbstractAttribute::manifest(...).
  ChangeStatus manifest(Attributor &A) override {
    ChangeStatus Changed = AAIsDeadFloating::manifest(A);
    Argument &Arg = *getAssociatedArgument();
    if (A.isValidFunctionSignatureRewrite(Arg, /* ReplacementTypes */ {}))
      if (A.registerFunctionSignatureRewrite(
              Arg, /* ReplacementTypes */ {},
              Attributor::ArgumentReplacementInfo::CalleeRepairCBTy{},
              Attributor::ArgumentReplacementInfo::ACSRepairCBTy{}))
        return ChangeStatus::CHANGED;
    return Changed;
  }

  /// See AbstractAttribute::trackStatistics()
  void trackStatistics() const override { STATS_DECLTRACK_ARG_ATTR(IsDead) }
};

struct AAIsDeadCallSiteArgument : public AAIsDeadValueImpl {
  AAIsDeadCallSiteArgument(const IRPosition &IRP) : AAIsDeadValueImpl(IRP) {}

  /// See AbstractAttribute::initialize(...).
  void initialize(Attributor &A) override {
    if (isa<UndefValue>(getAssociatedValue()))
      indicatePessimisticFixpoint();
  }

  /// See AbstractAttribute::updateImpl(...).
  ChangeStatus updateImpl(Attributor &A) override {
    // TODO: Once we have call site specific value information we can provide
    //       call site specific liveness information and then it makes
    //       sense to specialize attributes for call sites arguments instead of
    //       redirecting requests to the callee argument.
    Argument *Arg = getAssociatedArgument();
    if (!Arg)
      return indicatePessimisticFixpoint();
    const IRPosition &ArgPos = IRPosition::argument(*Arg);
    auto &ArgAA = A.getAAFor<AAIsDead>(*this, ArgPos);
    return clampStateAndIndicateChange(
        getState(), static_cast<const AAIsDead::StateType &>(ArgAA.getState()));
  }

  /// See AbstractAttribute::manifest(...).
  ChangeStatus manifest(Attributor &A) override {
    CallBase &CB = cast<CallBase>(getAnchorValue());
    Use &U = CB.getArgOperandUse(getArgNo());
    assert(!isa<UndefValue>(U.get()) &&
           "Expected undef values to be filtered out!");
    UndefValue &UV = *UndefValue::get(U->getType());
    if (A.changeUseAfterManifest(U, UV))
      return ChangeStatus::CHANGED;
    return ChangeStatus::UNCHANGED;
  }

  /// See AbstractAttribute::trackStatistics()
  void trackStatistics() const override { STATS_DECLTRACK_CSARG_ATTR(IsDead) }
};

struct AAIsDeadCallSiteReturned : public AAIsDeadFloating {
  AAIsDeadCallSiteReturned(const IRPosition &IRP)
      : AAIsDeadFloating(IRP), IsAssumedSideEffectFree(true) {}

  /// See AAIsDead::isAssumedDead().
  bool isAssumedDead() const override {
    return AAIsDeadFloating::isAssumedDead() && IsAssumedSideEffectFree;
  }

  /// See AbstractAttribute::initialize(...).
  void initialize(Attributor &A) override {
    if (isa<UndefValue>(getAssociatedValue())) {
      indicatePessimisticFixpoint();
      return;
    }

    // We track this separately as a secondary state.
    IsAssumedSideEffectFree = isAssumedSideEffectFree(A, getCtxI());
  }

  /// See AbstractAttribute::updateImpl(...).
  ChangeStatus updateImpl(Attributor &A) override {
    ChangeStatus Changed = ChangeStatus::UNCHANGED;
    if (IsAssumedSideEffectFree && !isAssumedSideEffectFree(A, getCtxI())) {
      IsAssumedSideEffectFree = false;
      Changed = ChangeStatus::CHANGED;
    }

    if (!areAllUsesAssumedDead(A, getAssociatedValue()))
      return indicatePessimisticFixpoint();
    return Changed;
  }

  /// See AbstractAttribute::manifest(...).
  ChangeStatus manifest(Attributor &A) override {
    if (auto *CI = dyn_cast<CallInst>(&getAssociatedValue()))
      if (CI->isMustTailCall())
        return ChangeStatus::UNCHANGED;
    return AAIsDeadFloating::manifest(A);
  }

  /// See AbstractAttribute::trackStatistics()
  void trackStatistics() const override {
    if (IsAssumedSideEffectFree)
      STATS_DECLTRACK_CSRET_ATTR(IsDead)
    else
      STATS_DECLTRACK_CSRET_ATTR(UnusedResult)
  }

  /// See AbstractAttribute::getAsStr().
  const std::string getAsStr() const override {
    return isAssumedDead()
               ? "assumed-dead"
               : (getAssumed() ? "assumed-dead-users" : "assumed-live");
  }

private:
  bool IsAssumedSideEffectFree;
};

struct AAIsDeadReturned : public AAIsDeadValueImpl {
  AAIsDeadReturned(const IRPosition &IRP) : AAIsDeadValueImpl(IRP) {}

  /// See AbstractAttribute::updateImpl(...).
  ChangeStatus updateImpl(Attributor &A) override {

    A.checkForAllInstructions([](Instruction &) { return true; }, *this,
                              {Instruction::Ret});

    auto PredForCallSite = [&](AbstractCallSite ACS) {
      if (ACS.isCallbackCall() || !ACS.getInstruction())
        return false;
      return areAllUsesAssumedDead(A, *ACS.getInstruction());
    };

    bool AllCallSitesKnown;
    if (!A.checkForAllCallSites(PredForCallSite, *this, true,
                                AllCallSitesKnown))
      return indicatePessimisticFixpoint();

    return ChangeStatus::UNCHANGED;
  }

  /// See AbstractAttribute::manifest(...).
  ChangeStatus manifest(Attributor &A) override {
    // TODO: Rewrite the signature to return void?
    bool AnyChange = false;
    UndefValue &UV = *UndefValue::get(getAssociatedFunction()->getReturnType());
    auto RetInstPred = [&](Instruction &I) {
      ReturnInst &RI = cast<ReturnInst>(I);
      if (auto *CI = dyn_cast<CallInst>(RI.getReturnValue()))
        if (CI->isMustTailCall())
          return true;
      if (!isa<UndefValue>(RI.getReturnValue()))
        AnyChange |= A.changeUseAfterManifest(RI.getOperandUse(0), UV);
      return true;
    };
    A.checkForAllInstructions(RetInstPred, *this, {Instruction::Ret});
    return AnyChange ? ChangeStatus::CHANGED : ChangeStatus::UNCHANGED;
  }

  /// See AbstractAttribute::trackStatistics()
  void trackStatistics() const override { STATS_DECLTRACK_FNRET_ATTR(IsDead) }
};

struct AAIsDeadFunction : public AAIsDead {
  AAIsDeadFunction(const IRPosition &IRP) : AAIsDead(IRP) {}

  /// See AbstractAttribute::initialize(...).
  void initialize(Attributor &A) override {
    const Function *F = getAssociatedFunction();
    if (F && !F->isDeclaration()) {
      ToBeExploredFrom.insert(&F->getEntryBlock().front());
      assumeLive(A, F->getEntryBlock());
    }
  }

  /// See AbstractAttribute::getAsStr().
  const std::string getAsStr() const override {
    return "Live[#BB " + std::to_string(AssumedLiveBlocks.size()) + "/" +
           std::to_string(getAssociatedFunction()->size()) + "][#TBEP " +
           std::to_string(ToBeExploredFrom.size()) + "][#KDE " +
           std::to_string(KnownDeadEnds.size()) + "]";
  }

  /// See AbstractAttribute::manifest(...).
  ChangeStatus manifest(Attributor &A) override {
    assert(getState().isValidState() &&
           "Attempted to manifest an invalid state!");

    ChangeStatus HasChanged = ChangeStatus::UNCHANGED;
    Function &F = *getAssociatedFunction();

    if (AssumedLiveBlocks.empty()) {
      A.deleteAfterManifest(F);
      return ChangeStatus::CHANGED;
    }

    // Flag to determine if we can change an invoke to a call assuming the
    // callee is nounwind. This is not possible if the personality of the
    // function allows to catch asynchronous exceptions.
    bool Invoke2CallAllowed = !mayCatchAsynchronousExceptions(F);

    KnownDeadEnds.set_union(ToBeExploredFrom);
    for (const Instruction *DeadEndI : KnownDeadEnds) {
      auto *CB = dyn_cast<CallBase>(DeadEndI);
      if (!CB)
        continue;
      const auto &NoReturnAA =
          A.getAAFor<AANoReturn>(*this, IRPosition::callsite_function(*CB));
      bool MayReturn = !NoReturnAA.isAssumedNoReturn();
      if (MayReturn && (!Invoke2CallAllowed || !isa<InvokeInst>(CB)))
        continue;

      if (auto *II = dyn_cast<InvokeInst>(DeadEndI))
        A.registerInvokeWithDeadSuccessor(const_cast<InvokeInst &>(*II));
      else
        A.changeToUnreachableAfterManifest(
            const_cast<Instruction *>(DeadEndI->getNextNode()));
      HasChanged = ChangeStatus::CHANGED;
    }

    for (BasicBlock &BB : F)
      if (!AssumedLiveBlocks.count(&BB))
        A.deleteAfterManifest(BB);

    return HasChanged;
  }

  /// See AbstractAttribute::updateImpl(...).
  ChangeStatus updateImpl(Attributor &A) override;

  /// See AbstractAttribute::trackStatistics()
  void trackStatistics() const override {}

  /// Returns true if the function is assumed dead.
  bool isAssumedDead() const override { return false; }

  /// See AAIsDead::isKnownDead().
  bool isKnownDead() const override { return false; }

  /// See AAIsDead::isAssumedDead(BasicBlock *).
  bool isAssumedDead(const BasicBlock *BB) const override {
    assert(BB->getParent() == getAssociatedFunction() &&
           "BB must be in the same anchor scope function.");

    if (!getAssumed())
      return false;
    return !AssumedLiveBlocks.count(BB);
  }

  /// See AAIsDead::isKnownDead(BasicBlock *).
  bool isKnownDead(const BasicBlock *BB) const override {
    return getKnown() && isAssumedDead(BB);
  }

  /// See AAIsDead::isAssumed(Instruction *I).
  bool isAssumedDead(const Instruction *I) const override {
    assert(I->getParent()->getParent() == getAssociatedFunction() &&
           "Instruction must be in the same anchor scope function.");

    if (!getAssumed())
      return false;

    // If it is not in AssumedLiveBlocks then it for sure dead.
    // Otherwise, it can still be after noreturn call in a live block.
    if (!AssumedLiveBlocks.count(I->getParent()))
      return true;

    // If it is not after a liveness barrier it is live.
    const Instruction *PrevI = I->getPrevNode();
    while (PrevI) {
      if (KnownDeadEnds.count(PrevI) || ToBeExploredFrom.count(PrevI))
        return true;
      PrevI = PrevI->getPrevNode();
    }
    return false;
  }

  /// See AAIsDead::isKnownDead(Instruction *I).
  bool isKnownDead(const Instruction *I) const override {
    return getKnown() && isAssumedDead(I);
  }

  /// Determine if \p F might catch asynchronous exceptions.
  static bool mayCatchAsynchronousExceptions(const Function &F) {
    return F.hasPersonalityFn() && !canSimplifyInvokeNoUnwind(&F);
  }

  /// Assume \p BB is (partially) live now and indicate to the Attributor \p A
  /// that internal function called from \p BB should now be looked at.
  bool assumeLive(Attributor &A, const BasicBlock &BB) {
    if (!AssumedLiveBlocks.insert(&BB).second)
      return false;

    // We assume that all of BB is (probably) live now and if there are calls to
    // internal functions we will assume that those are now live as well. This
    // is a performance optimization for blocks with calls to a lot of internal
    // functions. It can however cause dead functions to be treated as live.
    for (const Instruction &I : BB)
      if (ImmutableCallSite ICS = ImmutableCallSite(&I))
        if (const Function *F = ICS.getCalledFunction())
          if (F->hasLocalLinkage())
            A.markLiveInternalFunction(*F);
    return true;
  }

  /// Collection of instructions that need to be explored again, e.g., we
  /// did assume they do not transfer control to (one of their) successors.
  SmallSetVector<const Instruction *, 8> ToBeExploredFrom;

  /// Collection of instructions that are known to not transfer control.
  SmallSetVector<const Instruction *, 8> KnownDeadEnds;

  /// Collection of all assumed live BasicBlocks.
  DenseSet<const BasicBlock *> AssumedLiveBlocks;
};

static bool
identifyAliveSuccessors(Attributor &A, const CallBase &CB,
                        AbstractAttribute &AA,
                        SmallVectorImpl<const Instruction *> &AliveSuccessors) {
  const IRPosition &IPos = IRPosition::callsite_function(CB);

  const auto &NoReturnAA = A.getAAFor<AANoReturn>(AA, IPos);
  if (NoReturnAA.isAssumedNoReturn())
    return !NoReturnAA.isKnownNoReturn();
  if (CB.isTerminator())
    AliveSuccessors.push_back(&CB.getSuccessor(0)->front());
  else
    AliveSuccessors.push_back(CB.getNextNode());
  return false;
}

static bool
identifyAliveSuccessors(Attributor &A, const InvokeInst &II,
                        AbstractAttribute &AA,
                        SmallVectorImpl<const Instruction *> &AliveSuccessors) {
  bool UsedAssumedInformation =
      identifyAliveSuccessors(A, cast<CallBase>(II), AA, AliveSuccessors);

  // First, determine if we can change an invoke to a call assuming the
  // callee is nounwind. This is not possible if the personality of the
  // function allows to catch asynchronous exceptions.
  if (AAIsDeadFunction::mayCatchAsynchronousExceptions(*II.getFunction())) {
    AliveSuccessors.push_back(&II.getUnwindDest()->front());
  } else {
    const IRPosition &IPos = IRPosition::callsite_function(II);
    const auto &AANoUnw = A.getAAFor<AANoUnwind>(AA, IPos);
    if (AANoUnw.isAssumedNoUnwind()) {
      UsedAssumedInformation |= !AANoUnw.isKnownNoUnwind();
    } else {
      AliveSuccessors.push_back(&II.getUnwindDest()->front());
    }
  }
  return UsedAssumedInformation;
}

static bool
identifyAliveSuccessors(Attributor &A, const BranchInst &BI,
                        AbstractAttribute &AA,
                        SmallVectorImpl<const Instruction *> &AliveSuccessors) {
  bool UsedAssumedInformation = false;
  if (BI.getNumSuccessors() == 1) {
    AliveSuccessors.push_back(&BI.getSuccessor(0)->front());
  } else {
    Optional<ConstantInt *> CI = getAssumedConstantInt(
        A, *BI.getCondition(), AA, UsedAssumedInformation);
    if (!CI.hasValue()) {
      // No value yet, assume both edges are dead.
    } else if (CI.getValue()) {
      const BasicBlock *SuccBB =
          BI.getSuccessor(1 - CI.getValue()->getZExtValue());
      AliveSuccessors.push_back(&SuccBB->front());
    } else {
      AliveSuccessors.push_back(&BI.getSuccessor(0)->front());
      AliveSuccessors.push_back(&BI.getSuccessor(1)->front());
      UsedAssumedInformation = false;
    }
  }
  return UsedAssumedInformation;
}

static bool
identifyAliveSuccessors(Attributor &A, const SwitchInst &SI,
                        AbstractAttribute &AA,
                        SmallVectorImpl<const Instruction *> &AliveSuccessors) {
  bool UsedAssumedInformation = false;
  Optional<ConstantInt *> CI =
      getAssumedConstantInt(A, *SI.getCondition(), AA, UsedAssumedInformation);
  if (!CI.hasValue()) {
    // No value yet, assume all edges are dead.
  } else if (CI.getValue()) {
    for (auto &CaseIt : SI.cases()) {
      if (CaseIt.getCaseValue() == CI.getValue()) {
        AliveSuccessors.push_back(&CaseIt.getCaseSuccessor()->front());
        return UsedAssumedInformation;
      }
    }
    AliveSuccessors.push_back(&SI.getDefaultDest()->front());
    return UsedAssumedInformation;
  } else {
    for (const BasicBlock *SuccBB : successors(SI.getParent()))
      AliveSuccessors.push_back(&SuccBB->front());
  }
  return UsedAssumedInformation;
}

ChangeStatus AAIsDeadFunction::updateImpl(Attributor &A) {
  ChangeStatus Change = ChangeStatus::UNCHANGED;

  LLVM_DEBUG(dbgs() << "[AAIsDead] Live [" << AssumedLiveBlocks.size() << "/"
                    << getAssociatedFunction()->size() << "] BBs and "
                    << ToBeExploredFrom.size() << " exploration points and "
                    << KnownDeadEnds.size() << " known dead ends\n");

  // Copy and clear the list of instructions we need to explore from. It is
  // refilled with instructions the next update has to look at.
  SmallVector<const Instruction *, 8> Worklist(ToBeExploredFrom.begin(),
                                               ToBeExploredFrom.end());
  decltype(ToBeExploredFrom) NewToBeExploredFrom;

  SmallVector<const Instruction *, 8> AliveSuccessors;
  while (!Worklist.empty()) {
    const Instruction *I = Worklist.pop_back_val();
    LLVM_DEBUG(dbgs() << "[AAIsDead] Exploration inst: " << *I << "\n");

    AliveSuccessors.clear();

    bool UsedAssumedInformation = false;
    switch (I->getOpcode()) {
    // TODO: look for (assumed) UB to backwards propagate "deadness".
    default:
      if (I->isTerminator()) {
        for (const BasicBlock *SuccBB : successors(I->getParent()))
          AliveSuccessors.push_back(&SuccBB->front());
      } else {
        AliveSuccessors.push_back(I->getNextNode());
      }
      break;
    case Instruction::Call:
      UsedAssumedInformation = identifyAliveSuccessors(A, cast<CallInst>(*I),
                                                       *this, AliveSuccessors);
      break;
    case Instruction::Invoke:
      UsedAssumedInformation = identifyAliveSuccessors(A, cast<InvokeInst>(*I),
                                                       *this, AliveSuccessors);
      break;
    case Instruction::Br:
      UsedAssumedInformation = identifyAliveSuccessors(A, cast<BranchInst>(*I),
                                                       *this, AliveSuccessors);
      break;
    case Instruction::Switch:
      UsedAssumedInformation = identifyAliveSuccessors(A, cast<SwitchInst>(*I),
                                                       *this, AliveSuccessors);
      break;
    }

    if (UsedAssumedInformation) {
      NewToBeExploredFrom.insert(I);
    } else {
      Change = ChangeStatus::CHANGED;
      if (AliveSuccessors.empty() ||
          (I->isTerminator() && AliveSuccessors.size() < I->getNumSuccessors()))
        KnownDeadEnds.insert(I);
    }

    LLVM_DEBUG(dbgs() << "[AAIsDead] #AliveSuccessors: "
                      << AliveSuccessors.size() << " UsedAssumedInformation: "
                      << UsedAssumedInformation << "\n");

    for (const Instruction *AliveSuccessor : AliveSuccessors) {
      if (!I->isTerminator()) {
        assert(AliveSuccessors.size() == 1 &&
               "Non-terminator expected to have a single successor!");
        Worklist.push_back(AliveSuccessor);
      } else {
        if (assumeLive(A, *AliveSuccessor->getParent()))
          Worklist.push_back(AliveSuccessor);
      }
    }
  }

  ToBeExploredFrom = std::move(NewToBeExploredFrom);

  // If we know everything is live there is no need to query for liveness.
  // Instead, indicating a pessimistic fixpoint will cause the state to be
  // "invalid" and all queries to be answered conservatively without lookups.
  // To be in this state we have to (1) finished the exploration and (3) not
  // discovered any non-trivial dead end and (2) not ruled unreachable code
  // dead.
  if (ToBeExploredFrom.empty() &&
      getAssociatedFunction()->size() == AssumedLiveBlocks.size() &&
      llvm::all_of(KnownDeadEnds, [](const Instruction *DeadEndI) {
        return DeadEndI->isTerminator() && DeadEndI->getNumSuccessors() == 0;
      }))
    return indicatePessimisticFixpoint();
  return Change;
}

/// Liveness information for a call sites.
struct AAIsDeadCallSite final : AAIsDeadFunction {
  AAIsDeadCallSite(const IRPosition &IRP) : AAIsDeadFunction(IRP) {}

  /// See AbstractAttribute::initialize(...).
  void initialize(Attributor &A) override {
    // TODO: Once we have call site specific value information we can provide
    //       call site specific liveness information and then it makes
    //       sense to specialize attributes for call sites instead of
    //       redirecting requests to the callee.
    llvm_unreachable("Abstract attributes for liveness are not "
                     "supported for call sites yet!");
  }

  /// See AbstractAttribute::updateImpl(...).
  ChangeStatus updateImpl(Attributor &A) override {
    return indicatePessimisticFixpoint();
  }

  /// See AbstractAttribute::trackStatistics()
  void trackStatistics() const override {}
};

/// -------------------- Dereferenceable Argument Attribute --------------------

template <>
ChangeStatus clampStateAndIndicateChange<DerefState>(DerefState &S,
                                                     const DerefState &R) {
  ChangeStatus CS0 =
      clampStateAndIndicateChange(S.DerefBytesState, R.DerefBytesState);
  ChangeStatus CS1 = clampStateAndIndicateChange(S.GlobalState, R.GlobalState);
  return CS0 | CS1;
}

struct AADereferenceableImpl : AADereferenceable {
  AADereferenceableImpl(const IRPosition &IRP) : AADereferenceable(IRP) {}
  using StateType = DerefState;

  void initialize(Attributor &A) override {
    SmallVector<Attribute, 4> Attrs;
    getAttrs({Attribute::Dereferenceable, Attribute::DereferenceableOrNull},
             Attrs);
    for (const Attribute &Attr : Attrs)
      takeKnownDerefBytesMaximum(Attr.getValueAsInt());

    NonNullAA = &A.getAAFor<AANonNull>(*this, getIRPosition(),
                                       /* TrackDependence */ false);

    const IRPosition &IRP = this->getIRPosition();
    bool IsFnInterface = IRP.isFnInterfaceKind();
    const Function *FnScope = IRP.getAnchorScope();
    if (IsFnInterface && (!FnScope || !FnScope->hasExactDefinition()))
      indicatePessimisticFixpoint();
  }

  /// See AbstractAttribute::getState()
  /// {
  StateType &getState() override { return *this; }
  const StateType &getState() const override { return *this; }
  /// }

  /// Helper function for collecting accessed bytes in must-be-executed-context
  void addAccessedBytesForUse(Attributor &A, const Use *U, const Instruction *I,
                              DerefState &State) {
    const Value *UseV = U->get();
    if (!UseV->getType()->isPointerTy())
      return;

    Type *PtrTy = UseV->getType();
    const DataLayout &DL = A.getDataLayout();
    int64_t Offset;
    if (const Value *Base = getBasePointerOfAccessPointerOperand(
            I, Offset, DL, /*AllowNonInbounds*/ true)) {
      if (Base == &getAssociatedValue() &&
          getPointerOperand(I, /* AllowVolatile */ false) == UseV) {
        uint64_t Size = DL.getTypeStoreSize(PtrTy->getPointerElementType());
        State.addAccessedBytes(Offset, Size);
      }
    }
    return;
  }

  /// See AAFromMustBeExecutedContext
  bool followUse(Attributor &A, const Use *U, const Instruction *I,
                 AADereferenceable::StateType &State) {
    bool IsNonNull = false;
    bool TrackUse = false;
    int64_t DerefBytes = getKnownNonNullAndDerefBytesForUse(
        A, *this, getAssociatedValue(), U, I, IsNonNull, TrackUse);

    addAccessedBytesForUse(A, U, I, State);
    State.takeKnownDerefBytesMaximum(DerefBytes);
    return TrackUse;
  }

  /// See AbstractAttribute::manifest(...).
  ChangeStatus manifest(Attributor &A) override {
    ChangeStatus Change = AADereferenceable::manifest(A);
    if (isAssumedNonNull() && hasAttr(Attribute::DereferenceableOrNull)) {
      removeAttrs({Attribute::DereferenceableOrNull});
      return ChangeStatus::CHANGED;
    }
    return Change;
  }

  void getDeducedAttributes(LLVMContext &Ctx,
                            SmallVectorImpl<Attribute> &Attrs) const override {
    // TODO: Add *_globally support
    if (isAssumedNonNull())
      Attrs.emplace_back(Attribute::getWithDereferenceableBytes(
          Ctx, getAssumedDereferenceableBytes()));
    else
      Attrs.emplace_back(Attribute::getWithDereferenceableOrNullBytes(
          Ctx, getAssumedDereferenceableBytes()));
  }

  /// See AbstractAttribute::getAsStr().
  const std::string getAsStr() const override {
    if (!getAssumedDereferenceableBytes())
      return "unknown-dereferenceable";
    return std::string("dereferenceable") +
           (isAssumedNonNull() ? "" : "_or_null") +
           (isAssumedGlobal() ? "_globally" : "") + "<" +
           std::to_string(getKnownDereferenceableBytes()) + "-" +
           std::to_string(getAssumedDereferenceableBytes()) + ">";
  }
};

/// Dereferenceable attribute for a floating value.
struct AADereferenceableFloating
    : AAFromMustBeExecutedContext<AADereferenceable, AADereferenceableImpl> {
  using Base =
      AAFromMustBeExecutedContext<AADereferenceable, AADereferenceableImpl>;
  AADereferenceableFloating(const IRPosition &IRP) : Base(IRP) {}

  /// See AbstractAttribute::updateImpl(...).
  ChangeStatus updateImpl(Attributor &A) override {
    ChangeStatus Change = Base::updateImpl(A);

    const DataLayout &DL = A.getDataLayout();

    auto VisitValueCB = [&](Value &V, DerefState &T, bool Stripped) -> bool {
      unsigned IdxWidth =
          DL.getIndexSizeInBits(V.getType()->getPointerAddressSpace());
      APInt Offset(IdxWidth, 0);
      const Value *Base =
          V.stripAndAccumulateInBoundsConstantOffsets(DL, Offset);

      const auto &AA =
          A.getAAFor<AADereferenceable>(*this, IRPosition::value(*Base));
      int64_t DerefBytes = 0;
      if (!Stripped && this == &AA) {
        // Use IR information if we did not strip anything.
        // TODO: track globally.
        bool CanBeNull;
        DerefBytes = Base->getPointerDereferenceableBytes(DL, CanBeNull);
        T.GlobalState.indicatePessimisticFixpoint();
      } else {
        const DerefState &DS = static_cast<const DerefState &>(AA.getState());
        DerefBytes = DS.DerefBytesState.getAssumed();
        T.GlobalState &= DS.GlobalState;
      }

      // TODO: Use `AAConstantRange` to infer dereferenceable bytes.

      // For now we do not try to "increase" dereferenceability due to negative
      // indices as we first have to come up with code to deal with loops and
      // for overflows of the dereferenceable bytes.
      int64_t OffsetSExt = Offset.getSExtValue();
      if (OffsetSExt < 0)
        OffsetSExt = 0;

      T.takeAssumedDerefBytesMinimum(
          std::max(int64_t(0), DerefBytes - OffsetSExt));

      if (this == &AA) {
        if (!Stripped) {
          // If nothing was stripped IR information is all we got.
          T.takeKnownDerefBytesMaximum(
              std::max(int64_t(0), DerefBytes - OffsetSExt));
          T.indicatePessimisticFixpoint();
        } else if (OffsetSExt > 0) {
          // If something was stripped but there is circular reasoning we look
          // for the offset. If it is positive we basically decrease the
          // dereferenceable bytes in a circluar loop now, which will simply
          // drive them down to the known value in a very slow way which we
          // can accelerate.
          T.indicatePessimisticFixpoint();
        }
      }

      return T.isValidState();
    };

    DerefState T;
    if (!genericValueTraversal<AADereferenceable, DerefState>(
            A, getIRPosition(), *this, T, VisitValueCB))
      return indicatePessimisticFixpoint();

    return Change | clampStateAndIndicateChange(getState(), T);
  }

  /// See AbstractAttribute::trackStatistics()
  void trackStatistics() const override {
    STATS_DECLTRACK_FLOATING_ATTR(dereferenceable)
  }
};

/// Dereferenceable attribute for a return value.
struct AADereferenceableReturned final
    : AAReturnedFromReturnedValues<AADereferenceable, AADereferenceableImpl> {
  AADereferenceableReturned(const IRPosition &IRP)
      : AAReturnedFromReturnedValues<AADereferenceable, AADereferenceableImpl>(
            IRP) {}

  /// See AbstractAttribute::trackStatistics()
  void trackStatistics() const override {
    STATS_DECLTRACK_FNRET_ATTR(dereferenceable)
  }
};

/// Dereferenceable attribute for an argument
struct AADereferenceableArgument final
    : AAArgumentFromCallSiteArgumentsAndMustBeExecutedContext<
          AADereferenceable, AADereferenceableImpl> {
  using Base = AAArgumentFromCallSiteArgumentsAndMustBeExecutedContext<
      AADereferenceable, AADereferenceableImpl>;
  AADereferenceableArgument(const IRPosition &IRP) : Base(IRP) {}

  /// See AbstractAttribute::trackStatistics()
  void trackStatistics() const override {
    STATS_DECLTRACK_ARG_ATTR(dereferenceable)
  }
};

/// Dereferenceable attribute for a call site argument.
struct AADereferenceableCallSiteArgument final : AADereferenceableFloating {
  AADereferenceableCallSiteArgument(const IRPosition &IRP)
      : AADereferenceableFloating(IRP) {}

  /// See AbstractAttribute::trackStatistics()
  void trackStatistics() const override {
    STATS_DECLTRACK_CSARG_ATTR(dereferenceable)
  }
};

/// Dereferenceable attribute deduction for a call site return value.
struct AADereferenceableCallSiteReturned final
    : AACallSiteReturnedFromReturnedAndMustBeExecutedContext<
          AADereferenceable, AADereferenceableImpl> {
  using Base = AACallSiteReturnedFromReturnedAndMustBeExecutedContext<
      AADereferenceable, AADereferenceableImpl>;
  AADereferenceableCallSiteReturned(const IRPosition &IRP) : Base(IRP) {}

  /// See AbstractAttribute::trackStatistics()
  void trackStatistics() const override {
    STATS_DECLTRACK_CS_ATTR(dereferenceable);
  }
};

// ------------------------ Align Argument Attribute ------------------------

static unsigned int getKnownAlignForUse(Attributor &A,
                                        AbstractAttribute &QueryingAA,
                                        Value &AssociatedValue, const Use *U,
                                        const Instruction *I, bool &TrackUse) {
  // We need to follow common pointer manipulation uses to the accesses they
  // feed into.
  if (isa<CastInst>(I)) {
    // Follow all but ptr2int casts.
    TrackUse = !isa<PtrToIntInst>(I);
    return 0;
  }
  if (auto *GEP = dyn_cast<GetElementPtrInst>(I)) {
    if (GEP->hasAllConstantIndices()) {
      TrackUse = true;
      return 0;
    }
  }

  unsigned Alignment = 0;
  if (ImmutableCallSite ICS = ImmutableCallSite(I)) {
    if (ICS.isBundleOperand(U) || ICS.isCallee(U))
      return 0;

    unsigned ArgNo = ICS.getArgumentNo(U);
    IRPosition IRP = IRPosition::callsite_argument(ICS, ArgNo);
    // As long as we only use known information there is no need to track
    // dependences here.
    auto &AlignAA = A.getAAFor<AAAlign>(QueryingAA, IRP,
                                        /* TrackDependence */ false);
    Alignment = AlignAA.getKnownAlign();
  }

  const Value *UseV = U->get();
  if (auto *SI = dyn_cast<StoreInst>(I)) {
    if (SI->getPointerOperand() == UseV)
      Alignment = SI->getAlignment();
  } else if (auto *LI = dyn_cast<LoadInst>(I))
    Alignment = LI->getAlignment();

  if (Alignment <= 1)
    return 0;

  auto &DL = A.getDataLayout();
  int64_t Offset;

  if (const Value *Base = GetPointerBaseWithConstantOffset(UseV, Offset, DL)) {
    if (Base == &AssociatedValue) {
      // BasePointerAddr + Offset = Alignment * Q for some integer Q.
      // So we can say that the maximum power of two which is a divisor of
      // gcd(Offset, Alignment) is an alignment.

      uint32_t gcd =
          greatestCommonDivisor(uint32_t(abs((int32_t)Offset)), Alignment);
      Alignment = llvm::PowerOf2Floor(gcd);
    }
  }

  return Alignment;
}
struct AAAlignImpl : AAAlign {
  AAAlignImpl(const IRPosition &IRP) : AAAlign(IRP) {}

  /// See AbstractAttribute::initialize(...).
  void initialize(Attributor &A) override {
    SmallVector<Attribute, 4> Attrs;
    getAttrs({Attribute::Alignment}, Attrs);
    for (const Attribute &Attr : Attrs)
      takeKnownMaximum(Attr.getValueAsInt());

    if (getIRPosition().isFnInterfaceKind() &&
        (!getAssociatedFunction() ||
         !getAssociatedFunction()->hasExactDefinition()))
      indicatePessimisticFixpoint();
  }

  /// See AbstractAttribute::manifest(...).
  ChangeStatus manifest(Attributor &A) override {
    ChangeStatus LoadStoreChanged = ChangeStatus::UNCHANGED;

    // Check for users that allow alignment annotations.
    Value &AssociatedValue = getAssociatedValue();
    for (const Use &U : AssociatedValue.uses()) {
      if (auto *SI = dyn_cast<StoreInst>(U.getUser())) {
        if (SI->getPointerOperand() == &AssociatedValue)
          if (SI->getAlignment() < getAssumedAlign()) {
            STATS_DECLTRACK(AAAlign, Store,
                            "Number of times alignment added to a store");
            SI->setAlignment(Align(getAssumedAlign()));
            LoadStoreChanged = ChangeStatus::CHANGED;
          }
      } else if (auto *LI = dyn_cast<LoadInst>(U.getUser())) {
        if (LI->getPointerOperand() == &AssociatedValue)
          if (LI->getAlignment() < getAssumedAlign()) {
            LI->setAlignment(Align(getAssumedAlign()));
            STATS_DECLTRACK(AAAlign, Load,
                            "Number of times alignment added to a load");
            LoadStoreChanged = ChangeStatus::CHANGED;
          }
      }
    }

    ChangeStatus Changed = AAAlign::manifest(A);

    MaybeAlign InheritAlign =
        getAssociatedValue().getPointerAlignment(A.getDataLayout());
    if (InheritAlign.valueOrOne() >= getAssumedAlign())
      return LoadStoreChanged;
    return Changed | LoadStoreChanged;
  }

  // TODO: Provide a helper to determine the implied ABI alignment and check in
  //       the existing manifest method and a new one for AAAlignImpl that value
  //       to avoid making the alignment explicit if it did not improve.

  /// See AbstractAttribute::getDeducedAttributes
  virtual void
  getDeducedAttributes(LLVMContext &Ctx,
                       SmallVectorImpl<Attribute> &Attrs) const override {
    if (getAssumedAlign() > 1)
      Attrs.emplace_back(
          Attribute::getWithAlignment(Ctx, Align(getAssumedAlign())));
  }
  /// See AAFromMustBeExecutedContext
  bool followUse(Attributor &A, const Use *U, const Instruction *I,
                 AAAlign::StateType &State) {
    bool TrackUse = false;

    unsigned int KnownAlign =
        getKnownAlignForUse(A, *this, getAssociatedValue(), U, I, TrackUse);
    State.takeKnownMaximum(KnownAlign);

    return TrackUse;
  }

  /// See AbstractAttribute::getAsStr().
  const std::string getAsStr() const override {
    return getAssumedAlign() ? ("align<" + std::to_string(getKnownAlign()) +
                                "-" + std::to_string(getAssumedAlign()) + ">")
                             : "unknown-align";
  }
};

/// Align attribute for a floating value.
struct AAAlignFloating : AAFromMustBeExecutedContext<AAAlign, AAAlignImpl> {
  using Base = AAFromMustBeExecutedContext<AAAlign, AAAlignImpl>;
  AAAlignFloating(const IRPosition &IRP) : Base(IRP) {}

  /// See AbstractAttribute::updateImpl(...).
  ChangeStatus updateImpl(Attributor &A) override {
    Base::updateImpl(A);

    const DataLayout &DL = A.getDataLayout();

    auto VisitValueCB = [&](Value &V, AAAlign::StateType &T,
                            bool Stripped) -> bool {
      const auto &AA = A.getAAFor<AAAlign>(*this, IRPosition::value(V));
      if (!Stripped && this == &AA) {
        // Use only IR information if we did not strip anything.
        const MaybeAlign PA = V.getPointerAlignment(DL);
        T.takeKnownMaximum(PA ? PA->value() : 0);
        T.indicatePessimisticFixpoint();
      } else {
        // Use abstract attribute information.
        const AAAlign::StateType &DS =
            static_cast<const AAAlign::StateType &>(AA.getState());
        T ^= DS;
      }
      return T.isValidState();
    };

    StateType T;
    if (!genericValueTraversal<AAAlign, StateType>(A, getIRPosition(), *this, T,
                                                   VisitValueCB))
      return indicatePessimisticFixpoint();

    // TODO: If we know we visited all incoming values, thus no are assumed
    // dead, we can take the known information from the state T.
    return clampStateAndIndicateChange(getState(), T);
  }

  /// See AbstractAttribute::trackStatistics()
  void trackStatistics() const override { STATS_DECLTRACK_FLOATING_ATTR(align) }
};

/// Align attribute for function return value.
struct AAAlignReturned final
    : AAReturnedFromReturnedValues<AAAlign, AAAlignImpl> {
  AAAlignReturned(const IRPosition &IRP)
      : AAReturnedFromReturnedValues<AAAlign, AAAlignImpl>(IRP) {}

  /// See AbstractAttribute::trackStatistics()
  void trackStatistics() const override { STATS_DECLTRACK_FNRET_ATTR(aligned) }
};

/// Align attribute for function argument.
struct AAAlignArgument final
    : AAArgumentFromCallSiteArgumentsAndMustBeExecutedContext<AAAlign,
                                                              AAAlignImpl> {
  AAAlignArgument(const IRPosition &IRP)
      : AAArgumentFromCallSiteArgumentsAndMustBeExecutedContext<AAAlign,
                                                                AAAlignImpl>(
            IRP) {}

  /// See AbstractAttribute::trackStatistics()
  void trackStatistics() const override { STATS_DECLTRACK_ARG_ATTR(aligned) }
};

struct AAAlignCallSiteArgument final : AAAlignFloating {
  AAAlignCallSiteArgument(const IRPosition &IRP) : AAAlignFloating(IRP) {}

  /// See AbstractAttribute::manifest(...).
  ChangeStatus manifest(Attributor &A) override {
    ChangeStatus Changed = AAAlignImpl::manifest(A);
    MaybeAlign InheritAlign =
        getAssociatedValue().getPointerAlignment(A.getDataLayout());
    if (InheritAlign.valueOrOne() >= getAssumedAlign())
      Changed = ChangeStatus::UNCHANGED;
    return Changed;
  }

  /// See AbstractAttribute::updateImpl(Attributor &A).
  ChangeStatus updateImpl(Attributor &A) override {
    ChangeStatus Changed = AAAlignFloating::updateImpl(A);
    if (Argument *Arg = getAssociatedArgument()) {
      // We only take known information from the argument
      // so we do not need to track a dependence.
      const auto &ArgAlignAA = A.getAAFor<AAAlign>(
          *this, IRPosition::argument(*Arg), /* TrackDependence */ false);
      takeKnownMaximum(ArgAlignAA.getKnownAlign());
    }
    return Changed;
  }

  /// See AbstractAttribute::trackStatistics()
  void trackStatistics() const override { STATS_DECLTRACK_CSARG_ATTR(aligned) }
};

/// Align attribute deduction for a call site return value.
struct AAAlignCallSiteReturned final
    : AACallSiteReturnedFromReturnedAndMustBeExecutedContext<AAAlign,
                                                             AAAlignImpl> {
  using Base =
      AACallSiteReturnedFromReturnedAndMustBeExecutedContext<AAAlign,
                                                             AAAlignImpl>;
  AAAlignCallSiteReturned(const IRPosition &IRP) : Base(IRP) {}

  /// See AbstractAttribute::initialize(...).
  void initialize(Attributor &A) override {
    Base::initialize(A);
    Function *F = getAssociatedFunction();
    if (!F)
      indicatePessimisticFixpoint();
  }

  /// See AbstractAttribute::trackStatistics()
  void trackStatistics() const override { STATS_DECLTRACK_CS_ATTR(align); }
};

/// ------------------ Function No-Return Attribute ----------------------------
struct AANoReturnImpl : public AANoReturn {
  AANoReturnImpl(const IRPosition &IRP) : AANoReturn(IRP) {}

  /// See AbstractAttribute::initialize(...).
  void initialize(Attributor &A) override {
    AANoReturn::initialize(A);
    Function *F = getAssociatedFunction();
    if (!F)
      indicatePessimisticFixpoint();
  }

  /// See AbstractAttribute::getAsStr().
  const std::string getAsStr() const override {
    return getAssumed() ? "noreturn" : "may-return";
  }

  /// See AbstractAttribute::updateImpl(Attributor &A).
  virtual ChangeStatus updateImpl(Attributor &A) override {
    auto CheckForNoReturn = [](Instruction &) { return false; };
    if (!A.checkForAllInstructions(CheckForNoReturn, *this,
                                   {(unsigned)Instruction::Ret}))
      return indicatePessimisticFixpoint();
    return ChangeStatus::UNCHANGED;
  }
};

struct AANoReturnFunction final : AANoReturnImpl {
  AANoReturnFunction(const IRPosition &IRP) : AANoReturnImpl(IRP) {}

  /// See AbstractAttribute::trackStatistics()
  void trackStatistics() const override { STATS_DECLTRACK_FN_ATTR(noreturn) }
};

/// NoReturn attribute deduction for a call sites.
struct AANoReturnCallSite final : AANoReturnImpl {
  AANoReturnCallSite(const IRPosition &IRP) : AANoReturnImpl(IRP) {}

  /// See AbstractAttribute::updateImpl(...).
  ChangeStatus updateImpl(Attributor &A) override {
    // TODO: Once we have call site specific value information we can provide
    //       call site specific liveness information and then it makes
    //       sense to specialize attributes for call sites arguments instead of
    //       redirecting requests to the callee argument.
    Function *F = getAssociatedFunction();
    const IRPosition &FnPos = IRPosition::function(*F);
    auto &FnAA = A.getAAFor<AANoReturn>(*this, FnPos);
    return clampStateAndIndicateChange(
        getState(),
        static_cast<const AANoReturn::StateType &>(FnAA.getState()));
  }

  /// See AbstractAttribute::trackStatistics()
  void trackStatistics() const override { STATS_DECLTRACK_CS_ATTR(noreturn); }
};

/// ----------------------- Variable Capturing ---------------------------------

/// A class to hold the state of for no-capture attributes.
struct AANoCaptureImpl : public AANoCapture {
  AANoCaptureImpl(const IRPosition &IRP) : AANoCapture(IRP) {}

  /// See AbstractAttribute::initialize(...).
  void initialize(Attributor &A) override {
    if (hasAttr(getAttrKind(), /* IgnoreSubsumingPositions */ true)) {
      indicateOptimisticFixpoint();
      return;
    }
    Function *AnchorScope = getAnchorScope();
    if (isFnInterfaceKind() &&
        (!AnchorScope || !AnchorScope->hasExactDefinition())) {
      indicatePessimisticFixpoint();
      return;
    }

    // You cannot "capture" null in the default address space.
    if (isa<ConstantPointerNull>(getAssociatedValue()) &&
        getAssociatedValue().getType()->getPointerAddressSpace() == 0) {
      indicateOptimisticFixpoint();
      return;
    }

    const Function *F = getArgNo() >= 0 ? getAssociatedFunction() : AnchorScope;

    // Check what state the associated function can actually capture.
    if (F)
      determineFunctionCaptureCapabilities(getIRPosition(), *F, *this);
    else
      indicatePessimisticFixpoint();
  }

  /// See AbstractAttribute::updateImpl(...).
  ChangeStatus updateImpl(Attributor &A) override;

  /// see AbstractAttribute::isAssumedNoCaptureMaybeReturned(...).
  virtual void
  getDeducedAttributes(LLVMContext &Ctx,
                       SmallVectorImpl<Attribute> &Attrs) const override {
    if (!isAssumedNoCaptureMaybeReturned())
      return;

    if (getArgNo() >= 0) {
      if (isAssumedNoCapture())
        Attrs.emplace_back(Attribute::get(Ctx, Attribute::NoCapture));
      else if (ManifestInternal)
        Attrs.emplace_back(Attribute::get(Ctx, "no-capture-maybe-returned"));
    }
  }

  /// Set the NOT_CAPTURED_IN_MEM and NOT_CAPTURED_IN_RET bits in \p Known
  /// depending on the ability of the function associated with \p IRP to capture
  /// state in memory and through "returning/throwing", respectively.
  static void determineFunctionCaptureCapabilities(const IRPosition &IRP,
                                                   const Function &F,
                                                   BitIntegerState &State) {
    // TODO: Once we have memory behavior attributes we should use them here.

    // If we know we cannot communicate or write to memory, we do not care about
    // ptr2int anymore.
    if (F.onlyReadsMemory() && F.doesNotThrow() &&
        F.getReturnType()->isVoidTy()) {
      State.addKnownBits(NO_CAPTURE);
      return;
    }

    // A function cannot capture state in memory if it only reads memory, it can
    // however return/throw state and the state might be influenced by the
    // pointer value, e.g., loading from a returned pointer might reveal a bit.
    if (F.onlyReadsMemory())
      State.addKnownBits(NOT_CAPTURED_IN_MEM);

    // A function cannot communicate state back if it does not through
    // exceptions and doesn not return values.
    if (F.doesNotThrow() && F.getReturnType()->isVoidTy())
      State.addKnownBits(NOT_CAPTURED_IN_RET);

    // Check existing "returned" attributes.
    int ArgNo = IRP.getArgNo();
    if (F.doesNotThrow() && ArgNo >= 0) {
      for (unsigned u = 0, e = F.arg_size(); u < e; ++u)
        if (F.hasParamAttribute(u, Attribute::Returned)) {
          if (u == unsigned(ArgNo))
            State.removeAssumedBits(NOT_CAPTURED_IN_RET);
          else if (F.onlyReadsMemory())
            State.addKnownBits(NO_CAPTURE);
          else
            State.addKnownBits(NOT_CAPTURED_IN_RET);
          break;
        }
    }
  }

  /// See AbstractState::getAsStr().
  const std::string getAsStr() const override {
    if (isKnownNoCapture())
      return "known not-captured";
    if (isAssumedNoCapture())
      return "assumed not-captured";
    if (isKnownNoCaptureMaybeReturned())
      return "known not-captured-maybe-returned";
    if (isAssumedNoCaptureMaybeReturned())
      return "assumed not-captured-maybe-returned";
    return "assumed-captured";
  }
};

/// Attributor-aware capture tracker.
struct AACaptureUseTracker final : public CaptureTracker {

  /// Create a capture tracker that can lookup in-flight abstract attributes
  /// through the Attributor \p A.
  ///
  /// If a use leads to a potential capture, \p CapturedInMemory is set and the
  /// search is stopped. If a use leads to a return instruction,
  /// \p CommunicatedBack is set to true and \p CapturedInMemory is not changed.
  /// If a use leads to a ptr2int which may capture the value,
  /// \p CapturedInInteger is set. If a use is found that is currently assumed
  /// "no-capture-maybe-returned", the user is added to the \p PotentialCopies
  /// set. All values in \p PotentialCopies are later tracked as well. For every
  /// explored use we decrement \p RemainingUsesToExplore. Once it reaches 0,
  /// the search is stopped with \p CapturedInMemory and \p CapturedInInteger
  /// conservatively set to true.
  AACaptureUseTracker(Attributor &A, AANoCapture &NoCaptureAA,
                      const AAIsDead &IsDeadAA, AANoCapture::StateType &State,
                      SmallVectorImpl<const Value *> &PotentialCopies,
                      unsigned &RemainingUsesToExplore)
      : A(A), NoCaptureAA(NoCaptureAA), IsDeadAA(IsDeadAA), State(State),
        PotentialCopies(PotentialCopies),
        RemainingUsesToExplore(RemainingUsesToExplore) {}

  /// Determine if \p V maybe captured. *Also updates the state!*
  bool valueMayBeCaptured(const Value *V) {
    if (V->getType()->isPointerTy()) {
      PointerMayBeCaptured(V, this);
    } else {
      State.indicatePessimisticFixpoint();
    }
    return State.isAssumed(AANoCapture::NO_CAPTURE_MAYBE_RETURNED);
  }

  /// See CaptureTracker::tooManyUses().
  void tooManyUses() override {
    State.removeAssumedBits(AANoCapture::NO_CAPTURE);
  }

  bool isDereferenceableOrNull(Value *O, const DataLayout &DL) override {
    if (CaptureTracker::isDereferenceableOrNull(O, DL))
      return true;
    const auto &DerefAA = A.getAAFor<AADereferenceable>(
        NoCaptureAA, IRPosition::value(*O), /* TrackDependence */ true,
        DepClassTy::OPTIONAL);
    return DerefAA.getAssumedDereferenceableBytes();
  }

  /// See CaptureTracker::captured(...).
  bool captured(const Use *U) override {
    Instruction *UInst = cast<Instruction>(U->getUser());
    LLVM_DEBUG(dbgs() << "Check use: " << *U->get() << " in " << *UInst
                      << "\n");

    // Because we may reuse the tracker multiple times we keep track of the
    // number of explored uses ourselves as well.
    if (RemainingUsesToExplore-- == 0) {
      LLVM_DEBUG(dbgs() << " - too many uses to explore!\n");
      return isCapturedIn(/* Memory */ true, /* Integer */ true,
                          /* Return */ true);
    }

    // Deal with ptr2int by following uses.
    if (isa<PtrToIntInst>(UInst)) {
      LLVM_DEBUG(dbgs() << " - ptr2int assume the worst!\n");
      return valueMayBeCaptured(UInst);
    }

    // Explicitly catch return instructions.
    if (isa<ReturnInst>(UInst))
      return isCapturedIn(/* Memory */ false, /* Integer */ false,
                          /* Return */ true);

    // For now we only use special logic for call sites. However, the tracker
    // itself knows about a lot of other non-capturing cases already.
    CallSite CS(UInst);
    if (!CS || !CS.isArgOperand(U))
      return isCapturedIn(/* Memory */ true, /* Integer */ true,
                          /* Return */ true);

    unsigned ArgNo = CS.getArgumentNo(U);
    const IRPosition &CSArgPos = IRPosition::callsite_argument(CS, ArgNo);
    // If we have a abstract no-capture attribute for the argument we can use
    // it to justify a non-capture attribute here. This allows recursion!
    auto &ArgNoCaptureAA = A.getAAFor<AANoCapture>(NoCaptureAA, CSArgPos);
    if (ArgNoCaptureAA.isAssumedNoCapture())
      return isCapturedIn(/* Memory */ false, /* Integer */ false,
                          /* Return */ false);
    if (ArgNoCaptureAA.isAssumedNoCaptureMaybeReturned()) {
      addPotentialCopy(CS);
      return isCapturedIn(/* Memory */ false, /* Integer */ false,
                          /* Return */ false);
    }

    // Lastly, we could not find a reason no-capture can be assumed so we don't.
    return isCapturedIn(/* Memory */ true, /* Integer */ true,
                        /* Return */ true);
  }

  /// Register \p CS as potential copy of the value we are checking.
  void addPotentialCopy(CallSite CS) {
    PotentialCopies.push_back(CS.getInstruction());
  }

  /// See CaptureTracker::shouldExplore(...).
  bool shouldExplore(const Use *U) override {
    // Check liveness.
    return !A.isAssumedDead(*U, &NoCaptureAA, &IsDeadAA);
  }

  /// Update the state according to \p CapturedInMem, \p CapturedInInt, and
  /// \p CapturedInRet, then return the appropriate value for use in the
  /// CaptureTracker::captured() interface.
  bool isCapturedIn(bool CapturedInMem, bool CapturedInInt,
                    bool CapturedInRet) {
    LLVM_DEBUG(dbgs() << " - captures [Mem " << CapturedInMem << "|Int "
                      << CapturedInInt << "|Ret " << CapturedInRet << "]\n");
    if (CapturedInMem)
      State.removeAssumedBits(AANoCapture::NOT_CAPTURED_IN_MEM);
    if (CapturedInInt)
      State.removeAssumedBits(AANoCapture::NOT_CAPTURED_IN_INT);
    if (CapturedInRet)
      State.removeAssumedBits(AANoCapture::NOT_CAPTURED_IN_RET);
    return !State.isAssumed(AANoCapture::NO_CAPTURE_MAYBE_RETURNED);
  }

private:
  /// The attributor providing in-flight abstract attributes.
  Attributor &A;

  /// The abstract attribute currently updated.
  AANoCapture &NoCaptureAA;

  /// The abstract liveness state.
  const AAIsDead &IsDeadAA;

  /// The state currently updated.
  AANoCapture::StateType &State;

  /// Set of potential copies of the tracked value.
  SmallVectorImpl<const Value *> &PotentialCopies;

  /// Global counter to limit the number of explored uses.
  unsigned &RemainingUsesToExplore;
};

ChangeStatus AANoCaptureImpl::updateImpl(Attributor &A) {
  const IRPosition &IRP = getIRPosition();
  const Value *V =
      getArgNo() >= 0 ? IRP.getAssociatedArgument() : &IRP.getAssociatedValue();
  if (!V)
    return indicatePessimisticFixpoint();

  const Function *F =
      getArgNo() >= 0 ? IRP.getAssociatedFunction() : IRP.getAnchorScope();
  assert(F && "Expected a function!");
  const IRPosition &FnPos = IRPosition::function(*F);
  const auto &IsDeadAA =
      A.getAAFor<AAIsDead>(*this, FnPos, /* TrackDependence */ false);

  AANoCapture::StateType T;

  // Readonly means we cannot capture through memory.
  const auto &FnMemAA = A.getAAFor<AAMemoryBehavior>(
      *this, FnPos, /* TrackDependence */ true, DepClassTy::OPTIONAL);
  if (FnMemAA.isAssumedReadOnly()) {
    T.addKnownBits(NOT_CAPTURED_IN_MEM);
    if (FnMemAA.isKnownReadOnly())
      addKnownBits(NOT_CAPTURED_IN_MEM);
  }

  // Make sure all returned values are different than the underlying value.
  // TODO: we could do this in a more sophisticated way inside
  //       AAReturnedValues, e.g., track all values that escape through returns
  //       directly somehow.
  auto CheckReturnedArgs = [&](const AAReturnedValues &RVAA) {
    bool SeenConstant = false;
    for (auto &It : RVAA.returned_values()) {
      if (isa<Constant>(It.first)) {
        if (SeenConstant)
          return false;
        SeenConstant = true;
      } else if (!isa<Argument>(It.first) ||
                 It.first == getAssociatedArgument())
        return false;
    }
    return true;
  };

  const auto &NoUnwindAA = A.getAAFor<AANoUnwind>(
      *this, FnPos, /* TrackDependence */ true, DepClassTy::OPTIONAL);
  if (NoUnwindAA.isAssumedNoUnwind()) {
    bool IsVoidTy = F->getReturnType()->isVoidTy();
    const AAReturnedValues *RVAA =
        IsVoidTy ? nullptr
                 : &A.getAAFor<AAReturnedValues>(*this, FnPos,
                                                 /* TrackDependence */ true,
                                                 DepClassTy::OPTIONAL);
    if (IsVoidTy || CheckReturnedArgs(*RVAA)) {
      T.addKnownBits(NOT_CAPTURED_IN_RET);
      if (T.isKnown(NOT_CAPTURED_IN_MEM))
        return ChangeStatus::UNCHANGED;
      if (NoUnwindAA.isKnownNoUnwind() &&
          (IsVoidTy || RVAA->getState().isAtFixpoint())) {
        addKnownBits(NOT_CAPTURED_IN_RET);
        if (isKnown(NOT_CAPTURED_IN_MEM))
          return indicateOptimisticFixpoint();
      }
    }
  }

  // Use the CaptureTracker interface and logic with the specialized tracker,
  // defined in AACaptureUseTracker, that can look at in-flight abstract
  // attributes and directly updates the assumed state.
  SmallVector<const Value *, 4> PotentialCopies;
  unsigned RemainingUsesToExplore = DefaultMaxUsesToExplore;
  AACaptureUseTracker Tracker(A, *this, IsDeadAA, T, PotentialCopies,
                              RemainingUsesToExplore);

  // Check all potential copies of the associated value until we can assume
  // none will be captured or we have to assume at least one might be.
  unsigned Idx = 0;
  PotentialCopies.push_back(V);
  while (T.isAssumed(NO_CAPTURE_MAYBE_RETURNED) && Idx < PotentialCopies.size())
    Tracker.valueMayBeCaptured(PotentialCopies[Idx++]);

  AANoCapture::StateType &S = getState();
  auto Assumed = S.getAssumed();
  S.intersectAssumedBits(T.getAssumed());
  if (!isAssumedNoCaptureMaybeReturned())
    return indicatePessimisticFixpoint();
  return Assumed == S.getAssumed() ? ChangeStatus::UNCHANGED
                                   : ChangeStatus::CHANGED;
}

/// NoCapture attribute for function arguments.
struct AANoCaptureArgument final : AANoCaptureImpl {
  AANoCaptureArgument(const IRPosition &IRP) : AANoCaptureImpl(IRP) {}

  /// See AbstractAttribute::trackStatistics()
  void trackStatistics() const override { STATS_DECLTRACK_ARG_ATTR(nocapture) }
};

/// NoCapture attribute for call site arguments.
struct AANoCaptureCallSiteArgument final : AANoCaptureImpl {
  AANoCaptureCallSiteArgument(const IRPosition &IRP) : AANoCaptureImpl(IRP) {}

  /// See AbstractAttribute::initialize(...).
  void initialize(Attributor &A) override {
    if (Argument *Arg = getAssociatedArgument())
      if (Arg->hasByValAttr())
        indicateOptimisticFixpoint();
    AANoCaptureImpl::initialize(A);
  }

  /// See AbstractAttribute::updateImpl(...).
  ChangeStatus updateImpl(Attributor &A) override {
    // TODO: Once we have call site specific value information we can provide
    //       call site specific liveness information and then it makes
    //       sense to specialize attributes for call sites arguments instead of
    //       redirecting requests to the callee argument.
    Argument *Arg = getAssociatedArgument();
    if (!Arg)
      return indicatePessimisticFixpoint();
    const IRPosition &ArgPos = IRPosition::argument(*Arg);
    auto &ArgAA = A.getAAFor<AANoCapture>(*this, ArgPos);
    return clampStateAndIndicateChange(
        getState(),
        static_cast<const AANoCapture::StateType &>(ArgAA.getState()));
  }

  /// See AbstractAttribute::trackStatistics()
  void trackStatistics() const override{STATS_DECLTRACK_CSARG_ATTR(nocapture)};
};

/// NoCapture attribute for floating values.
struct AANoCaptureFloating final : AANoCaptureImpl {
  AANoCaptureFloating(const IRPosition &IRP) : AANoCaptureImpl(IRP) {}

  /// See AbstractAttribute::trackStatistics()
  void trackStatistics() const override {
    STATS_DECLTRACK_FLOATING_ATTR(nocapture)
  }
};

/// NoCapture attribute for function return value.
struct AANoCaptureReturned final : AANoCaptureImpl {
  AANoCaptureReturned(const IRPosition &IRP) : AANoCaptureImpl(IRP) {
    llvm_unreachable("NoCapture is not applicable to function returns!");
  }

  /// See AbstractAttribute::initialize(...).
  void initialize(Attributor &A) override {
    llvm_unreachable("NoCapture is not applicable to function returns!");
  }

  /// See AbstractAttribute::updateImpl(...).
  ChangeStatus updateImpl(Attributor &A) override {
    llvm_unreachable("NoCapture is not applicable to function returns!");
  }

  /// See AbstractAttribute::trackStatistics()
  void trackStatistics() const override {}
};

/// NoCapture attribute deduction for a call site return value.
struct AANoCaptureCallSiteReturned final : AANoCaptureImpl {
  AANoCaptureCallSiteReturned(const IRPosition &IRP) : AANoCaptureImpl(IRP) {}

  /// See AbstractAttribute::trackStatistics()
  void trackStatistics() const override {
    STATS_DECLTRACK_CSRET_ATTR(nocapture)
  }
};

/// ------------------ Value Simplify Attribute ----------------------------
struct AAValueSimplifyImpl : AAValueSimplify {
  AAValueSimplifyImpl(const IRPosition &IRP) : AAValueSimplify(IRP) {}

  /// See AbstractAttribute::initialize(...).
  void initialize(Attributor &A) override {
    if (getAssociatedValue().getType()->isVoidTy())
      indicatePessimisticFixpoint();
  }

  /// See AbstractAttribute::getAsStr().
  const std::string getAsStr() const override {
    return getAssumed() ? (getKnown() ? "simplified" : "maybe-simple")
                        : "not-simple";
  }

  /// See AbstractAttribute::trackStatistics()
  void trackStatistics() const override {}

  /// See AAValueSimplify::getAssumedSimplifiedValue()
  Optional<Value *> getAssumedSimplifiedValue(Attributor &A) const override {
    if (!getAssumed())
      return const_cast<Value *>(&getAssociatedValue());
    return SimplifiedAssociatedValue;
  }

  /// Helper function for querying AAValueSimplify and updating candicate.
  /// \param QueryingValue Value trying to unify with SimplifiedValue
  /// \param AccumulatedSimplifiedValue Current simplification result.
  static bool checkAndUpdate(Attributor &A, const AbstractAttribute &QueryingAA,
                             Value &QueryingValue,
                             Optional<Value *> &AccumulatedSimplifiedValue) {
    // FIXME: Add a typecast support.

    auto &ValueSimplifyAA = A.getAAFor<AAValueSimplify>(
        QueryingAA, IRPosition::value(QueryingValue));

    Optional<Value *> QueryingValueSimplified =
        ValueSimplifyAA.getAssumedSimplifiedValue(A);

    if (!QueryingValueSimplified.hasValue())
      return true;

    if (!QueryingValueSimplified.getValue())
      return false;

    Value &QueryingValueSimplifiedUnwrapped =
        *QueryingValueSimplified.getValue();

    if (AccumulatedSimplifiedValue.hasValue() &&
        !isa<UndefValue>(AccumulatedSimplifiedValue.getValue()) &&
        !isa<UndefValue>(QueryingValueSimplifiedUnwrapped))
      return AccumulatedSimplifiedValue == QueryingValueSimplified;
    if (AccumulatedSimplifiedValue.hasValue() &&
        isa<UndefValue>(QueryingValueSimplifiedUnwrapped))
      return true;

    LLVM_DEBUG(dbgs() << "[ValueSimplify] " << QueryingValue
                      << " is assumed to be "
                      << QueryingValueSimplifiedUnwrapped << "\n");

    AccumulatedSimplifiedValue = QueryingValueSimplified;
    return true;
  }

  bool askSimplifiedValueForAAValueConstantRange(Attributor &A) {
    if (!getAssociatedValue().getType()->isIntegerTy())
      return false;

    const auto &ValueConstantRangeAA =
        A.getAAFor<AAValueConstantRange>(*this, getIRPosition());

    Optional<ConstantInt *> COpt =
        ValueConstantRangeAA.getAssumedConstantInt(A);
    if (COpt.hasValue()) {
      if (auto *C = COpt.getValue())
        SimplifiedAssociatedValue = C;
      else
        return false;
    } else {
      SimplifiedAssociatedValue = llvm::None;
    }
    return true;
  }

  /// See AbstractAttribute::manifest(...).
  ChangeStatus manifest(Attributor &A) override {
    ChangeStatus Changed = ChangeStatus::UNCHANGED;

    if (SimplifiedAssociatedValue.hasValue() &&
        !SimplifiedAssociatedValue.getValue())
      return Changed;

    Value &V = getAssociatedValue();
    auto *C = SimplifiedAssociatedValue.hasValue()
                  ? dyn_cast<Constant>(SimplifiedAssociatedValue.getValue())
                  : UndefValue::get(V.getType());
    if (C) {
      // We can replace the AssociatedValue with the constant.
      if (!V.user_empty() && &V != C && V.getType() == C->getType()) {
        LLVM_DEBUG(dbgs() << "[ValueSimplify] " << V << " -> " << *C
                          << " :: " << *this << "\n");
        if (A.changeValueAfterManifest(V, *C))
          Changed = ChangeStatus::CHANGED;
      }
    }

    return Changed | AAValueSimplify::manifest(A);
  }

  /// See AbstractState::indicatePessimisticFixpoint(...).
  ChangeStatus indicatePessimisticFixpoint() override {
    // NOTE: Associated value will be returned in a pessimistic fixpoint and is
    // regarded as known. That's why`indicateOptimisticFixpoint` is called.
    SimplifiedAssociatedValue = &getAssociatedValue();
    indicateOptimisticFixpoint();
    return ChangeStatus::CHANGED;
  }

protected:
  // An assumed simplified value. Initially, it is set to Optional::None, which
  // means that the value is not clear under current assumption. If in the
  // pessimistic state, getAssumedSimplifiedValue doesn't return this value but
  // returns orignal associated value.
  Optional<Value *> SimplifiedAssociatedValue;
};

struct AAValueSimplifyArgument final : AAValueSimplifyImpl {
  AAValueSimplifyArgument(const IRPosition &IRP) : AAValueSimplifyImpl(IRP) {}

  void initialize(Attributor &A) override {
    AAValueSimplifyImpl::initialize(A);
    if (!getAssociatedFunction() || getAssociatedFunction()->isDeclaration())
      indicatePessimisticFixpoint();
    if (hasAttr({Attribute::InAlloca, Attribute::StructRet, Attribute::Nest},
                /* IgnoreSubsumingPositions */ true))
      indicatePessimisticFixpoint();

    // FIXME: This is a hack to prevent us from propagating function poiner in
    // the new pass manager CGSCC pass as it creates call edges the
    // CallGraphUpdater cannot handle yet.
    Value &V = getAssociatedValue();
    if (V.getType()->isPointerTy() &&
        V.getType()->getPointerElementType()->isFunctionTy() &&
        !A.isModulePass())
      indicatePessimisticFixpoint();
  }

  /// See AbstractAttribute::updateImpl(...).
  ChangeStatus updateImpl(Attributor &A) override {
    // Byval is only replacable if it is readonly otherwise we would write into
    // the replaced value and not the copy that byval creates implicitly.
    Argument *Arg = getAssociatedArgument();
    if (Arg->hasByValAttr()) {
      // TODO: We probably need to verify synchronization is not an issue, e.g.,
      //       there is no race by not copying a constant byval.
      const auto &MemAA = A.getAAFor<AAMemoryBehavior>(*this, getIRPosition());
      if (!MemAA.isAssumedReadOnly())
        return indicatePessimisticFixpoint();
    }

    bool HasValueBefore = SimplifiedAssociatedValue.hasValue();

    auto PredForCallSite = [&](AbstractCallSite ACS) {
      const IRPosition &ACSArgPos =
          IRPosition::callsite_argument(ACS, getArgNo());
      // Check if a coresponding argument was found or if it is on not
      // associated (which can happen for callback calls).
      if (ACSArgPos.getPositionKind() == IRPosition::IRP_INVALID)
        return false;

      // We can only propagate thread independent values through callbacks.
      // This is different to direct/indirect call sites because for them we
      // know the thread executing the caller and callee is the same. For
      // callbacks this is not guaranteed, thus a thread dependent value could
      // be different for the caller and callee, making it invalid to propagate.
      Value &ArgOp = ACSArgPos.getAssociatedValue();
      if (ACS.isCallbackCall())
        if (auto *C = dyn_cast<Constant>(&ArgOp))
          if (C->isThreadDependent())
            return false;
      return checkAndUpdate(A, *this, ArgOp, SimplifiedAssociatedValue);
    };

    bool AllCallSitesKnown;
    if (!A.checkForAllCallSites(PredForCallSite, *this, true,
                                AllCallSitesKnown))
      if (!askSimplifiedValueForAAValueConstantRange(A))
        return indicatePessimisticFixpoint();

    // If a candicate was found in this update, return CHANGED.
    return HasValueBefore == SimplifiedAssociatedValue.hasValue()
               ? ChangeStatus::UNCHANGED
               : ChangeStatus ::CHANGED;
  }

  /// See AbstractAttribute::trackStatistics()
  void trackStatistics() const override {
    STATS_DECLTRACK_ARG_ATTR(value_simplify)
  }
};

struct AAValueSimplifyReturned : AAValueSimplifyImpl {
  AAValueSimplifyReturned(const IRPosition &IRP) : AAValueSimplifyImpl(IRP) {}

  /// See AbstractAttribute::updateImpl(...).
  ChangeStatus updateImpl(Attributor &A) override {
    bool HasValueBefore = SimplifiedAssociatedValue.hasValue();

    auto PredForReturned = [&](Value &V) {
      return checkAndUpdate(A, *this, V, SimplifiedAssociatedValue);
    };

    if (!A.checkForAllReturnedValues(PredForReturned, *this))
      if (!askSimplifiedValueForAAValueConstantRange(A))
        return indicatePessimisticFixpoint();

    // If a candicate was found in this update, return CHANGED.
    return HasValueBefore == SimplifiedAssociatedValue.hasValue()
               ? ChangeStatus::UNCHANGED
               : ChangeStatus ::CHANGED;
  }

  ChangeStatus manifest(Attributor &A) override {
    ChangeStatus Changed = ChangeStatus::UNCHANGED;

    if (SimplifiedAssociatedValue.hasValue() &&
        !SimplifiedAssociatedValue.getValue())
      return Changed;

    Value &V = getAssociatedValue();
    auto *C = SimplifiedAssociatedValue.hasValue()
                  ? dyn_cast<Constant>(SimplifiedAssociatedValue.getValue())
                  : UndefValue::get(V.getType());
    if (C) {
      auto PredForReturned =
          [&](Value &V, const SmallSetVector<ReturnInst *, 4> &RetInsts) {
            // We can replace the AssociatedValue with the constant.
            if (&V == C || V.getType() != C->getType() || isa<UndefValue>(V))
              return true;
            if (auto *CI = dyn_cast<CallInst>(&V))
              if (CI->isMustTailCall())
                return true;

            for (ReturnInst *RI : RetInsts) {
              if (RI->getFunction() != getAnchorScope())
                continue;
              LLVM_DEBUG(dbgs() << "[ValueSimplify] " << V << " -> " << *C
                                << " in " << *RI << " :: " << *this << "\n");
              if (A.changeUseAfterManifest(RI->getOperandUse(0), *C))
                Changed = ChangeStatus::CHANGED;
            }
            return true;
          };
      A.checkForAllReturnedValuesAndReturnInsts(PredForReturned, *this);
    }

    return Changed | AAValueSimplify::manifest(A);
  }

  /// See AbstractAttribute::trackStatistics()
  void trackStatistics() const override {
    STATS_DECLTRACK_FNRET_ATTR(value_simplify)
  }
};

struct AAValueSimplifyFloating : AAValueSimplifyImpl {
  AAValueSimplifyFloating(const IRPosition &IRP) : AAValueSimplifyImpl(IRP) {}

  /// See AbstractAttribute::initialize(...).
  void initialize(Attributor &A) override {
    // FIXME: This might have exposed a SCC iterator update bug in the old PM.
    //        Needs investigation.
    // AAValueSimplifyImpl::initialize(A);
    Value &V = getAnchorValue();

    // TODO: add other stuffs
    if (isa<Constant>(V))
      indicatePessimisticFixpoint();
  }

  /// See AbstractAttribute::updateImpl(...).
  ChangeStatus updateImpl(Attributor &A) override {
    bool HasValueBefore = SimplifiedAssociatedValue.hasValue();

    auto VisitValueCB = [&](Value &V, bool &, bool Stripped) -> bool {
      auto &AA = A.getAAFor<AAValueSimplify>(*this, IRPosition::value(V));
      if (!Stripped && this == &AA) {
        // TODO: Look the instruction and check recursively.

        LLVM_DEBUG(dbgs() << "[ValueSimplify] Can't be stripped more : " << V
                          << "\n");
        return false;
      }
      return checkAndUpdate(A, *this, V, SimplifiedAssociatedValue);
    };

    bool Dummy = false;
    if (!genericValueTraversal<AAValueSimplify, bool>(A, getIRPosition(), *this,
                                                      Dummy, VisitValueCB))
      if (!askSimplifiedValueForAAValueConstantRange(A))
        return indicatePessimisticFixpoint();

    // If a candicate was found in this update, return CHANGED.

    return HasValueBefore == SimplifiedAssociatedValue.hasValue()
               ? ChangeStatus::UNCHANGED
               : ChangeStatus ::CHANGED;
  }

  /// See AbstractAttribute::trackStatistics()
  void trackStatistics() const override {
    STATS_DECLTRACK_FLOATING_ATTR(value_simplify)
  }
};

struct AAValueSimplifyFunction : AAValueSimplifyImpl {
  AAValueSimplifyFunction(const IRPosition &IRP) : AAValueSimplifyImpl(IRP) {}

  /// See AbstractAttribute::initialize(...).
  void initialize(Attributor &A) override {
    SimplifiedAssociatedValue = &getAnchorValue();
    indicateOptimisticFixpoint();
  }
  /// See AbstractAttribute::initialize(...).
  ChangeStatus updateImpl(Attributor &A) override {
    llvm_unreachable(
        "AAValueSimplify(Function|CallSite)::updateImpl will not be called");
  }
  /// See AbstractAttribute::trackStatistics()
  void trackStatistics() const override {
    STATS_DECLTRACK_FN_ATTR(value_simplify)
  }
};

struct AAValueSimplifyCallSite : AAValueSimplifyFunction {
  AAValueSimplifyCallSite(const IRPosition &IRP)
      : AAValueSimplifyFunction(IRP) {}
  /// See AbstractAttribute::trackStatistics()
  void trackStatistics() const override {
    STATS_DECLTRACK_CS_ATTR(value_simplify)
  }
};

struct AAValueSimplifyCallSiteReturned : AAValueSimplifyReturned {
  AAValueSimplifyCallSiteReturned(const IRPosition &IRP)
      : AAValueSimplifyReturned(IRP) {}

  /// See AbstractAttribute::manifest(...).
  ChangeStatus manifest(Attributor &A) override {
    if (auto *CI = dyn_cast<CallInst>(&getAssociatedValue()))
      if (CI->isMustTailCall())
        return ChangeStatus::UNCHANGED;
    return AAValueSimplifyImpl::manifest(A);
  }

  void trackStatistics() const override {
    STATS_DECLTRACK_CSRET_ATTR(value_simplify)
  }
};
struct AAValueSimplifyCallSiteArgument : AAValueSimplifyFloating {
  AAValueSimplifyCallSiteArgument(const IRPosition &IRP)
      : AAValueSimplifyFloating(IRP) {}

  void trackStatistics() const override {
    STATS_DECLTRACK_CSARG_ATTR(value_simplify)
  }
};

/// ----------------------- Heap-To-Stack Conversion ---------------------------
struct AAHeapToStackImpl : public AAHeapToStack {
  AAHeapToStackImpl(const IRPosition &IRP) : AAHeapToStack(IRP) {}

  const std::string getAsStr() const override {
    return "[H2S] Mallocs: " + std::to_string(MallocCalls.size());
  }

  ChangeStatus manifest(Attributor &A) override {
    assert(getState().isValidState() &&
           "Attempted to manifest an invalid state!");

    ChangeStatus HasChanged = ChangeStatus::UNCHANGED;
    Function *F = getAssociatedFunction();
    const auto *TLI = A.getInfoCache().getTargetLibraryInfoForFunction(*F);

    for (Instruction *MallocCall : MallocCalls) {
      // This malloc cannot be replaced.
      if (BadMallocCalls.count(MallocCall))
        continue;

      for (Instruction *FreeCall : FreesForMalloc[MallocCall]) {
        LLVM_DEBUG(dbgs() << "H2S: Removing free call: " << *FreeCall << "\n");
        A.deleteAfterManifest(*FreeCall);
        HasChanged = ChangeStatus::CHANGED;
      }

      LLVM_DEBUG(dbgs() << "H2S: Removing malloc call: " << *MallocCall
                        << "\n");

      Constant *Size;
      if (isCallocLikeFn(MallocCall, TLI)) {
        auto *Num = cast<ConstantInt>(MallocCall->getOperand(0));
        auto *SizeT = dyn_cast<ConstantInt>(MallocCall->getOperand(1));
        APInt TotalSize = SizeT->getValue() * Num->getValue();
        Size =
            ConstantInt::get(MallocCall->getOperand(0)->getType(), TotalSize);
      } else {
        Size = cast<ConstantInt>(MallocCall->getOperand(0));
      }

      unsigned AS = cast<PointerType>(MallocCall->getType())->getAddressSpace();
      Instruction *AI = new AllocaInst(Type::getInt8Ty(F->getContext()), AS,
                                       Size, "", MallocCall->getNextNode());

      if (AI->getType() != MallocCall->getType())
        AI = new BitCastInst(AI, MallocCall->getType(), "malloc_bc",
                             AI->getNextNode());

      A.changeValueAfterManifest(*MallocCall, *AI);

      if (auto *II = dyn_cast<InvokeInst>(MallocCall)) {
        auto *NBB = II->getNormalDest();
        BranchInst::Create(NBB, MallocCall->getParent());
        A.deleteAfterManifest(*MallocCall);
      } else {
        A.deleteAfterManifest(*MallocCall);
      }

      if (isCallocLikeFn(MallocCall, TLI)) {
        auto *BI = new BitCastInst(AI, MallocCall->getType(), "calloc_bc",
                                   AI->getNextNode());
        Value *Ops[] = {
            BI, ConstantInt::get(F->getContext(), APInt(8, 0, false)), Size,
            ConstantInt::get(Type::getInt1Ty(F->getContext()), false)};

        Type *Tys[] = {BI->getType(), MallocCall->getOperand(0)->getType()};
        Module *M = F->getParent();
        Function *Fn = Intrinsic::getDeclaration(M, Intrinsic::memset, Tys);
        CallInst::Create(Fn, Ops, "", BI->getNextNode());
      }
      HasChanged = ChangeStatus::CHANGED;
    }

    return HasChanged;
  }

  /// Collection of all malloc calls in a function.
  SmallSetVector<Instruction *, 4> MallocCalls;

  /// Collection of malloc calls that cannot be converted.
  DenseSet<const Instruction *> BadMallocCalls;

  /// A map for each malloc call to the set of associated free calls.
  DenseMap<Instruction *, SmallPtrSet<Instruction *, 4>> FreesForMalloc;

  ChangeStatus updateImpl(Attributor &A) override;
};

ChangeStatus AAHeapToStackImpl::updateImpl(Attributor &A) {
  const Function *F = getAssociatedFunction();
  const auto *TLI = A.getInfoCache().getTargetLibraryInfoForFunction(*F);

  MustBeExecutedContextExplorer &Explorer =
      A.getInfoCache().getMustBeExecutedContextExplorer();

  auto FreeCheck = [&](Instruction &I) {
    const auto &Frees = FreesForMalloc.lookup(&I);
    if (Frees.size() != 1)
      return false;
    Instruction *UniqueFree = *Frees.begin();
    return Explorer.findInContextOf(UniqueFree, I.getNextNode());
  };

  auto UsesCheck = [&](Instruction &I) {
    bool ValidUsesOnly = true;
    bool MustUse = true;
    auto Pred = [&](const Use &U, bool &Follow) -> bool {
      Instruction *UserI = cast<Instruction>(U.getUser());
      if (isa<LoadInst>(UserI))
        return true;
      if (auto *SI = dyn_cast<StoreInst>(UserI)) {
        if (SI->getValueOperand() == U.get()) {
          LLVM_DEBUG(dbgs()
                     << "[H2S] escaping store to memory: " << *UserI << "\n");
          ValidUsesOnly = false;
        } else {
          // A store into the malloc'ed memory is fine.
        }
        return true;
      }
      if (auto *CB = dyn_cast<CallBase>(UserI)) {
        if (!CB->isArgOperand(&U) || CB->isLifetimeStartOrEnd())
          return true;
        // Record malloc.
        if (isFreeCall(UserI, TLI)) {
          if (MustUse) {
            FreesForMalloc[&I].insert(UserI);
          } else {
            LLVM_DEBUG(dbgs() << "[H2S] free potentially on different mallocs: "
                              << *UserI << "\n");
            ValidUsesOnly = false;
          }
          return true;
        }

        unsigned ArgNo = CB->getArgOperandNo(&U);

        const auto &NoCaptureAA = A.getAAFor<AANoCapture>(
            *this, IRPosition::callsite_argument(*CB, ArgNo));

        // If a callsite argument use is nofree, we are fine.
        const auto &ArgNoFreeAA = A.getAAFor<AANoFree>(
            *this, IRPosition::callsite_argument(*CB, ArgNo));

        if (!NoCaptureAA.isAssumedNoCapture() ||
            !ArgNoFreeAA.isAssumedNoFree()) {
          LLVM_DEBUG(dbgs() << "[H2S] Bad user: " << *UserI << "\n");
          ValidUsesOnly = false;
        }
        return true;
      }

      if (isa<GetElementPtrInst>(UserI) || isa<BitCastInst>(UserI) ||
          isa<PHINode>(UserI) || isa<SelectInst>(UserI)) {
        MustUse &= !(isa<PHINode>(UserI) || isa<SelectInst>(UserI));
        Follow = true;
        return true;
      }
      // Unknown user for which we can not track uses further (in a way that
      // makes sense).
      LLVM_DEBUG(dbgs() << "[H2S] Unknown user: " << *UserI << "\n");
      ValidUsesOnly = false;
      return true;
    };
    A.checkForAllUses(Pred, *this, I);
    return ValidUsesOnly;
  };

  auto MallocCallocCheck = [&](Instruction &I) {
    if (BadMallocCalls.count(&I))
      return true;

    bool IsMalloc = isMallocLikeFn(&I, TLI);
    bool IsCalloc = !IsMalloc && isCallocLikeFn(&I, TLI);
    if (!IsMalloc && !IsCalloc) {
      BadMallocCalls.insert(&I);
      return true;
    }

    if (IsMalloc) {
      if (auto *Size = dyn_cast<ConstantInt>(I.getOperand(0)))
        if (Size->getValue().ule(MaxHeapToStackSize))
          if (UsesCheck(I) || FreeCheck(I)) {
            MallocCalls.insert(&I);
            return true;
          }
    } else if (IsCalloc) {
      bool Overflow = false;
      if (auto *Num = dyn_cast<ConstantInt>(I.getOperand(0)))
        if (auto *Size = dyn_cast<ConstantInt>(I.getOperand(1)))
          if ((Size->getValue().umul_ov(Num->getValue(), Overflow))
                  .ule(MaxHeapToStackSize))
            if (!Overflow && (UsesCheck(I) || FreeCheck(I))) {
              MallocCalls.insert(&I);
              return true;
            }
    }

    BadMallocCalls.insert(&I);
    return true;
  };

  size_t NumBadMallocs = BadMallocCalls.size();

  A.checkForAllCallLikeInstructions(MallocCallocCheck, *this);

  if (NumBadMallocs != BadMallocCalls.size())
    return ChangeStatus::CHANGED;

  return ChangeStatus::UNCHANGED;
}

struct AAHeapToStackFunction final : public AAHeapToStackImpl {
  AAHeapToStackFunction(const IRPosition &IRP) : AAHeapToStackImpl(IRP) {}

  /// See AbstractAttribute::trackStatistics()
  void trackStatistics() const override {
    STATS_DECL(MallocCalls, Function,
               "Number of malloc calls converted to allocas");
    for (auto *C : MallocCalls)
      if (!BadMallocCalls.count(C))
        ++BUILD_STAT_NAME(MallocCalls, Function);
  }
};

/// ----------------------- Privatizable Pointers ------------------------------
struct AAPrivatizablePtrImpl : public AAPrivatizablePtr {
  AAPrivatizablePtrImpl(const IRPosition &IRP)
      : AAPrivatizablePtr(IRP), PrivatizableType(llvm::None) {}

  ChangeStatus indicatePessimisticFixpoint() override {
    AAPrivatizablePtr::indicatePessimisticFixpoint();
    PrivatizableType = nullptr;
    return ChangeStatus::CHANGED;
  }

  /// Identify the type we can chose for a private copy of the underlying
  /// argument. None means it is not clear yet, nullptr means there is none.
  virtual Optional<Type *> identifyPrivatizableType(Attributor &A) = 0;

  /// Return a privatizable type that encloses both T0 and T1.
  /// TODO: This is merely a stub for now as we should manage a mapping as well.
  Optional<Type *> combineTypes(Optional<Type *> T0, Optional<Type *> T1) {
    if (!T0.hasValue())
      return T1;
    if (!T1.hasValue())
      return T0;
    if (T0 == T1)
      return T0;
    return nullptr;
  }

  Optional<Type *> getPrivatizableType() const override {
    return PrivatizableType;
  }

  const std::string getAsStr() const override {
    return isAssumedPrivatizablePtr() ? "[priv]" : "[no-priv]";
  }

protected:
  Optional<Type *> PrivatizableType;
};

// TODO: Do this for call site arguments (probably also other values) as well.

struct AAPrivatizablePtrArgument final : public AAPrivatizablePtrImpl {
  AAPrivatizablePtrArgument(const IRPosition &IRP)
      : AAPrivatizablePtrImpl(IRP) {}

  /// See AAPrivatizablePtrImpl::identifyPrivatizableType(...)
  Optional<Type *> identifyPrivatizableType(Attributor &A) override {
    // If this is a byval argument and we know all the call sites (so we can
    // rewrite them), there is no need to check them explicitly.
    bool AllCallSitesKnown;
    if (getIRPosition().hasAttr(Attribute::ByVal) &&
        A.checkForAllCallSites([](AbstractCallSite ACS) { return true; }, *this,
                               true, AllCallSitesKnown))
      return getAssociatedValue().getType()->getPointerElementType();

    Optional<Type *> Ty;
    unsigned ArgNo = getIRPosition().getArgNo();

    // Make sure the associated call site argument has the same type at all call
    // sites and it is an allocation we know is safe to privatize, for now that
    // means we only allow alloca instructions.
    // TODO: We can additionally analyze the accesses in the callee to  create
    //       the type from that information instead. That is a little more
    //       involved and will be done in a follow up patch.
    auto CallSiteCheck = [&](AbstractCallSite ACS) {
      IRPosition ACSArgPos = IRPosition::callsite_argument(ACS, ArgNo);
      // Check if a coresponding argument was found or if it is one not
      // associated (which can happen for callback calls).
      if (ACSArgPos.getPositionKind() == IRPosition::IRP_INVALID)
        return false;

      // Check that all call sites agree on a type.
      auto &PrivCSArgAA = A.getAAFor<AAPrivatizablePtr>(*this, ACSArgPos);
      Optional<Type *> CSTy = PrivCSArgAA.getPrivatizableType();

      LLVM_DEBUG({
        dbgs() << "[AAPrivatizablePtr] ACSPos: " << ACSArgPos << ", CSTy: ";
        if (CSTy.hasValue() && CSTy.getValue())
          CSTy.getValue()->print(dbgs());
        else if (CSTy.hasValue())
          dbgs() << "<nullptr>";
        else
          dbgs() << "<none>";
      });

      Ty = combineTypes(Ty, CSTy);

      LLVM_DEBUG({
        dbgs() << " : New Type: ";
        if (Ty.hasValue() && Ty.getValue())
          Ty.getValue()->print(dbgs());
        else if (Ty.hasValue())
          dbgs() << "<nullptr>";
        else
          dbgs() << "<none>";
        dbgs() << "\n";
      });

      return !Ty.hasValue() || Ty.getValue();
    };

    if (!A.checkForAllCallSites(CallSiteCheck, *this, true, AllCallSitesKnown))
      return nullptr;
    return Ty;
  }

  /// See AbstractAttribute::updateImpl(...).
  ChangeStatus updateImpl(Attributor &A) override {
    PrivatizableType = identifyPrivatizableType(A);
    if (!PrivatizableType.hasValue())
      return ChangeStatus::UNCHANGED;
    if (!PrivatizableType.getValue())
      return indicatePessimisticFixpoint();

    // Avoid arguments with padding for now.
    if (!getIRPosition().hasAttr(Attribute::ByVal) &&
        !ArgumentPromotionPass::isDenselyPacked(PrivatizableType.getValue(),
                                                A.getInfoCache().getDL())) {
      LLVM_DEBUG(dbgs() << "[AAPrivatizablePtr] Padding detected\n");
      return indicatePessimisticFixpoint();
    }

    // Verify callee and caller agree on how the promoted argument would be
    // passed.
    // TODO: The use of the ArgumentPromotion interface here is ugly, we need a
    // specialized form of TargetTransformInfo::areFunctionArgsABICompatible
    // which doesn't require the arguments ArgumentPromotion wanted to pass.
    Function &Fn = *getIRPosition().getAnchorScope();
    SmallPtrSet<Argument *, 1> ArgsToPromote, Dummy;
    ArgsToPromote.insert(getAssociatedArgument());
    const auto *TTI =
        A.getInfoCache().getAnalysisResultForFunction<TargetIRAnalysis>(Fn);
    if (!TTI ||
        !ArgumentPromotionPass::areFunctionArgsABICompatible(
            Fn, *TTI, ArgsToPromote, Dummy) ||
        ArgsToPromote.empty()) {
      LLVM_DEBUG(
          dbgs() << "[AAPrivatizablePtr] ABI incompatibility detected for "
                 << Fn.getName() << "\n");
      return indicatePessimisticFixpoint();
    }

    // Collect the types that will replace the privatizable type in the function
    // signature.
    SmallVector<Type *, 16> ReplacementTypes;
    identifyReplacementTypes(PrivatizableType.getValue(), ReplacementTypes);

    // Register a rewrite of the argument.
    Argument *Arg = getAssociatedArgument();
    if (!A.isValidFunctionSignatureRewrite(*Arg, ReplacementTypes)) {
      LLVM_DEBUG(dbgs() << "[AAPrivatizablePtr] Rewrite not valid\n");
      return indicatePessimisticFixpoint();
    }

    unsigned ArgNo = Arg->getArgNo();

    // Helper to check if for the given call site the associated argument is
    // passed to a callback where the privatization would be different.
    auto IsCompatiblePrivArgOfCallback = [&](CallSite CS) {
      SmallVector<const Use *, 4> CBUses;
      AbstractCallSite::getCallbackUses(CS, CBUses);
      for (const Use *U : CBUses) {
        AbstractCallSite CBACS(U);
        assert(CBACS && CBACS.isCallbackCall());
        for (Argument &CBArg : CBACS.getCalledFunction()->args()) {
          int CBArgNo = CBACS.getCallArgOperandNo(CBArg);

          LLVM_DEBUG({
            dbgs()
                << "[AAPrivatizablePtr] Argument " << *Arg
                << "check if can be privatized in the context of its parent ("
                << Arg->getParent()->getName()
                << ")\n[AAPrivatizablePtr] because it is an argument in a "
                   "callback ("
                << CBArgNo << "@" << CBACS.getCalledFunction()->getName()
                << ")\n[AAPrivatizablePtr] " << CBArg << " : "
                << CBACS.getCallArgOperand(CBArg) << " vs "
                << CS.getArgOperand(ArgNo) << "\n"
                << "[AAPrivatizablePtr] " << CBArg << " : "
                << CBACS.getCallArgOperandNo(CBArg) << " vs " << ArgNo << "\n";
          });

          if (CBArgNo != int(ArgNo))
            continue;
          const auto &CBArgPrivAA =
              A.getAAFor<AAPrivatizablePtr>(*this, IRPosition::argument(CBArg));
          if (CBArgPrivAA.isValidState()) {
            auto CBArgPrivTy = CBArgPrivAA.getPrivatizableType();
            if (!CBArgPrivTy.hasValue())
              continue;
            if (CBArgPrivTy.getValue() == PrivatizableType)
              continue;
          }

          LLVM_DEBUG({
            dbgs() << "[AAPrivatizablePtr] Argument " << *Arg
                   << " cannot be privatized in the context of its parent ("
                   << Arg->getParent()->getName()
                   << ")\n[AAPrivatizablePtr] because it is an argument in a "
                      "callback ("
                   << CBArgNo << "@" << CBACS.getCalledFunction()->getName()
                   << ").\n[AAPrivatizablePtr] for which the argument "
                      "privatization is not compatible.\n";
          });
          return false;
        }
      }
      return true;
    };

    // Helper to check if for the given call site the associated argument is
    // passed to a direct call where the privatization would be different.
    auto IsCompatiblePrivArgOfDirectCS = [&](AbstractCallSite ACS) {
      CallBase *DC = cast<CallBase>(ACS.getInstruction());
      int DCArgNo = ACS.getCallArgOperandNo(ArgNo);
      assert(DCArgNo >= 0 && unsigned(DCArgNo) < DC->getNumArgOperands() &&
             "Expected a direct call operand for callback call operand");

      LLVM_DEBUG({
        dbgs() << "[AAPrivatizablePtr] Argument " << *Arg
               << " check if be privatized in the context of its parent ("
               << Arg->getParent()->getName()
               << ")\n[AAPrivatizablePtr] because it is an argument in a "
                  "direct call of ("
               << DCArgNo << "@" << DC->getCalledFunction()->getName()
               << ").\n";
      });

      Function *DCCallee = DC->getCalledFunction();
      if (unsigned(DCArgNo) < DCCallee->arg_size()) {
        const auto &DCArgPrivAA = A.getAAFor<AAPrivatizablePtr>(
            *this, IRPosition::argument(*DCCallee->getArg(DCArgNo)));
        if (DCArgPrivAA.isValidState()) {
          auto DCArgPrivTy = DCArgPrivAA.getPrivatizableType();
          if (!DCArgPrivTy.hasValue())
            return true;
          if (DCArgPrivTy.getValue() == PrivatizableType)
            return true;
        }
      }

      LLVM_DEBUG({
        dbgs() << "[AAPrivatizablePtr] Argument " << *Arg
               << " cannot be privatized in the context of its parent ("
               << Arg->getParent()->getName()
               << ")\n[AAPrivatizablePtr] because it is an argument in a "
                  "direct call of ("
               << ACS.getCallSite().getCalledFunction()->getName()
               << ").\n[AAPrivatizablePtr] for which the argument "
                  "privatization is not compatible.\n";
      });
      return false;
    };

    // Helper to check if the associated argument is used at the given abstract
    // call site in a way that is incompatible with the privatization assumed
    // here.
    auto IsCompatiblePrivArgOfOtherCallSite = [&](AbstractCallSite ACS) {
      if (ACS.isDirectCall())
        return IsCompatiblePrivArgOfCallback(ACS.getCallSite());
      if (ACS.isCallbackCall())
        return IsCompatiblePrivArgOfDirectCS(ACS);
      return false;
    };

    bool AllCallSitesKnown;
    if (!A.checkForAllCallSites(IsCompatiblePrivArgOfOtherCallSite, *this, true,
                                AllCallSitesKnown))
      return indicatePessimisticFixpoint();

    return ChangeStatus::UNCHANGED;
  }

  /// Given a type to private \p PrivType, collect the constituates (which are
  /// used) in \p ReplacementTypes.
  static void
  identifyReplacementTypes(Type *PrivType,
                           SmallVectorImpl<Type *> &ReplacementTypes) {
    // TODO: For now we expand the privatization type to the fullest which can
    //       lead to dead arguments that need to be removed later.
    assert(PrivType && "Expected privatizable type!");

    // Traverse the type, extract constituate types on the outermost level.
    if (auto *PrivStructType = dyn_cast<StructType>(PrivType)) {
      for (unsigned u = 0, e = PrivStructType->getNumElements(); u < e; u++)
        ReplacementTypes.push_back(PrivStructType->getElementType(u));
    } else if (auto *PrivArrayType = dyn_cast<ArrayType>(PrivType)) {
      ReplacementTypes.append(PrivArrayType->getNumElements(),
                              PrivArrayType->getElementType());
    } else {
      ReplacementTypes.push_back(PrivType);
    }
  }

  /// Initialize \p Base according to the type \p PrivType at position \p IP.
  /// The values needed are taken from the arguments of \p F starting at
  /// position \p ArgNo.
  static void createInitialization(Type *PrivType, Value &Base, Function &F,
                                   unsigned ArgNo, Instruction &IP) {
    assert(PrivType && "Expected privatizable type!");

    IRBuilder<NoFolder> IRB(&IP);
    const DataLayout &DL = F.getParent()->getDataLayout();

    // Traverse the type, build GEPs and stores.
    if (auto *PrivStructType = dyn_cast<StructType>(PrivType)) {
      const StructLayout *PrivStructLayout = DL.getStructLayout(PrivStructType);
      for (unsigned u = 0, e = PrivStructType->getNumElements(); u < e; u++) {
        Type *PointeeTy = PrivStructType->getElementType(u)->getPointerTo();
        Value *Ptr = constructPointer(
            PointeeTy, &Base, PrivStructLayout->getElementOffset(u), IRB, DL);
        new StoreInst(F.getArg(ArgNo + u), Ptr, &IP);
      }
    } else if (auto *PrivArrayType = dyn_cast<ArrayType>(PrivType)) {
      Type *PointeePtrTy = PrivArrayType->getElementType()->getPointerTo();
      uint64_t PointeeTySize = DL.getTypeStoreSize(PointeePtrTy);
      for (unsigned u = 0, e = PrivArrayType->getNumElements(); u < e; u++) {
        Value *Ptr =
            constructPointer(PointeePtrTy, &Base, u * PointeeTySize, IRB, DL);
        new StoreInst(F.getArg(ArgNo + u), Ptr, &IP);
      }
    } else {
      new StoreInst(F.getArg(ArgNo), &Base, &IP);
    }
  }

  /// Extract values from \p Base according to the type \p PrivType at the
  /// call position \p ACS. The values are appended to \p ReplacementValues.
  void createReplacementValues(Type *PrivType, AbstractCallSite ACS,
                               Value *Base,
                               SmallVectorImpl<Value *> &ReplacementValues) {
    assert(Base && "Expected base value!");
    assert(PrivType && "Expected privatizable type!");
    Instruction *IP = ACS.getInstruction();

    IRBuilder<NoFolder> IRB(IP);
    const DataLayout &DL = IP->getModule()->getDataLayout();

    if (Base->getType()->getPointerElementType() != PrivType)
      Base = BitCastInst::CreateBitOrPointerCast(Base, PrivType->getPointerTo(),
                                                 "", ACS.getInstruction());

    // TODO: Improve the alignment of the loads.
    // Traverse the type, build GEPs and loads.
    if (auto *PrivStructType = dyn_cast<StructType>(PrivType)) {
      const StructLayout *PrivStructLayout = DL.getStructLayout(PrivStructType);
      for (unsigned u = 0, e = PrivStructType->getNumElements(); u < e; u++) {
        Type *PointeeTy = PrivStructType->getElementType(u);
        Value *Ptr =
            constructPointer(PointeeTy->getPointerTo(), Base,
                             PrivStructLayout->getElementOffset(u), IRB, DL);
        LoadInst *L = new LoadInst(PointeeTy, Ptr, "", IP);
        L->setAlignment(MaybeAlign(1));
        ReplacementValues.push_back(L);
      }
    } else if (auto *PrivArrayType = dyn_cast<ArrayType>(PrivType)) {
      Type *PointeeTy = PrivArrayType->getElementType();
      uint64_t PointeeTySize = DL.getTypeStoreSize(PointeeTy);
      Type *PointeePtrTy = PointeeTy->getPointerTo();
      for (unsigned u = 0, e = PrivArrayType->getNumElements(); u < e; u++) {
        Value *Ptr =
            constructPointer(PointeePtrTy, Base, u * PointeeTySize, IRB, DL);
        LoadInst *L = new LoadInst(PointeePtrTy, Ptr, "", IP);
        L->setAlignment(MaybeAlign(1));
        ReplacementValues.push_back(L);
      }
    } else {
      LoadInst *L = new LoadInst(PrivType, Base, "", IP);
      L->setAlignment(MaybeAlign(1));
      ReplacementValues.push_back(L);
    }
  }

  /// See AbstractAttribute::manifest(...)
  ChangeStatus manifest(Attributor &A) override {
    if (!PrivatizableType.hasValue())
      return ChangeStatus::UNCHANGED;
    assert(PrivatizableType.getValue() && "Expected privatizable type!");

    // Collect all tail calls in the function as we cannot allow new allocas to
    // escape into tail recursion.
    // TODO: Be smarter about new allocas escaping into tail calls.
    SmallVector<CallInst *, 16> TailCalls;
    if (!A.checkForAllInstructions(
            [&](Instruction &I) {
              CallInst &CI = cast<CallInst>(I);
              if (CI.isTailCall())
                TailCalls.push_back(&CI);
              return true;
            },
            *this, {Instruction::Call}))
      return ChangeStatus::UNCHANGED;

    Argument *Arg = getAssociatedArgument();

    // Callback to repair the associated function. A new alloca is placed at the
    // beginning and initialized with the values passed through arguments. The
    // new alloca replaces the use of the old pointer argument.
    Attributor::ArgumentReplacementInfo::CalleeRepairCBTy FnRepairCB =
        [=](const Attributor::ArgumentReplacementInfo &ARI,
            Function &ReplacementFn, Function::arg_iterator ArgIt) {
          BasicBlock &EntryBB = ReplacementFn.getEntryBlock();
          Instruction *IP = &*EntryBB.getFirstInsertionPt();
          auto *AI = new AllocaInst(PrivatizableType.getValue(), 0,
                                    Arg->getName() + ".priv", IP);
          createInitialization(PrivatizableType.getValue(), *AI, ReplacementFn,
                               ArgIt->getArgNo(), *IP);
          Arg->replaceAllUsesWith(AI);

          for (CallInst *CI : TailCalls)
            CI->setTailCall(false);
        };

    // Callback to repair a call site of the associated function. The elements
    // of the privatizable type are loaded prior to the call and passed to the
    // new function version.
    Attributor::ArgumentReplacementInfo::ACSRepairCBTy ACSRepairCB =
        [=](const Attributor::ArgumentReplacementInfo &ARI,
            AbstractCallSite ACS, SmallVectorImpl<Value *> &NewArgOperands) {
          createReplacementValues(
              PrivatizableType.getValue(), ACS,
              ACS.getCallArgOperand(ARI.getReplacedArg().getArgNo()),
                                  NewArgOperands);
        };

    // Collect the types that will replace the privatizable type in the function
    // signature.
    SmallVector<Type *, 16> ReplacementTypes;
    identifyReplacementTypes(PrivatizableType.getValue(), ReplacementTypes);

    // Register a rewrite of the argument.
    if (A.registerFunctionSignatureRewrite(*Arg, ReplacementTypes,
                                           std::move(FnRepairCB),
                                           std::move(ACSRepairCB)))
      return ChangeStatus::CHANGED;
    return ChangeStatus::UNCHANGED;
  }

  /// See AbstractAttribute::trackStatistics()
  void trackStatistics() const override {
    STATS_DECLTRACK_ARG_ATTR(privatizable_ptr);
  }
};

struct AAPrivatizablePtrFloating : public AAPrivatizablePtrImpl {
  AAPrivatizablePtrFloating(const IRPosition &IRP)
      : AAPrivatizablePtrImpl(IRP) {}

  /// See AbstractAttribute::initialize(...).
  virtual void initialize(Attributor &A) override {
    // TODO: We can privatize more than arguments.
    indicatePessimisticFixpoint();
  }

  ChangeStatus updateImpl(Attributor &A) override {
    llvm_unreachable("AAPrivatizablePtr(Floating|Returned|CallSiteReturned)::"
                     "updateImpl will not be called");
  }

  /// See AAPrivatizablePtrImpl::identifyPrivatizableType(...)
  Optional<Type *> identifyPrivatizableType(Attributor &A) override {
    Value *Obj =
        GetUnderlyingObject(&getAssociatedValue(), A.getInfoCache().getDL());
    if (!Obj) {
      LLVM_DEBUG(dbgs() << "[AAPrivatizablePtr] No underlying object found!\n");
      return nullptr;
    }

    if (auto *AI = dyn_cast<AllocaInst>(Obj))
      if (auto *CI = dyn_cast<ConstantInt>(AI->getArraySize()))
        if (CI->isOne())
          return Obj->getType()->getPointerElementType();
    if (auto *Arg = dyn_cast<Argument>(Obj)) {
      auto &PrivArgAA =
          A.getAAFor<AAPrivatizablePtr>(*this, IRPosition::argument(*Arg));
      if (PrivArgAA.isAssumedPrivatizablePtr())
        return Obj->getType()->getPointerElementType();
    }

    LLVM_DEBUG(dbgs() << "[AAPrivatizablePtr] Underlying object neither valid "
                         "alloca nor privatizable argument: "
                      << *Obj << "!\n");
    return nullptr;
  }

  /// See AbstractAttribute::trackStatistics()
  void trackStatistics() const override {
    STATS_DECLTRACK_FLOATING_ATTR(privatizable_ptr);
  }
};

struct AAPrivatizablePtrCallSiteArgument final
    : public AAPrivatizablePtrFloating {
  AAPrivatizablePtrCallSiteArgument(const IRPosition &IRP)
      : AAPrivatizablePtrFloating(IRP) {}

  /// See AbstractAttribute::initialize(...).
  void initialize(Attributor &A) override {
    if (getIRPosition().hasAttr(Attribute::ByVal))
      indicateOptimisticFixpoint();
  }

  /// See AbstractAttribute::updateImpl(...).
  ChangeStatus updateImpl(Attributor &A) override {
    PrivatizableType = identifyPrivatizableType(A);
    if (!PrivatizableType.hasValue())
      return ChangeStatus::UNCHANGED;
    if (!PrivatizableType.getValue())
      return indicatePessimisticFixpoint();

    const IRPosition &IRP = getIRPosition();
    auto &NoCaptureAA = A.getAAFor<AANoCapture>(*this, IRP);
    if (!NoCaptureAA.isAssumedNoCapture()) {
      LLVM_DEBUG(dbgs() << "[AAPrivatizablePtr] pointer might be captured!\n");
      return indicatePessimisticFixpoint();
    }

    auto &NoAliasAA = A.getAAFor<AANoAlias>(*this, IRP);
    if (!NoAliasAA.isAssumedNoAlias()) {
      LLVM_DEBUG(dbgs() << "[AAPrivatizablePtr] pointer might alias!\n");
      return indicatePessimisticFixpoint();
    }

    const auto &MemBehaviorAA = A.getAAFor<AAMemoryBehavior>(*this, IRP);
    if (!MemBehaviorAA.isAssumedReadOnly()) {
      LLVM_DEBUG(dbgs() << "[AAPrivatizablePtr] pointer is written!\n");
      return indicatePessimisticFixpoint();
    }

    return ChangeStatus::UNCHANGED;
  }

  /// See AbstractAttribute::trackStatistics()
  void trackStatistics() const override {
    STATS_DECLTRACK_CSARG_ATTR(privatizable_ptr);
  }
};

struct AAPrivatizablePtrCallSiteReturned final
    : public AAPrivatizablePtrFloating {
  AAPrivatizablePtrCallSiteReturned(const IRPosition &IRP)
      : AAPrivatizablePtrFloating(IRP) {}

  /// See AbstractAttribute::initialize(...).
  void initialize(Attributor &A) override {
    // TODO: We can privatize more than arguments.
    indicatePessimisticFixpoint();
  }

  /// See AbstractAttribute::trackStatistics()
  void trackStatistics() const override {
    STATS_DECLTRACK_CSRET_ATTR(privatizable_ptr);
  }
};

struct AAPrivatizablePtrReturned final : public AAPrivatizablePtrFloating {
  AAPrivatizablePtrReturned(const IRPosition &IRP)
      : AAPrivatizablePtrFloating(IRP) {}

  /// See AbstractAttribute::initialize(...).
  void initialize(Attributor &A) override {
    // TODO: We can privatize more than arguments.
    indicatePessimisticFixpoint();
  }

  /// See AbstractAttribute::trackStatistics()
  void trackStatistics() const override {
    STATS_DECLTRACK_FNRET_ATTR(privatizable_ptr);
  }
};

/// -------------------- Memory Behavior Attributes ----------------------------
/// Includes read-none, read-only, and write-only.
/// ----------------------------------------------------------------------------
struct AAMemoryBehaviorImpl : public AAMemoryBehavior {
  AAMemoryBehaviorImpl(const IRPosition &IRP) : AAMemoryBehavior(IRP) {}

  /// See AbstractAttribute::initialize(...).
  void initialize(Attributor &A) override {
    intersectAssumedBits(BEST_STATE);
    getKnownStateFromValue(getIRPosition(), getState());
    IRAttribute::initialize(A);
  }

  /// Return the memory behavior information encoded in the IR for \p IRP.
  static void getKnownStateFromValue(const IRPosition &IRP,
                                     BitIntegerState &State,
                                     bool IgnoreSubsumingPositions = false) {
    SmallVector<Attribute, 2> Attrs;
    IRP.getAttrs(AttrKinds, Attrs, IgnoreSubsumingPositions);
    for (const Attribute &Attr : Attrs) {
      switch (Attr.getKindAsEnum()) {
      case Attribute::ReadNone:
        State.addKnownBits(NO_ACCESSES);
        break;
      case Attribute::ReadOnly:
        State.addKnownBits(NO_WRITES);
        break;
      case Attribute::WriteOnly:
        State.addKnownBits(NO_READS);
        break;
      default:
        llvm_unreachable("Unexpected attribute!");
      }
    }

    if (auto *I = dyn_cast<Instruction>(&IRP.getAnchorValue())) {
      if (!I->mayReadFromMemory())
        State.addKnownBits(NO_READS);
      if (!I->mayWriteToMemory())
        State.addKnownBits(NO_WRITES);
    }
  }

  /// See AbstractAttribute::getDeducedAttributes(...).
  void getDeducedAttributes(LLVMContext &Ctx,
                            SmallVectorImpl<Attribute> &Attrs) const override {
    assert(Attrs.size() == 0);
    if (isAssumedReadNone())
      Attrs.push_back(Attribute::get(Ctx, Attribute::ReadNone));
    else if (isAssumedReadOnly())
      Attrs.push_back(Attribute::get(Ctx, Attribute::ReadOnly));
    else if (isAssumedWriteOnly())
      Attrs.push_back(Attribute::get(Ctx, Attribute::WriteOnly));
    assert(Attrs.size() <= 1);
  }

  /// See AbstractAttribute::manifest(...).
  ChangeStatus manifest(Attributor &A) override {
    if (hasAttr(Attribute::ReadNone, /* IgnoreSubsumingPositions */ true))
      return ChangeStatus::UNCHANGED;

    const IRPosition &IRP = getIRPosition();

    // Check if we would improve the existing attributes first.
    SmallVector<Attribute, 4> DeducedAttrs;
    getDeducedAttributes(IRP.getAnchorValue().getContext(), DeducedAttrs);
    if (llvm::all_of(DeducedAttrs, [&](const Attribute &Attr) {
          return IRP.hasAttr(Attr.getKindAsEnum(),
                             /* IgnoreSubsumingPositions */ true);
        }))
      return ChangeStatus::UNCHANGED;

    // Clear existing attributes.
    IRP.removeAttrs(AttrKinds);

    // Use the generic manifest method.
    return IRAttribute::manifest(A);
  }

  /// See AbstractState::getAsStr().
  const std::string getAsStr() const override {
    if (isAssumedReadNone())
      return "readnone";
    if (isAssumedReadOnly())
      return "readonly";
    if (isAssumedWriteOnly())
      return "writeonly";
    return "may-read/write";
  }

  /// The set of IR attributes AAMemoryBehavior deals with.
  static const Attribute::AttrKind AttrKinds[3];
};

const Attribute::AttrKind AAMemoryBehaviorImpl::AttrKinds[] = {
    Attribute::ReadNone, Attribute::ReadOnly, Attribute::WriteOnly};

/// Memory behavior attribute for a floating value.
struct AAMemoryBehaviorFloating : AAMemoryBehaviorImpl {
  AAMemoryBehaviorFloating(const IRPosition &IRP) : AAMemoryBehaviorImpl(IRP) {}

  /// See AbstractAttribute::initialize(...).
  void initialize(Attributor &A) override {
    AAMemoryBehaviorImpl::initialize(A);
    // Initialize the use vector with all direct uses of the associated value.
    for (const Use &U : getAssociatedValue().uses())
      Uses.insert(&U);
  }

  /// See AbstractAttribute::updateImpl(...).
  ChangeStatus updateImpl(Attributor &A) override;

  /// See AbstractAttribute::trackStatistics()
  void trackStatistics() const override {
    if (isAssumedReadNone())
      STATS_DECLTRACK_FLOATING_ATTR(readnone)
    else if (isAssumedReadOnly())
      STATS_DECLTRACK_FLOATING_ATTR(readonly)
    else if (isAssumedWriteOnly())
      STATS_DECLTRACK_FLOATING_ATTR(writeonly)
  }

private:
  /// Return true if users of \p UserI might access the underlying
  /// variable/location described by \p U and should therefore be analyzed.
  bool followUsersOfUseIn(Attributor &A, const Use *U,
                          const Instruction *UserI);

  /// Update the state according to the effect of use \p U in \p UserI.
  void analyzeUseIn(Attributor &A, const Use *U, const Instruction *UserI);

protected:
  /// Container for (transitive) uses of the associated argument.
  SetVector<const Use *> Uses;
};

/// Memory behavior attribute for function argument.
struct AAMemoryBehaviorArgument : AAMemoryBehaviorFloating {
  AAMemoryBehaviorArgument(const IRPosition &IRP)
      : AAMemoryBehaviorFloating(IRP) {}

  /// See AbstractAttribute::initialize(...).
  void initialize(Attributor &A) override {
    intersectAssumedBits(BEST_STATE);
    const IRPosition &IRP = getIRPosition();
    // TODO: Make IgnoreSubsumingPositions a property of an IRAttribute so we
    // can query it when we use has/getAttr. That would allow us to reuse the
    // initialize of the base class here.
    bool HasByVal =
        IRP.hasAttr({Attribute::ByVal}, /* IgnoreSubsumingPositions */ true);
    getKnownStateFromValue(IRP, getState(),
                           /* IgnoreSubsumingPositions */ HasByVal);

    // Initialize the use vector with all direct uses of the associated value.
    Argument *Arg = getAssociatedArgument();
    if (!Arg || !Arg->getParent()->hasExactDefinition()) {
      indicatePessimisticFixpoint();
    } else {
      // Initialize the use vector with all direct uses of the associated value.
      for (const Use &U : Arg->uses())
        Uses.insert(&U);
    }
  }

  ChangeStatus manifest(Attributor &A) override {
    // TODO: Pointer arguments are not supported on vectors of pointers yet.
    if (!getAssociatedValue().getType()->isPointerTy())
      return ChangeStatus::UNCHANGED;

    // TODO: From readattrs.ll: "inalloca parameters are always
    //                           considered written"
    if (hasAttr({Attribute::InAlloca})) {
      removeKnownBits(NO_WRITES);
      removeAssumedBits(NO_WRITES);
    }
    return AAMemoryBehaviorFloating::manifest(A);
  }

  /// See AbstractAttribute::trackStatistics()
  void trackStatistics() const override {
    if (isAssumedReadNone())
      STATS_DECLTRACK_ARG_ATTR(readnone)
    else if (isAssumedReadOnly())
      STATS_DECLTRACK_ARG_ATTR(readonly)
    else if (isAssumedWriteOnly())
      STATS_DECLTRACK_ARG_ATTR(writeonly)
  }
};

struct AAMemoryBehaviorCallSiteArgument final : AAMemoryBehaviorArgument {
  AAMemoryBehaviorCallSiteArgument(const IRPosition &IRP)
      : AAMemoryBehaviorArgument(IRP) {}

  /// See AbstractAttribute::initialize(...).
  void initialize(Attributor &A) override {
    if (Argument *Arg = getAssociatedArgument()) {
      if (Arg->hasByValAttr()) {
        addKnownBits(NO_WRITES);
        removeKnownBits(NO_READS);
        removeAssumedBits(NO_READS);
      }
    } else {
    }
    AAMemoryBehaviorArgument::initialize(A);
  }

  /// See AbstractAttribute::updateImpl(...).
  ChangeStatus updateImpl(Attributor &A) override {
    // TODO: Once we have call site specific value information we can provide
    //       call site specific liveness liveness information and then it makes
    //       sense to specialize attributes for call sites arguments instead of
    //       redirecting requests to the callee argument.
    Argument *Arg = getAssociatedArgument();
    const IRPosition &ArgPos = IRPosition::argument(*Arg);
    auto &ArgAA = A.getAAFor<AAMemoryBehavior>(*this, ArgPos);
    return clampStateAndIndicateChange(
        getState(),
        static_cast<const AAMemoryBehavior::StateType &>(ArgAA.getState()));
  }

  /// See AbstractAttribute::trackStatistics()
  void trackStatistics() const override {
    if (isAssumedReadNone())
      STATS_DECLTRACK_CSARG_ATTR(readnone)
    else if (isAssumedReadOnly())
      STATS_DECLTRACK_CSARG_ATTR(readonly)
    else if (isAssumedWriteOnly())
      STATS_DECLTRACK_CSARG_ATTR(writeonly)
  }
};

/// Memory behavior attribute for a call site return position.
struct AAMemoryBehaviorCallSiteReturned final : AAMemoryBehaviorFloating {
  AAMemoryBehaviorCallSiteReturned(const IRPosition &IRP)
      : AAMemoryBehaviorFloating(IRP) {}

  /// See AbstractAttribute::manifest(...).
  ChangeStatus manifest(Attributor &A) override {
    // We do not annotate returned values.
    return ChangeStatus::UNCHANGED;
  }

  /// See AbstractAttribute::trackStatistics()
  void trackStatistics() const override {}
};

/// An AA to represent the memory behavior function attributes.
struct AAMemoryBehaviorFunction final : public AAMemoryBehaviorImpl {
  AAMemoryBehaviorFunction(const IRPosition &IRP) : AAMemoryBehaviorImpl(IRP) {}

  /// See AbstractAttribute::updateImpl(Attributor &A).
  virtual ChangeStatus updateImpl(Attributor &A) override;

  /// See AbstractAttribute::manifest(...).
  ChangeStatus manifest(Attributor &A) override {
    Function &F = cast<Function>(getAnchorValue());
    if (isAssumedReadNone()) {
      F.removeFnAttr(Attribute::ArgMemOnly);
      F.removeFnAttr(Attribute::InaccessibleMemOnly);
      F.removeFnAttr(Attribute::InaccessibleMemOrArgMemOnly);
    }
    return AAMemoryBehaviorImpl::manifest(A);
  }

  /// See AbstractAttribute::trackStatistics()
  void trackStatistics() const override {
    if (isAssumedReadNone())
      STATS_DECLTRACK_FN_ATTR(readnone)
    else if (isAssumedReadOnly())
      STATS_DECLTRACK_FN_ATTR(readonly)
    else if (isAssumedWriteOnly())
      STATS_DECLTRACK_FN_ATTR(writeonly)
  }
};

/// AAMemoryBehavior attribute for call sites.
struct AAMemoryBehaviorCallSite final : AAMemoryBehaviorImpl {
  AAMemoryBehaviorCallSite(const IRPosition &IRP) : AAMemoryBehaviorImpl(IRP) {}

  /// See AbstractAttribute::initialize(...).
  void initialize(Attributor &A) override {
    AAMemoryBehaviorImpl::initialize(A);
    Function *F = getAssociatedFunction();
    if (!F || !F->hasExactDefinition())
      indicatePessimisticFixpoint();
  }

  /// See AbstractAttribute::updateImpl(...).
  ChangeStatus updateImpl(Attributor &A) override {
    // TODO: Once we have call site specific value information we can provide
    //       call site specific liveness liveness information and then it makes
    //       sense to specialize attributes for call sites arguments instead of
    //       redirecting requests to the callee argument.
    Function *F = getAssociatedFunction();
    const IRPosition &FnPos = IRPosition::function(*F);
    auto &FnAA = A.getAAFor<AAMemoryBehavior>(*this, FnPos);
    return clampStateAndIndicateChange(
        getState(),
        static_cast<const AAMemoryBehavior::StateType &>(FnAA.getState()));
  }

  /// See AbstractAttribute::trackStatistics()
  void trackStatistics() const override {
    if (isAssumedReadNone())
      STATS_DECLTRACK_CS_ATTR(readnone)
    else if (isAssumedReadOnly())
      STATS_DECLTRACK_CS_ATTR(readonly)
    else if (isAssumedWriteOnly())
      STATS_DECLTRACK_CS_ATTR(writeonly)
  }
};

ChangeStatus AAMemoryBehaviorFunction::updateImpl(Attributor &A) {

  // The current assumed state used to determine a change.
  auto AssumedState = getAssumed();

  auto CheckRWInst = [&](Instruction &I) {
    // If the instruction has an own memory behavior state, use it to restrict
    // the local state. No further analysis is required as the other memory
    // state is as optimistic as it gets.
    if (ImmutableCallSite ICS = ImmutableCallSite(&I)) {
      const auto &MemBehaviorAA = A.getAAFor<AAMemoryBehavior>(
          *this, IRPosition::callsite_function(ICS));
      intersectAssumedBits(MemBehaviorAA.getAssumed());
      return !isAtFixpoint();
    }

    // Remove access kind modifiers if necessary.
    if (I.mayReadFromMemory())
      removeAssumedBits(NO_READS);
    if (I.mayWriteToMemory())
      removeAssumedBits(NO_WRITES);
    return !isAtFixpoint();
  };

  if (!A.checkForAllReadWriteInstructions(CheckRWInst, *this))
    return indicatePessimisticFixpoint();

  return (AssumedState != getAssumed()) ? ChangeStatus::CHANGED
                                        : ChangeStatus::UNCHANGED;
}

ChangeStatus AAMemoryBehaviorFloating::updateImpl(Attributor &A) {

  const IRPosition &IRP = getIRPosition();
  const IRPosition &FnPos = IRPosition::function_scope(IRP);
  AAMemoryBehavior::StateType &S = getState();

  // First, check the function scope. We take the known information and we avoid
  // work if the assumed information implies the current assumed information for
  // this attribute. This is a valid for all but byval arguments.
  Argument *Arg = IRP.getAssociatedArgument();
  AAMemoryBehavior::base_t FnMemAssumedState =
      AAMemoryBehavior::StateType::getWorstState();
  if (!Arg || !Arg->hasByValAttr()) {
    const auto &FnMemAA = A.getAAFor<AAMemoryBehavior>(
        *this, FnPos, /* TrackDependence */ true, DepClassTy::OPTIONAL);
    FnMemAssumedState = FnMemAA.getAssumed();
    S.addKnownBits(FnMemAA.getKnown());
    if ((S.getAssumed() & FnMemAA.getAssumed()) == S.getAssumed())
      return ChangeStatus::UNCHANGED;
  }

  // Make sure the value is not captured (except through "return"), if
  // it is, any information derived would be irrelevant anyway as we cannot
  // check the potential aliases introduced by the capture. However, no need
  // to fall back to anythign less optimistic than the function state.
  const auto &ArgNoCaptureAA = A.getAAFor<AANoCapture>(
      *this, IRP, /* TrackDependence */ true, DepClassTy::OPTIONAL);
  if (!ArgNoCaptureAA.isAssumedNoCaptureMaybeReturned()) {
    S.intersectAssumedBits(FnMemAssumedState);
    return ChangeStatus::CHANGED;
  }

  // The current assumed state used to determine a change.
  auto AssumedState = S.getAssumed();

  // Liveness information to exclude dead users.
  // TODO: Take the FnPos once we have call site specific liveness information.
  const auto &LivenessAA = A.getAAFor<AAIsDead>(
      *this, IRPosition::function(*IRP.getAssociatedFunction()),
      /* TrackDependence */ false);

  // Visit and expand uses until all are analyzed or a fixpoint is reached.
  for (unsigned i = 0; i < Uses.size() && !isAtFixpoint(); i++) {
    const Use *U = Uses[i];
    Instruction *UserI = cast<Instruction>(U->getUser());
    LLVM_DEBUG(dbgs() << "[AAMemoryBehavior] Use: " << **U << " in " << *UserI
                      << " [Dead: " << (A.isAssumedDead(*U, this, &LivenessAA))
                      << "]\n");
    if (A.isAssumedDead(*U, this, &LivenessAA))
      continue;

    // Check if the users of UserI should also be visited.
    if (followUsersOfUseIn(A, U, UserI))
      for (const Use &UserIUse : UserI->uses())
        Uses.insert(&UserIUse);

    // If UserI might touch memory we analyze the use in detail.
    if (UserI->mayReadOrWriteMemory())
      analyzeUseIn(A, U, UserI);
  }

  return (AssumedState != getAssumed()) ? ChangeStatus::CHANGED
                                        : ChangeStatus::UNCHANGED;
}

bool AAMemoryBehaviorFloating::followUsersOfUseIn(Attributor &A, const Use *U,
                                                  const Instruction *UserI) {
  // The loaded value is unrelated to the pointer argument, no need to
  // follow the users of the load.
  if (isa<LoadInst>(UserI))
    return false;

  // By default we follow all uses assuming UserI might leak information on U,
  // we have special handling for call sites operands though.
  ImmutableCallSite ICS(UserI);
  if (!ICS || !ICS.isArgOperand(U))
    return true;

  // If the use is a call argument known not to be captured, the users of
  // the call do not need to be visited because they have to be unrelated to
  // the input. Note that this check is not trivial even though we disallow
  // general capturing of the underlying argument. The reason is that the
  // call might the argument "through return", which we allow and for which we
  // need to check call users.
  if (U->get()->getType()->isPointerTy()) {
    unsigned ArgNo = ICS.getArgumentNo(U);
    const auto &ArgNoCaptureAA = A.getAAFor<AANoCapture>(
        *this, IRPosition::callsite_argument(ICS, ArgNo),
        /* TrackDependence */ true, DepClassTy::OPTIONAL);
    return !ArgNoCaptureAA.isAssumedNoCapture();
  }

  return true;
}

void AAMemoryBehaviorFloating::analyzeUseIn(Attributor &A, const Use *U,
                                            const Instruction *UserI) {
  assert(UserI->mayReadOrWriteMemory());

  switch (UserI->getOpcode()) {
  default:
    // TODO: Handle all atomics and other side-effect operations we know of.
    break;
  case Instruction::Load:
    // Loads cause the NO_READS property to disappear.
    removeAssumedBits(NO_READS);
    return;

  case Instruction::Store:
    // Stores cause the NO_WRITES property to disappear if the use is the
    // pointer operand. Note that we do assume that capturing was taken care of
    // somewhere else.
    if (cast<StoreInst>(UserI)->getPointerOperand() == U->get())
      removeAssumedBits(NO_WRITES);
    return;

  case Instruction::Call:
  case Instruction::CallBr:
  case Instruction::Invoke: {
    // For call sites we look at the argument memory behavior attribute (this
    // could be recursive!) in order to restrict our own state.
    ImmutableCallSite ICS(UserI);

    // Give up on operand bundles.
    if (ICS.isBundleOperand(U)) {
      indicatePessimisticFixpoint();
      return;
    }

    // Calling a function does read the function pointer, maybe write it if the
    // function is self-modifying.
    if (ICS.isCallee(U)) {
      removeAssumedBits(NO_READS);
      break;
    }

    // Adjust the possible access behavior based on the information on the
    // argument.
    IRPosition Pos;
    if (U->get()->getType()->isPointerTy())
      Pos = IRPosition::callsite_argument(ICS, ICS.getArgumentNo(U));
    else
      Pos = IRPosition::callsite_function(ICS);
    const auto &MemBehaviorAA = A.getAAFor<AAMemoryBehavior>(
        *this, Pos,
        /* TrackDependence */ true, DepClassTy::OPTIONAL);
    // "assumed" has at most the same bits as the MemBehaviorAA assumed
    // and at least "known".
    intersectAssumedBits(MemBehaviorAA.getAssumed());
    return;
  }
  };

  // Generally, look at the "may-properties" and adjust the assumed state if we
  // did not trigger special handling before.
  if (UserI->mayReadFromMemory())
    removeAssumedBits(NO_READS);
  if (UserI->mayWriteToMemory())
    removeAssumedBits(NO_WRITES);
}

} // namespace

/// -------------------- Memory Locations Attributes ---------------------------
/// Includes read-none, argmemonly, inaccessiblememonly,
/// inaccessiblememorargmemonly
/// ----------------------------------------------------------------------------

std::string AAMemoryLocation::getMemoryLocationsAsStr(
    AAMemoryLocation::MemoryLocationsKind MLK) {
  if (0 == (MLK & AAMemoryLocation::NO_LOCATIONS))
    return "all memory";
  if (MLK == AAMemoryLocation::NO_LOCATIONS)
    return "no memory";
  std::string S = "memory:";
  if (0 == (MLK & AAMemoryLocation::NO_LOCAL_MEM))
    S += "stack,";
  if (0 == (MLK & AAMemoryLocation::NO_CONST_MEM))
    S += "constant,";
  if (0 == (MLK & AAMemoryLocation::NO_GLOBAL_INTERNAL_MEM))
    S += "internal global,";
  if (0 == (MLK & AAMemoryLocation::NO_GLOBAL_EXTERNAL_MEM))
    S += "external global,";
  if (0 == (MLK & AAMemoryLocation::NO_ARGUMENT_MEM))
    S += "argument,";
  if (0 == (MLK & AAMemoryLocation::NO_INACCESSIBLE_MEM))
    S += "inaccessible,";
  if (0 == (MLK & AAMemoryLocation::NO_MALLOCED_MEM))
    S += "malloced,";
  if (0 == (MLK & AAMemoryLocation::NO_UNKOWN_MEM))
    S += "unknown,";
  S.pop_back();
  return S;
}

namespace {

struct AAMemoryLocationImpl : public AAMemoryLocation {

  AAMemoryLocationImpl(const IRPosition &IRP) : AAMemoryLocation(IRP) {}

  /// See AbstractAttribute::initialize(...).
  void initialize(Attributor &A) override {
    intersectAssumedBits(BEST_STATE);
    getKnownStateFromValue(getIRPosition(), getState());
    IRAttribute::initialize(A);
  }

  /// Return the memory behavior information encoded in the IR for \p IRP.
  static void getKnownStateFromValue(const IRPosition &IRP,
                                     BitIntegerState &State,
                                     bool IgnoreSubsumingPositions = false) {
    SmallVector<Attribute, 2> Attrs;
    IRP.getAttrs(AttrKinds, Attrs, IgnoreSubsumingPositions);
    for (const Attribute &Attr : Attrs) {
      switch (Attr.getKindAsEnum()) {
      case Attribute::ReadNone:
        State.addKnownBits(NO_LOCAL_MEM | NO_CONST_MEM);
        break;
      case Attribute::InaccessibleMemOnly:
        State.addKnownBits(inverseLocation(NO_INACCESSIBLE_MEM, true, true));
        break;
      case Attribute::ArgMemOnly:
        State.addKnownBits(inverseLocation(NO_ARGUMENT_MEM, true, true));
        break;
      case Attribute::InaccessibleMemOrArgMemOnly:
        State.addKnownBits(
            inverseLocation(NO_INACCESSIBLE_MEM | NO_ARGUMENT_MEM, true, true));
        break;
      default:
        llvm_unreachable("Unexpected attribute!");
      }
    }
  }

  /// See AbstractAttribute::getDeducedAttributes(...).
  void getDeducedAttributes(LLVMContext &Ctx,
                            SmallVectorImpl<Attribute> &Attrs) const override {
    assert(Attrs.size() == 0);
    if (isAssumedReadNone()) {
      Attrs.push_back(Attribute::get(Ctx, Attribute::ReadNone));
    } else if (getIRPosition().getPositionKind() == IRPosition::IRP_FUNCTION) {
      if (isAssumedInaccessibleMemOnly())
        Attrs.push_back(Attribute::get(Ctx, Attribute::InaccessibleMemOnly));
      else if (isAssumedArgMemOnly())
        Attrs.push_back(Attribute::get(Ctx, Attribute::ArgMemOnly));
      else if (isAssumedInaccessibleOrArgMemOnly())
        Attrs.push_back(
            Attribute::get(Ctx, Attribute::InaccessibleMemOrArgMemOnly));
    }
    assert(Attrs.size() <= 1);
  }

  /// See AbstractAttribute::manifest(...).
  ChangeStatus manifest(Attributor &A) override {
    const IRPosition &IRP = getIRPosition();

    // Check if we would improve the existing attributes first.
    SmallVector<Attribute, 4> DeducedAttrs;
    getDeducedAttributes(IRP.getAnchorValue().getContext(), DeducedAttrs);
    if (llvm::all_of(DeducedAttrs, [&](const Attribute &Attr) {
          return IRP.hasAttr(Attr.getKindAsEnum(),
                             /* IgnoreSubsumingPositions */ true);
        }))
      return ChangeStatus::UNCHANGED;

    // Clear existing attributes.
    IRP.removeAttrs(AttrKinds);
    if (isAssumedReadNone())
      IRP.removeAttrs(AAMemoryBehaviorImpl::AttrKinds);

    // Use the generic manifest method.
    return IRAttribute::manifest(A);
  }

  /// See AAMemoryLocation::checkForAllAccessesToMemoryKind(...).
  bool checkForAllAccessesToMemoryKind(
      const function_ref<bool(const Instruction *, const Value *, AccessKind,
                              MemoryLocationsKind)> &Pred,
      MemoryLocationsKind RequestedMLK) const override {
    if (!isValidState())
      return false;

    MemoryLocationsKind AssumedMLK = getAssumedNotAccessedLocation();
    if (AssumedMLK == NO_LOCATIONS)
      return true;

    for (MemoryLocationsKind CurMLK = 1; CurMLK < NO_LOCATIONS; CurMLK *= 2) {
      if (CurMLK & RequestedMLK)
        continue;

      const auto &Accesses = AccessKindAccessesMap.lookup(CurMLK);
      for (const AccessInfo &AI : Accesses) {
        if (!Pred(AI.I, AI.Ptr, AI.Kind, CurMLK))
          return false;
      }
    }

    return true;
  }

  ChangeStatus indicatePessimisticFixpoint() override {
    // If we give up and indicate a pessimistic fixpoint this instruction will
    // become an access for all potential access kinds:
    // TODO: Add pointers for argmemonly and globals to improve the results of
    //       checkForAllAccessesToMemoryKind.
    bool Changed = false;
    MemoryLocationsKind KnownMLK = getKnown();
    Instruction *I = dyn_cast<Instruction>(&getAssociatedValue());
    for (MemoryLocationsKind CurMLK = 1; CurMLK < NO_LOCATIONS; CurMLK *= 2)
      if (!(CurMLK & KnownMLK))
        updateStateAndAccessesMap(getState(), AccessKindAccessesMap, CurMLK, I,
                                  nullptr, Changed);
    return AAMemoryLocation::indicatePessimisticFixpoint();
  }

protected:
  /// Helper struct to tie together an instruction that has a read or write
  /// effect with the pointer it accesses (if any).
  struct AccessInfo {

    /// The instruction that caused the access.
    const Instruction *I;

    /// The base pointer that is accessed, or null if unknown.
    const Value *Ptr;

    /// The kind of access (read/write/read+write).
    AccessKind Kind;

    bool operator==(const AccessInfo &RHS) const {
      return I == RHS.I && Ptr == RHS.Ptr && Kind == RHS.Kind;
    }
    bool operator()(const AccessInfo &LHS, const AccessInfo &RHS) const {
      if (LHS.I != RHS.I)
        return LHS.I < RHS.I;
      if (LHS.Ptr != RHS.Ptr)
        return LHS.Ptr < RHS.Ptr;
      if (LHS.Kind != RHS.Kind)
        return LHS.Kind < RHS.Kind;
      return false;
    }
  };

  /// Mapping from *single* memory location kinds, e.g., LOCAL_MEM with the
  /// value of NO_LOCAL_MEM, to the accesses encountered for this memory kind.
  using AccessKindAccessesMapTy =
      DenseMap<unsigned, SmallSet<AccessInfo, 8, AccessInfo>>;
  AccessKindAccessesMapTy AccessKindAccessesMap;

  /// Return the kind(s) of location that may be accessed by \p V.
  AAMemoryLocation::MemoryLocationsKind
  categorizeAccessedLocations(Attributor &A, Instruction &I, bool &Changed);

  /// Update the state \p State and the AccessKindAccessesMap given that \p I is
  /// an access to a \p MLK memory location with the access pointer \p Ptr.
  static void updateStateAndAccessesMap(AAMemoryLocation::StateType &State,
                                        AccessKindAccessesMapTy &AccessMap,
                                        MemoryLocationsKind MLK,
                                        const Instruction *I, const Value *Ptr,
                                        bool &Changed) {
    // TODO: The kind should be determined at the call sites based on the
    // information we have there.
    AccessKind Kind = READ_WRITE;
    if (I) {
      Kind = I->mayReadFromMemory() ? READ : NONE;
      Kind = AccessKind(Kind | (I->mayWriteToMemory() ? WRITE : NONE));
    }

    assert(isPowerOf2_32(MLK) && "Expected a single location set!");
    Changed |= AccessMap[MLK].insert(AccessInfo{I, Ptr, Kind}).second;
    State.removeAssumedBits(MLK);
  }

  /// Determine the underlying locations kinds for \p Ptr, e.g., globals or
  /// arguments, and update the state and access map accordingly.
  void categorizePtrValue(Attributor &A, const Instruction &I, const Value &Ptr,
                          AAMemoryLocation::StateType &State, bool &Changed);

  /// The set of IR attributes AAMemoryLocation deals with.
  static const Attribute::AttrKind AttrKinds[4];
};

const Attribute::AttrKind AAMemoryLocationImpl::AttrKinds[] = {
    Attribute::ReadNone, Attribute::InaccessibleMemOnly, Attribute::ArgMemOnly,
    Attribute::InaccessibleMemOrArgMemOnly};

void AAMemoryLocationImpl::categorizePtrValue(
    Attributor &A, const Instruction &I, const Value &Ptr,
    AAMemoryLocation::StateType &State, bool &Changed) {
  LLVM_DEBUG(dbgs() << "[AAMemoryLocation] Categorize pointer locations for "
                    << Ptr << " ["
                    << getMemoryLocationsAsStr(State.getAssumed()) << "]\n");

  auto StripGEPCB = [](Value *V) -> Value * {
    auto *GEP = dyn_cast<GEPOperator>(V);
    while (GEP) {
      V = GEP->getPointerOperand();
      GEP = dyn_cast<GEPOperator>(V);
    }
    return V;
  };

  auto VisitValueCB = [&](Value &V, AAMemoryLocation::StateType &T,
                          bool Stripped) -> bool {
    assert(!isa<GEPOperator>(V) && "GEPs should have been stripped.");
    if (isa<UndefValue>(V))
      return true;
    if (auto *Arg = dyn_cast<Argument>(&V)) {
      if (Arg->hasByValAttr())
        updateStateAndAccessesMap(T, AccessKindAccessesMap, NO_LOCAL_MEM, &I,
                                  &V, Changed);
      else
        updateStateAndAccessesMap(T, AccessKindAccessesMap, NO_ARGUMENT_MEM, &I,
                                  &V, Changed);
      return true;
    }
    if (auto *GV = dyn_cast<GlobalValue>(&V)) {
      if (GV->hasLocalLinkage())
        updateStateAndAccessesMap(T, AccessKindAccessesMap,
                                  NO_GLOBAL_INTERNAL_MEM, &I, &V, Changed);
      else
        updateStateAndAccessesMap(T, AccessKindAccessesMap,
                                  NO_GLOBAL_EXTERNAL_MEM, &I, &V, Changed);
      return true;
    }
    if (isa<AllocaInst>(V)) {
      updateStateAndAccessesMap(T, AccessKindAccessesMap, NO_LOCAL_MEM, &I, &V,
                                Changed);
      return true;
    }
    if (ImmutableCallSite ICS = ImmutableCallSite(&V)) {
      const auto &NoAliasAA =
          A.getAAFor<AANoAlias>(*this, IRPosition::callsite_returned(ICS));
      if (NoAliasAA.isAssumedNoAlias()) {
        updateStateAndAccessesMap(T, AccessKindAccessesMap, NO_MALLOCED_MEM, &I,
                                  &V, Changed);
        return true;
      }
    }

    updateStateAndAccessesMap(T, AccessKindAccessesMap, NO_UNKOWN_MEM, &I, &V,
                              Changed);
    LLVM_DEBUG(dbgs() << "[AAMemoryLocation] Ptr value cannot be categorized: "
                      << V << " -> " << getMemoryLocationsAsStr(T.getAssumed())
                      << "\n");
    return true;
  };

  if (!genericValueTraversal<AAMemoryLocation, AAMemoryLocation::StateType>(
          A, IRPosition::value(Ptr), *this, State, VisitValueCB,
          /* MaxValues */ 32, StripGEPCB)) {
    LLVM_DEBUG(
        dbgs() << "[AAMemoryLocation] Pointer locations not categorized\n");
    updateStateAndAccessesMap(State, AccessKindAccessesMap, NO_UNKOWN_MEM, &I,
                              nullptr, Changed);
  } else {
    LLVM_DEBUG(
        dbgs()
        << "[AAMemoryLocation] Accessed locations with pointer locations: "
        << getMemoryLocationsAsStr(State.getAssumed()) << "\n");
  }
}

AAMemoryLocation::MemoryLocationsKind
AAMemoryLocationImpl::categorizeAccessedLocations(Attributor &A, Instruction &I,
                                                  bool &Changed) {
  LLVM_DEBUG(dbgs() << "[AAMemoryLocation] Categorize accessed locations for "
                    << I << "\n");

  AAMemoryLocation::StateType AccessedLocs;
  AccessedLocs.intersectAssumedBits(NO_LOCATIONS);

  if (ImmutableCallSite ICS = ImmutableCallSite(&I)) {

    // First check if we assume any memory is access is visible.
    const auto &ICSMemLocationAA =
        A.getAAFor<AAMemoryLocation>(*this, IRPosition::callsite_function(ICS));
    LLVM_DEBUG(dbgs() << "[AAMemoryLocation] Categorize call site: " << I
                      << " [" << ICSMemLocationAA << "]\n");

    if (ICSMemLocationAA.isAssumedReadNone())
      return NO_LOCATIONS;

    if (ICSMemLocationAA.isAssumedInaccessibleMemOnly()) {
      updateStateAndAccessesMap(AccessedLocs, AccessKindAccessesMap,
                                NO_INACCESSIBLE_MEM, &I, nullptr, Changed);
      return AccessedLocs.getAssumed();
    }

    uint32_t ICSAssumedNotAccessedLocs =
        ICSMemLocationAA.getAssumedNotAccessedLocation();

    // Set the argmemonly and global bit as we handle them separately below.
    uint32_t ICSAssumedNotAccessedLocsNoArgMem =
        ICSAssumedNotAccessedLocs | NO_ARGUMENT_MEM | NO_GLOBAL_MEM;

    for (MemoryLocationsKind CurMLK = 1; CurMLK < NO_LOCATIONS; CurMLK *= 2) {
      if (ICSAssumedNotAccessedLocsNoArgMem & CurMLK)
        continue;
      updateStateAndAccessesMap(AccessedLocs, AccessKindAccessesMap, CurMLK, &I,
                                nullptr, Changed);
    }

    // Now handle global memory if it might be accessed.
    bool HasGlobalAccesses = !(ICSAssumedNotAccessedLocs & NO_GLOBAL_MEM);
    if (HasGlobalAccesses) {
      auto AccessPred = [&](const Instruction *, const Value *Ptr,
                            AccessKind Kind, MemoryLocationsKind MLK) {
        updateStateAndAccessesMap(AccessedLocs, AccessKindAccessesMap, MLK, &I,
                                  Ptr, Changed);
        return true;
      };
      if (!ICSMemLocationAA.checkForAllAccessesToMemoryKind(
              AccessPred, inverseLocation(NO_GLOBAL_MEM, false, false)))
        return AccessedLocs.getWorstState();
    }

    LLVM_DEBUG(
        dbgs() << "[AAMemoryLocation] Accessed state before argument handling: "
               << getMemoryLocationsAsStr(AccessedLocs.getAssumed()) << "\n");

    // Now handle argument memory if it might be accessed.
    bool HasArgAccesses = !(ICSAssumedNotAccessedLocs & NO_ARGUMENT_MEM);
    if (HasArgAccesses) {
      for (unsigned ArgNo = 0, e = ICS.getNumArgOperands(); ArgNo < e;
           ++ArgNo) {

        // Skip non-pointer arguments.
        const Value *ArgOp = ICS.getArgOperand(ArgNo);
        if (!ArgOp->getType()->isPtrOrPtrVectorTy())
          continue;

        // Skip readnone arguments.
        const IRPosition &ArgOpIRP = IRPosition::callsite_argument(ICS, ArgNo);
        const auto &ArgOpMemLocationAA = A.getAAFor<AAMemoryBehavior>(
            *this, ArgOpIRP, /* TrackDependence */ true, DepClassTy::OPTIONAL);

        if (ArgOpMemLocationAA.isAssumedReadNone())
          continue;

        // Categorize potentially accessed pointer arguments as if there was an
        // access instruction with them as pointer.
        categorizePtrValue(A, I, *ArgOp, AccessedLocs, Changed);
      }
    }

    LLVM_DEBUG(
        dbgs() << "[AAMemoryLocation] Accessed state after argument handling: "
               << getMemoryLocationsAsStr(AccessedLocs.getAssumed()) << "\n");

    return AccessedLocs.getAssumed();
  }

  if (const Value *Ptr = getPointerOperand(&I, /* AllowVolatile */ true)) {
    LLVM_DEBUG(
        dbgs() << "[AAMemoryLocation] Categorize memory access with pointer: "
               << I << " [" << *Ptr << "]\n");
    categorizePtrValue(A, I, *Ptr, AccessedLocs, Changed);
    return AccessedLocs.getAssumed();
  }

  LLVM_DEBUG(dbgs() << "[AAMemoryLocation] Failed to categorize instruction: "
                    << I << "\n");
  updateStateAndAccessesMap(AccessedLocs, AccessKindAccessesMap, NO_UNKOWN_MEM,
                            &I, nullptr, Changed);
  return AccessedLocs.getAssumed();
}

/// An AA to represent the memory behavior function attributes.
struct AAMemoryLocationFunction final : public AAMemoryLocationImpl {
  AAMemoryLocationFunction(const IRPosition &IRP) : AAMemoryLocationImpl(IRP) {}

  /// See AbstractAttribute::updateImpl(Attributor &A).
  virtual ChangeStatus updateImpl(Attributor &A) override {

    const auto &MemBehaviorAA = A.getAAFor<AAMemoryBehavior>(
        *this, getIRPosition(), /* TrackDependence */ false);
    if (MemBehaviorAA.isAssumedReadNone()) {
      if (MemBehaviorAA.isKnownReadNone())
        return indicateOptimisticFixpoint();
      assert(isAssumedReadNone() &&
             "AAMemoryLocation was not read-none but AAMemoryBehavior was!");
      A.recordDependence(MemBehaviorAA, *this, DepClassTy::OPTIONAL);
      return ChangeStatus::UNCHANGED;
    }

    // The current assumed state used to determine a change.
    auto AssumedState = getAssumed();
    bool Changed = false;

    auto CheckRWInst = [&](Instruction &I) {
      MemoryLocationsKind MLK = categorizeAccessedLocations(A, I, Changed);
      LLVM_DEBUG(dbgs() << "[AAMemoryLocation] Accessed locations for " << I
                        << ": " << getMemoryLocationsAsStr(MLK) << "\n");
      removeAssumedBits(inverseLocation(MLK, false, false));
      return true;
    };

    if (!A.checkForAllReadWriteInstructions(CheckRWInst, *this))
      return indicatePessimisticFixpoint();

    Changed |= AssumedState != getAssumed();
    return Changed ? ChangeStatus::CHANGED : ChangeStatus::UNCHANGED;
  }

  /// See AbstractAttribute::trackStatistics()
  void trackStatistics() const override {
    if (isAssumedReadNone())
      STATS_DECLTRACK_FN_ATTR(readnone)
    else if (isAssumedArgMemOnly())
      STATS_DECLTRACK_FN_ATTR(argmemonly)
    else if (isAssumedInaccessibleMemOnly())
      STATS_DECLTRACK_FN_ATTR(inaccessiblememonly)
    else if (isAssumedInaccessibleOrArgMemOnly())
      STATS_DECLTRACK_FN_ATTR(inaccessiblememorargmemonly)
  }
};

/// AAMemoryLocation attribute for call sites.
struct AAMemoryLocationCallSite final : AAMemoryLocationImpl {
  AAMemoryLocationCallSite(const IRPosition &IRP) : AAMemoryLocationImpl(IRP) {}

  /// See AbstractAttribute::initialize(...).
  void initialize(Attributor &A) override {
    AAMemoryLocationImpl::initialize(A);
    Function *F = getAssociatedFunction();
    if (!F || !F->hasExactDefinition())
      indicatePessimisticFixpoint();
  }

  /// See AbstractAttribute::updateImpl(...).
  ChangeStatus updateImpl(Attributor &A) override {
    // TODO: Once we have call site specific value information we can provide
    //       call site specific liveness liveness information and then it makes
    //       sense to specialize attributes for call sites arguments instead of
    //       redirecting requests to the callee argument.
    Function *F = getAssociatedFunction();
    const IRPosition &FnPos = IRPosition::function(*F);
    auto &FnAA = A.getAAFor<AAMemoryLocation>(*this, FnPos);
    bool Changed = false;
    auto AccessPred = [&](const Instruction *I, const Value *Ptr,
                          AccessKind Kind, MemoryLocationsKind MLK) {
      updateStateAndAccessesMap(getState(), AccessKindAccessesMap, MLK, I, Ptr,
                                Changed);
      return true;
    };
    if (!FnAA.checkForAllAccessesToMemoryKind(AccessPred, ALL_LOCATIONS))
      return indicatePessimisticFixpoint();
    return Changed ? ChangeStatus::CHANGED : ChangeStatus::UNCHANGED;
  }

  /// See AbstractAttribute::trackStatistics()
  void trackStatistics() const override {
    if (isAssumedReadNone())
      STATS_DECLTRACK_CS_ATTR(readnone)
  }
};

/// ------------------ Value Constant Range Attribute -------------------------

struct AAValueConstantRangeImpl : AAValueConstantRange {
  using StateType = IntegerRangeState;
  AAValueConstantRangeImpl(const IRPosition &IRP) : AAValueConstantRange(IRP) {}

  /// See AbstractAttribute::getAsStr().
  const std::string getAsStr() const override {
    std::string Str;
    llvm::raw_string_ostream OS(Str);
    OS << "range(" << getBitWidth() << ")<";
    getKnown().print(OS);
    OS << " / ";
    getAssumed().print(OS);
    OS << ">";
    return OS.str();
  }

  /// Helper function to get a SCEV expr for the associated value at program
  /// point \p I.
  const SCEV *getSCEV(Attributor &A, const Instruction *I = nullptr) const {
    if (!getAnchorScope())
      return nullptr;

    ScalarEvolution *SE =
        A.getInfoCache().getAnalysisResultForFunction<ScalarEvolutionAnalysis>(
            *getAnchorScope());

    LoopInfo *LI = A.getInfoCache().getAnalysisResultForFunction<LoopAnalysis>(
        *getAnchorScope());

    if (!SE || !LI)
      return nullptr;

    const SCEV *S = SE->getSCEV(&getAssociatedValue());
    if (!I)
      return S;

    return SE->getSCEVAtScope(S, LI->getLoopFor(I->getParent()));
  }

  /// Helper function to get a range from SCEV for the associated value at
  /// program point \p I.
  ConstantRange getConstantRangeFromSCEV(Attributor &A,
                                         const Instruction *I = nullptr) const {
    if (!getAnchorScope())
      return getWorstState(getBitWidth());

    ScalarEvolution *SE =
        A.getInfoCache().getAnalysisResultForFunction<ScalarEvolutionAnalysis>(
            *getAnchorScope());

    const SCEV *S = getSCEV(A, I);
    if (!SE || !S)
      return getWorstState(getBitWidth());

    return SE->getUnsignedRange(S);
  }

  /// Helper function to get a range from LVI for the associated value at
  /// program point \p I.
  ConstantRange
  getConstantRangeFromLVI(Attributor &A,
                          const Instruction *CtxI = nullptr) const {
    if (!getAnchorScope())
      return getWorstState(getBitWidth());

    LazyValueInfo *LVI =
        A.getInfoCache().getAnalysisResultForFunction<LazyValueAnalysis>(
            *getAnchorScope());

    if (!LVI || !CtxI)
      return getWorstState(getBitWidth());
    return LVI->getConstantRange(&getAssociatedValue(),
                                 const_cast<BasicBlock *>(CtxI->getParent()),
                                 const_cast<Instruction *>(CtxI));
  }

  /// See AAValueConstantRange::getKnownConstantRange(..).
  ConstantRange
  getKnownConstantRange(Attributor &A,
                        const Instruction *CtxI = nullptr) const override {
    if (!CtxI || CtxI == getCtxI())
      return getKnown();

    ConstantRange LVIR = getConstantRangeFromLVI(A, CtxI);
    ConstantRange SCEVR = getConstantRangeFromSCEV(A, CtxI);
    return getKnown().intersectWith(SCEVR).intersectWith(LVIR);
  }

  /// See AAValueConstantRange::getAssumedConstantRange(..).
  ConstantRange
  getAssumedConstantRange(Attributor &A,
                          const Instruction *CtxI = nullptr) const override {
    // TODO: Make SCEV use Attributor assumption.
    //       We may be able to bound a variable range via assumptions in
    //       Attributor. ex.) If x is assumed to be in [1, 3] and y is known to
    //       evolve to x^2 + x, then we can say that y is in [2, 12].

    if (!CtxI || CtxI == getCtxI())
      return getAssumed();

    ConstantRange LVIR = getConstantRangeFromLVI(A, CtxI);
    ConstantRange SCEVR = getConstantRangeFromSCEV(A, CtxI);
    return getAssumed().intersectWith(SCEVR).intersectWith(LVIR);
  }

  /// See AbstractAttribute::initialize(..).
  void initialize(Attributor &A) override {
    // Intersect a range given by SCEV.
    intersectKnown(getConstantRangeFromSCEV(A, getCtxI()));

    // Intersect a range given by LVI.
    intersectKnown(getConstantRangeFromLVI(A, getCtxI()));
  }

  /// Helper function to create MDNode for range metadata.
  static MDNode *
  getMDNodeForConstantRange(Type *Ty, LLVMContext &Ctx,
                            const ConstantRange &AssumedConstantRange) {
    Metadata *LowAndHigh[] = {ConstantAsMetadata::get(ConstantInt::get(
                                  Ty, AssumedConstantRange.getLower())),
                              ConstantAsMetadata::get(ConstantInt::get(
                                  Ty, AssumedConstantRange.getUpper()))};
    return MDNode::get(Ctx, LowAndHigh);
  }

  /// Return true if \p Assumed is included in \p KnownRanges.
  static bool isBetterRange(const ConstantRange &Assumed, MDNode *KnownRanges) {

    if (Assumed.isFullSet())
      return false;

    if (!KnownRanges)
      return true;

    // If multiple ranges are annotated in IR, we give up to annotate assumed
    // range for now.

    // TODO:  If there exists a known range which containts assumed range, we
    // can say assumed range is better.
    if (KnownRanges->getNumOperands() > 2)
      return false;

    ConstantInt *Lower =
        mdconst::extract<ConstantInt>(KnownRanges->getOperand(0));
    ConstantInt *Upper =
        mdconst::extract<ConstantInt>(KnownRanges->getOperand(1));

    ConstantRange Known(Lower->getValue(), Upper->getValue());
    return Known.contains(Assumed) && Known != Assumed;
  }

  /// Helper function to set range metadata.
  static bool
  setRangeMetadataIfisBetterRange(Instruction *I,
                                  const ConstantRange &AssumedConstantRange) {
    auto *OldRangeMD = I->getMetadata(LLVMContext::MD_range);
    if (isBetterRange(AssumedConstantRange, OldRangeMD)) {
      if (!AssumedConstantRange.isEmptySet()) {
        I->setMetadata(LLVMContext::MD_range,
                       getMDNodeForConstantRange(I->getType(), I->getContext(),
                                                 AssumedConstantRange));
        return true;
      }
    }
    return false;
  }

  /// See AbstractAttribute::manifest()
  ChangeStatus manifest(Attributor &A) override {
    ChangeStatus Changed = ChangeStatus::UNCHANGED;
    ConstantRange AssumedConstantRange = getAssumedConstantRange(A);
    assert(!AssumedConstantRange.isFullSet() && "Invalid state");

    auto &V = getAssociatedValue();
    if (!AssumedConstantRange.isEmptySet() &&
        !AssumedConstantRange.isSingleElement()) {
      if (Instruction *I = dyn_cast<Instruction>(&V))
        if (isa<CallInst>(I) || isa<LoadInst>(I))
          if (setRangeMetadataIfisBetterRange(I, AssumedConstantRange))
            Changed = ChangeStatus::CHANGED;
    }

    return Changed;
  }
};

struct AAValueConstantRangeArgument final
    : AAArgumentFromCallSiteArguments<
          AAValueConstantRange, AAValueConstantRangeImpl, IntegerRangeState> {
  AAValueConstantRangeArgument(const IRPosition &IRP)
      : AAArgumentFromCallSiteArguments<
            AAValueConstantRange, AAValueConstantRangeImpl, IntegerRangeState>(
            IRP) {}

  /// See AbstractAttribute::trackStatistics()
  void trackStatistics() const override {
    STATS_DECLTRACK_ARG_ATTR(value_range)
  }
};

struct AAValueConstantRangeReturned
    : AAReturnedFromReturnedValues<AAValueConstantRange,
                                   AAValueConstantRangeImpl> {
  using Base = AAReturnedFromReturnedValues<AAValueConstantRange,
                                            AAValueConstantRangeImpl>;
  AAValueConstantRangeReturned(const IRPosition &IRP) : Base(IRP) {}

  /// See AbstractAttribute::initialize(...).
  void initialize(Attributor &A) override {}

  /// See AbstractAttribute::trackStatistics()
  void trackStatistics() const override {
    STATS_DECLTRACK_FNRET_ATTR(value_range)
  }
};

struct AAValueConstantRangeFloating : AAValueConstantRangeImpl {
  AAValueConstantRangeFloating(const IRPosition &IRP)
      : AAValueConstantRangeImpl(IRP) {}

  /// See AbstractAttribute::initialize(...).
  void initialize(Attributor &A) override {
    AAValueConstantRangeImpl::initialize(A);
    Value &V = getAssociatedValue();

    if (auto *C = dyn_cast<ConstantInt>(&V)) {
      unionAssumed(ConstantRange(C->getValue()));
      indicateOptimisticFixpoint();
      return;
    }

    if (isa<UndefValue>(&V)) {
      // Collapse the undef state to 0.
      unionAssumed(ConstantRange(APInt(getBitWidth(), 0)));
      indicateOptimisticFixpoint();
      return;
    }

    if (isa<BinaryOperator>(&V) || isa<CmpInst>(&V) || isa<CastInst>(&V))
      return;
    // If it is a load instruction with range metadata, use it.
    if (LoadInst *LI = dyn_cast<LoadInst>(&V))
      if (auto *RangeMD = LI->getMetadata(LLVMContext::MD_range)) {
        intersectKnown(getConstantRangeFromMetadata(*RangeMD));
        return;
      }

    // We can work with PHI and select instruction as we traverse their operands
    // during update.
    if (isa<SelectInst>(V) || isa<PHINode>(V))
      return;

    // Otherwise we give up.
    indicatePessimisticFixpoint();

    LLVM_DEBUG(dbgs() << "[AAValueConstantRange] We give up: "
                      << getAssociatedValue() << "\n");
  }

  bool calculateBinaryOperator(
      Attributor &A, BinaryOperator *BinOp, IntegerRangeState &T,
      Instruction *CtxI,
      SmallVectorImpl<const AAValueConstantRange *> &QuerriedAAs) {
    Value *LHS = BinOp->getOperand(0);
    Value *RHS = BinOp->getOperand(1);
    // TODO: Allow non integers as well.
    if (!LHS->getType()->isIntegerTy() || !RHS->getType()->isIntegerTy())
      return false;

    auto &LHSAA =
        A.getAAFor<AAValueConstantRange>(*this, IRPosition::value(*LHS));
    QuerriedAAs.push_back(&LHSAA);
    auto LHSAARange = LHSAA.getAssumedConstantRange(A, CtxI);

    auto &RHSAA =
        A.getAAFor<AAValueConstantRange>(*this, IRPosition::value(*RHS));
    QuerriedAAs.push_back(&RHSAA);
    auto RHSAARange = RHSAA.getAssumedConstantRange(A, CtxI);

    auto AssumedRange = LHSAARange.binaryOp(BinOp->getOpcode(), RHSAARange);

    T.unionAssumed(AssumedRange);

    // TODO: Track a known state too.

    return T.isValidState();
  }

  bool calculateCastInst(
      Attributor &A, CastInst *CastI, IntegerRangeState &T, Instruction *CtxI,
      SmallVectorImpl<const AAValueConstantRange *> &QuerriedAAs) {
    assert(CastI->getNumOperands() == 1 && "Expected cast to be unary!");
    // TODO: Allow non integers as well.
    Value &OpV = *CastI->getOperand(0);
    if (!OpV.getType()->isIntegerTy())
      return false;

    auto &OpAA =
        A.getAAFor<AAValueConstantRange>(*this, IRPosition::value(OpV));
    QuerriedAAs.push_back(&OpAA);
    T.unionAssumed(
        OpAA.getAssumed().castOp(CastI->getOpcode(), getState().getBitWidth()));
    return T.isValidState();
  }

  bool
  calculateCmpInst(Attributor &A, CmpInst *CmpI, IntegerRangeState &T,
                   Instruction *CtxI,
                   SmallVectorImpl<const AAValueConstantRange *> &QuerriedAAs) {
    Value *LHS = CmpI->getOperand(0);
    Value *RHS = CmpI->getOperand(1);
    // TODO: Allow non integers as well.
    if (!LHS->getType()->isIntegerTy() || !RHS->getType()->isIntegerTy())
      return false;

    auto &LHSAA =
        A.getAAFor<AAValueConstantRange>(*this, IRPosition::value(*LHS));
    QuerriedAAs.push_back(&LHSAA);
    auto &RHSAA =
        A.getAAFor<AAValueConstantRange>(*this, IRPosition::value(*RHS));
    QuerriedAAs.push_back(&RHSAA);

    auto LHSAARange = LHSAA.getAssumedConstantRange(A, CtxI);
    auto RHSAARange = RHSAA.getAssumedConstantRange(A, CtxI);

    // If one of them is empty set, we can't decide.
    if (LHSAARange.isEmptySet() || RHSAARange.isEmptySet())
      return true;

    bool MustTrue = false, MustFalse = false;

    auto AllowedRegion =
        ConstantRange::makeAllowedICmpRegion(CmpI->getPredicate(), RHSAARange);

    auto SatisfyingRegion = ConstantRange::makeSatisfyingICmpRegion(
        CmpI->getPredicate(), RHSAARange);

    if (AllowedRegion.intersectWith(LHSAARange).isEmptySet())
      MustFalse = true;

    if (SatisfyingRegion.contains(LHSAARange))
      MustTrue = true;

    assert((!MustTrue || !MustFalse) &&
           "Either MustTrue or MustFalse should be false!");

    if (MustTrue)
      T.unionAssumed(ConstantRange(APInt(/* numBits */ 1, /* val */ 1)));
    else if (MustFalse)
      T.unionAssumed(ConstantRange(APInt(/* numBits */ 1, /* val */ 0)));
    else
      T.unionAssumed(ConstantRange(/* BitWidth */ 1, /* isFullSet */ true));

    LLVM_DEBUG(dbgs() << "[AAValueConstantRange] " << *CmpI << " " << LHSAA
                      << " " << RHSAA << "\n");

    // TODO: Track a known state too.
    return T.isValidState();
  }

  /// See AbstractAttribute::updateImpl(...).
  ChangeStatus updateImpl(Attributor &A) override {
    Instruction *CtxI = getCtxI();
    auto VisitValueCB = [&](Value &V, IntegerRangeState &T,
                            bool Stripped) -> bool {
      Instruction *I = dyn_cast<Instruction>(&V);
      if (!I) {

        // If the value is not instruction, we query AA to Attributor.
        const auto &AA =
            A.getAAFor<AAValueConstantRange>(*this, IRPosition::value(V));

        // Clamp operator is not used to utilize a program point CtxI.
        T.unionAssumed(AA.getAssumedConstantRange(A, CtxI));

        return T.isValidState();
      }

      SmallVector<const AAValueConstantRange *, 4> QuerriedAAs;
      if (auto *BinOp = dyn_cast<BinaryOperator>(I)) {
        if (!calculateBinaryOperator(A, BinOp, T, CtxI, QuerriedAAs))
          return false;
      } else if (auto *CmpI = dyn_cast<CmpInst>(I)) {
        if (!calculateCmpInst(A, CmpI, T, CtxI, QuerriedAAs))
          return false;
      } else if (auto *CastI = dyn_cast<CastInst>(I)) {
        if (!calculateCastInst(A, CastI, T, CtxI, QuerriedAAs))
          return false;
      } else {
        // Give up with other instructions.
        // TODO: Add other instructions

        T.indicatePessimisticFixpoint();
        return false;
      }

      // Catch circular reasoning in a pessimistic way for now.
      // TODO: Check how the range evolves and if we stripped anything, see also
      //       AADereferenceable or AAAlign for similar situations.
      for (const AAValueConstantRange *QueriedAA : QuerriedAAs) {
        if (QueriedAA != this)
          continue;
        // If we are in a stady state we do not need to worry.
        if (T.getAssumed() == getState().getAssumed())
          continue;
        T.indicatePessimisticFixpoint();
      }

      return T.isValidState();
    };

    IntegerRangeState T(getBitWidth());

    if (!genericValueTraversal<AAValueConstantRange, IntegerRangeState>(
            A, getIRPosition(), *this, T, VisitValueCB))
      return indicatePessimisticFixpoint();

    return clampStateAndIndicateChange(getState(), T);
  }

  /// See AbstractAttribute::trackStatistics()
  void trackStatistics() const override {
    STATS_DECLTRACK_FLOATING_ATTR(value_range)
  }
};

struct AAValueConstantRangeFunction : AAValueConstantRangeImpl {
  AAValueConstantRangeFunction(const IRPosition &IRP)
      : AAValueConstantRangeImpl(IRP) {}

  /// See AbstractAttribute::initialize(...).
  ChangeStatus updateImpl(Attributor &A) override {
    llvm_unreachable("AAValueConstantRange(Function|CallSite)::updateImpl will "
                     "not be called");
  }

  /// See AbstractAttribute::trackStatistics()
  void trackStatistics() const override { STATS_DECLTRACK_FN_ATTR(value_range) }
};

struct AAValueConstantRangeCallSite : AAValueConstantRangeFunction {
  AAValueConstantRangeCallSite(const IRPosition &IRP)
      : AAValueConstantRangeFunction(IRP) {}

  /// See AbstractAttribute::trackStatistics()
  void trackStatistics() const override { STATS_DECLTRACK_CS_ATTR(value_range) }
};

struct AAValueConstantRangeCallSiteReturned
    : AACallSiteReturnedFromReturned<AAValueConstantRange,
                                     AAValueConstantRangeImpl> {
  AAValueConstantRangeCallSiteReturned(const IRPosition &IRP)
      : AACallSiteReturnedFromReturned<AAValueConstantRange,
                                       AAValueConstantRangeImpl>(IRP) {}

  /// See AbstractAttribute::initialize(...).
  void initialize(Attributor &A) override {
    // If it is a load instruction with range metadata, use the metadata.
    if (CallInst *CI = dyn_cast<CallInst>(&getAssociatedValue()))
      if (auto *RangeMD = CI->getMetadata(LLVMContext::MD_range))
        intersectKnown(getConstantRangeFromMetadata(*RangeMD));

    AAValueConstantRangeImpl::initialize(A);
  }

  /// See AbstractAttribute::trackStatistics()
  void trackStatistics() const override {
    STATS_DECLTRACK_CSRET_ATTR(value_range)
  }
};
struct AAValueConstantRangeCallSiteArgument : AAValueConstantRangeFloating {
  AAValueConstantRangeCallSiteArgument(const IRPosition &IRP)
      : AAValueConstantRangeFloating(IRP) {}

  /// See AbstractAttribute::trackStatistics()
  void trackStatistics() const override {
    STATS_DECLTRACK_CSARG_ATTR(value_range)
  }
};

} // namespace
/// ----------------------------------------------------------------------------
///                               Attributor
/// ----------------------------------------------------------------------------

bool Attributor::isAssumedDead(const AbstractAttribute &AA,
                               const AAIsDead *FnLivenessAA,
                               bool CheckBBLivenessOnly, DepClassTy DepClass) {
  const IRPosition &IRP = AA.getIRPosition();
  if (!Functions.count(IRP.getAnchorScope()))
    return false;
  return isAssumedDead(IRP, &AA, FnLivenessAA, CheckBBLivenessOnly, DepClass);
}

bool Attributor::isAssumedDead(const Use &U,
                               const AbstractAttribute *QueryingAA,
                               const AAIsDead *FnLivenessAA,
                               bool CheckBBLivenessOnly, DepClassTy DepClass) {
  Instruction *UserI = dyn_cast<Instruction>(U.getUser());
  if (!UserI)
    return isAssumedDead(IRPosition::value(*U.get()), QueryingAA, FnLivenessAA,
                         CheckBBLivenessOnly, DepClass);

  if (CallSite CS = CallSite(UserI)) {
    // For call site argument uses we can check if the argument is
    // unused/dead.
    if (CS.isArgOperand(&U)) {
      const IRPosition &CSArgPos =
          IRPosition::callsite_argument(CS, CS.getArgumentNo(&U));
      return isAssumedDead(CSArgPos, QueryingAA, FnLivenessAA,
                           CheckBBLivenessOnly, DepClass);
    }
  } else if (ReturnInst *RI = dyn_cast<ReturnInst>(UserI)) {
    const IRPosition &RetPos = IRPosition::returned(*RI->getFunction());
    return isAssumedDead(RetPos, QueryingAA, FnLivenessAA, CheckBBLivenessOnly,
                         DepClass);
  } else if (PHINode *PHI = dyn_cast<PHINode>(UserI)) {
    BasicBlock *IncomingBB = PHI->getIncomingBlock(U);
    return isAssumedDead(*IncomingBB->getTerminator(), QueryingAA, FnLivenessAA,
                         CheckBBLivenessOnly, DepClass);
  }

  return isAssumedDead(IRPosition::value(*UserI), QueryingAA, FnLivenessAA,
                       CheckBBLivenessOnly, DepClass);
}

bool Attributor::isAssumedDead(const Instruction &I,
                               const AbstractAttribute *QueryingAA,
                               const AAIsDead *FnLivenessAA,
                               bool CheckBBLivenessOnly, DepClassTy DepClass) {
  if (!FnLivenessAA)
    FnLivenessAA = lookupAAFor<AAIsDead>(IRPosition::function(*I.getFunction()),
                                         QueryingAA,
                                         /* TrackDependence */ false);

  // If we have a context instruction and a liveness AA we use it.
  if (FnLivenessAA &&
      FnLivenessAA->getIRPosition().getAnchorScope() == I.getFunction() &&
      FnLivenessAA->isAssumedDead(&I)) {
    if (QueryingAA)
      recordDependence(*FnLivenessAA, *QueryingAA, DepClass);
    return true;
  }

  if (CheckBBLivenessOnly)
    return false;

  const AAIsDead &IsDeadAA = getOrCreateAAFor<AAIsDead>(
      IRPosition::value(I), QueryingAA, /* TrackDependence */ false);
  // Don't check liveness for AAIsDead.
  if (QueryingAA == &IsDeadAA)
    return false;

  if (IsDeadAA.isAssumedDead()) {
    if (QueryingAA)
      recordDependence(IsDeadAA, *QueryingAA, DepClass);
    return true;
  }

  return false;
}

bool Attributor::isAssumedDead(const IRPosition &IRP,
                               const AbstractAttribute *QueryingAA,
                               const AAIsDead *FnLivenessAA,
                               bool CheckBBLivenessOnly, DepClassTy DepClass) {
  Instruction *CtxI = IRP.getCtxI();
  if (CtxI &&
      isAssumedDead(*CtxI, QueryingAA, FnLivenessAA,
                    /* CheckBBLivenessOnly */ true,
                    CheckBBLivenessOnly ? DepClass : DepClassTy::OPTIONAL))
    return true;

  if (CheckBBLivenessOnly)
    return false;

  // If we haven't succeeded we query the specific liveness info for the IRP.
  const AAIsDead *IsDeadAA;
  if (IRP.getPositionKind() == IRPosition::IRP_CALL_SITE)
    IsDeadAA = &getOrCreateAAFor<AAIsDead>(
        IRPosition::callsite_returned(cast<CallBase>(IRP.getAssociatedValue())),
        QueryingAA, /* TrackDependence */ false);
  else
    IsDeadAA = &getOrCreateAAFor<AAIsDead>(IRP, QueryingAA,
                                           /* TrackDependence */ false);
  // Don't check liveness for AAIsDead.
  if (QueryingAA == IsDeadAA)
    return false;

  if (IsDeadAA->isAssumedDead()) {
    if (QueryingAA)
      recordDependence(*IsDeadAA, *QueryingAA, DepClass);
    return true;
  }

  return false;
}

bool Attributor::checkForAllUses(
    const function_ref<bool(const Use &, bool &)> &Pred,
    const AbstractAttribute &QueryingAA, const Value &V,
    DepClassTy LivenessDepClass) {

  // Check the trivial case first as it catches void values.
  if (V.use_empty())
    return true;

  // If the value is replaced by another one, for now a constant, we do not have
  // uses. Note that this requires users of `checkForAllUses` to not recurse but
  // instead use the `follow` callback argument to look at transitive users,
  // however, that should be clear from the presence of the argument.
  bool UsedAssumedInformation = false;
  Optional<Constant *> C =
      getAssumedConstant(*this, V, QueryingAA, UsedAssumedInformation);
  if (C.hasValue() && C.getValue()) {
    LLVM_DEBUG(dbgs() << "[Attributor] Value is simplified, uses skipped: " << V
                      << " -> " << *C.getValue() << "\n");
    return true;
  }

  const IRPosition &IRP = QueryingAA.getIRPosition();
  SmallVector<const Use *, 16> Worklist;
  SmallPtrSet<const Use *, 16> Visited;

  for (const Use &U : V.uses())
    Worklist.push_back(&U);

  LLVM_DEBUG(dbgs() << "[Attributor] Got " << Worklist.size()
                    << " initial uses to check\n");

  const Function *ScopeFn = IRP.getAnchorScope();
  const auto *LivenessAA =
      ScopeFn ? &getAAFor<AAIsDead>(QueryingAA, IRPosition::function(*ScopeFn),
                                    /* TrackDependence */ false)
              : nullptr;

  while (!Worklist.empty()) {
    const Use *U = Worklist.pop_back_val();
    if (!Visited.insert(U).second)
      continue;
    LLVM_DEBUG(dbgs() << "[Attributor] Check use: " << **U << " in "
                      << *U->getUser() << "\n");
    if (isAssumedDead(*U, &QueryingAA, LivenessAA,
                      /* CheckBBLivenessOnly */ false, LivenessDepClass)) {
      LLVM_DEBUG(dbgs() << "[Attributor] Dead use, skip!\n");
      continue;
    }

    bool Follow = false;
    if (!Pred(*U, Follow))
      return false;
    if (!Follow)
      continue;
    for (const Use &UU : U->getUser()->uses())
      Worklist.push_back(&UU);
  }

  return true;
}

bool Attributor::checkForAllCallSites(
    const function_ref<bool(AbstractCallSite)> &Pred,
    const AbstractAttribute &QueryingAA, bool RequireAllCallSites,
    bool &AllCallSitesKnown) {
  // We can try to determine information from
  // the call sites. However, this is only possible all call sites are known,
  // hence the function has internal linkage.
  const IRPosition &IRP = QueryingAA.getIRPosition();
  const Function *AssociatedFunction = IRP.getAssociatedFunction();
  if (!AssociatedFunction) {
    LLVM_DEBUG(dbgs() << "[Attributor] No function associated with " << IRP
                      << "\n");
    AllCallSitesKnown = false;
    return false;
  }

  return checkForAllCallSites(Pred, *AssociatedFunction, RequireAllCallSites,
                              &QueryingAA, AllCallSitesKnown);
}

bool Attributor::checkForAllCallSites(
    const function_ref<bool(AbstractCallSite)> &Pred, const Function &Fn,
    bool RequireAllCallSites, const AbstractAttribute *QueryingAA,
    bool &AllCallSitesKnown) {
  if (RequireAllCallSites && !Fn.hasLocalLinkage()) {
    LLVM_DEBUG(
        dbgs()
        << "[Attributor] Function " << Fn.getName()
        << " has no internal linkage, hence not all call sites are known\n");
    AllCallSitesKnown = false;
    return false;
  }

  // If we do not require all call sites we might not see all.
  AllCallSitesKnown = RequireAllCallSites;

  SmallVector<const Use *, 8> Uses(make_pointer_range(Fn.uses()));
  for (unsigned u = 0; u < Uses.size(); ++u) {
    const Use &U = *Uses[u];
    LLVM_DEBUG(dbgs() << "[Attributor] Check use: " << *U << " in "
                      << *U.getUser() << "\n");
    if (isAssumedDead(U, QueryingAA, nullptr, /* CheckBBLivenessOnly */ true)) {
      LLVM_DEBUG(dbgs() << "[Attributor] Dead use, skip!\n");
      continue;
    }
    if (ConstantExpr *CE = dyn_cast<ConstantExpr>(U.getUser())) {
      if (CE->isCast() && CE->getType()->isPointerTy() &&
          CE->getType()->getPointerElementType()->isFunctionTy()) {
        for (const Use &CEU : CE->uses())
          Uses.push_back(&CEU);
        continue;
      }
    }

    AbstractCallSite ACS(&U);
    if (!ACS) {
      LLVM_DEBUG(dbgs() << "[Attributor] Function " << Fn.getName()
                        << " has non call site use " << *U.get() << " in "
                        << *U.getUser() << "\n");
      // BlockAddress users are allowed.
      if (isa<BlockAddress>(U.getUser()))
        continue;
      return false;
    }

    const Use *EffectiveUse =
        ACS.isCallbackCall() ? &ACS.getCalleeUseForCallback() : &U;
    if (!ACS.isCallee(EffectiveUse)) {
      if (!RequireAllCallSites)
        continue;
      LLVM_DEBUG(dbgs() << "[Attributor] User " << EffectiveUse->getUser()
                        << " is an invalid use of " << Fn.getName() << "\n");
      return false;
    }

    // Make sure the arguments that can be matched between the call site and the
    // callee argee on their type. It is unlikely they do not and it doesn't
    // make sense for all attributes to know/care about this.
    assert(&Fn == ACS.getCalledFunction() && "Expected known callee");
    unsigned MinArgsParams =
        std::min(size_t(ACS.getNumArgOperands()), Fn.arg_size());
    for (unsigned u = 0; u < MinArgsParams; ++u) {
      Value *CSArgOp = ACS.getCallArgOperand(u);
      if (CSArgOp && Fn.getArg(u)->getType() != CSArgOp->getType()) {
        LLVM_DEBUG(
            dbgs() << "[Attributor] Call site / callee argument type mismatch ["
                   << u << "@" << Fn.getName() << ": "
                   << *Fn.getArg(u)->getType() << " vs. "
                   << *ACS.getCallArgOperand(u)->getType() << "\n");
        return false;
      }
    }

    if (Pred(ACS))
      continue;

    LLVM_DEBUG(dbgs() << "[Attributor] Call site callback failed for "
                      << *ACS.getInstruction() << "\n");
    return false;
  }

  return true;
}

bool Attributor::checkForAllReturnedValuesAndReturnInsts(
    const function_ref<bool(Value &, const SmallSetVector<ReturnInst *, 4> &)>
        &Pred,
    const AbstractAttribute &QueryingAA) {

  const IRPosition &IRP = QueryingAA.getIRPosition();
  // Since we need to provide return instructions we have to have an exact
  // definition.
  const Function *AssociatedFunction = IRP.getAssociatedFunction();
  if (!AssociatedFunction)
    return false;

  // If this is a call site query we use the call site specific return values
  // and liveness information.
  // TODO: use the function scope once we have call site AAReturnedValues.
  const IRPosition &QueryIRP = IRPosition::function(*AssociatedFunction);
  const auto &AARetVal = getAAFor<AAReturnedValues>(QueryingAA, QueryIRP);
  if (!AARetVal.getState().isValidState())
    return false;

  return AARetVal.checkForAllReturnedValuesAndReturnInsts(Pred);
}

bool Attributor::checkForAllReturnedValues(
    const function_ref<bool(Value &)> &Pred,
    const AbstractAttribute &QueryingAA) {

  const IRPosition &IRP = QueryingAA.getIRPosition();
  const Function *AssociatedFunction = IRP.getAssociatedFunction();
  if (!AssociatedFunction)
    return false;

  // TODO: use the function scope once we have call site AAReturnedValues.
  const IRPosition &QueryIRP = IRPosition::function(*AssociatedFunction);
  const auto &AARetVal = getAAFor<AAReturnedValues>(QueryingAA, QueryIRP);
  if (!AARetVal.getState().isValidState())
    return false;

  return AARetVal.checkForAllReturnedValuesAndReturnInsts(
      [&](Value &RV, const SmallSetVector<ReturnInst *, 4> &) {
        return Pred(RV);
      });
}

static bool checkForAllInstructionsImpl(
    Attributor *A, InformationCache::OpcodeInstMapTy &OpcodeInstMap,
    const function_ref<bool(Instruction &)> &Pred,
    const AbstractAttribute *QueryingAA, const AAIsDead *LivenessAA,
    const ArrayRef<unsigned> &Opcodes, bool CheckBBLivenessOnly = false) {
  for (unsigned Opcode : Opcodes) {
    for (Instruction *I : OpcodeInstMap[Opcode]) {
      // Skip dead instructions.
      if (A && A->isAssumedDead(IRPosition::value(*I), QueryingAA, LivenessAA,
                                CheckBBLivenessOnly))
        continue;

      if (!Pred(*I))
        return false;
    }
  }
  return true;
}

bool Attributor::checkForAllInstructions(
    const llvm::function_ref<bool(Instruction &)> &Pred,
    const AbstractAttribute &QueryingAA, const ArrayRef<unsigned> &Opcodes,
    bool CheckBBLivenessOnly) {

  const IRPosition &IRP = QueryingAA.getIRPosition();
  // Since we need to provide instructions we have to have an exact definition.
  const Function *AssociatedFunction = IRP.getAssociatedFunction();
  if (!AssociatedFunction)
    return false;

  // TODO: use the function scope once we have call site AAReturnedValues.
  const IRPosition &QueryIRP = IRPosition::function(*AssociatedFunction);
  const auto &LivenessAA =
      getAAFor<AAIsDead>(QueryingAA, QueryIRP, /* TrackDependence */ false);

  auto &OpcodeInstMap =
      InfoCache.getOpcodeInstMapForFunction(*AssociatedFunction);
  if (!checkForAllInstructionsImpl(this, OpcodeInstMap, Pred, &QueryingAA,
                                   &LivenessAA, Opcodes, CheckBBLivenessOnly))
    return false;

  return true;
}

bool Attributor::checkForAllReadWriteInstructions(
    const llvm::function_ref<bool(Instruction &)> &Pred,
    AbstractAttribute &QueryingAA) {

  const Function *AssociatedFunction =
      QueryingAA.getIRPosition().getAssociatedFunction();
  if (!AssociatedFunction)
    return false;

  // TODO: use the function scope once we have call site AAReturnedValues.
  const IRPosition &QueryIRP = IRPosition::function(*AssociatedFunction);
  const auto &LivenessAA =
      getAAFor<AAIsDead>(QueryingAA, QueryIRP, /* TrackDependence */ false);

  for (Instruction *I :
       InfoCache.getReadOrWriteInstsForFunction(*AssociatedFunction)) {
    // Skip dead instructions.
    if (isAssumedDead(IRPosition::value(*I), &QueryingAA, &LivenessAA))
      continue;

    if (!Pred(*I))
      return false;
  }

  return true;
}

ChangeStatus Attributor::run() {
  LLVM_DEBUG(dbgs() << "[Attributor] Identified and initialized "
                    << AllAbstractAttributes.size()
                    << " abstract attributes.\n");

  // Now that all abstract attributes are collected and initialized we start
  // the abstract analysis.

  unsigned IterationCounter = 1;

  SmallVector<AbstractAttribute *, 64> ChangedAAs;
  SetVector<AbstractAttribute *> Worklist, InvalidAAs;
  Worklist.insert(AllAbstractAttributes.begin(), AllAbstractAttributes.end());

  bool RecomputeDependences = false;

  do {
    // Remember the size to determine new attributes.
    size_t NumAAs = AllAbstractAttributes.size();
    LLVM_DEBUG(dbgs() << "\n\n[Attributor] #Iteration: " << IterationCounter
                      << ", Worklist size: " << Worklist.size() << "\n");

    // For invalid AAs we can fix dependent AAs that have a required dependence,
    // thereby folding long dependence chains in a single step without the need
    // to run updates.
    for (unsigned u = 0; u < InvalidAAs.size(); ++u) {
      AbstractAttribute *InvalidAA = InvalidAAs[u];
      auto &QuerriedAAs = QueryMap[InvalidAA];
      LLVM_DEBUG(dbgs() << "[Attributor] InvalidAA: " << *InvalidAA << " has "
                        << QuerriedAAs.RequiredAAs.size() << "/"
                        << QuerriedAAs.OptionalAAs.size()
                        << " required/optional dependences\n");
      for (AbstractAttribute *DepOnInvalidAA : QuerriedAAs.RequiredAAs) {
        AbstractState &DOIAAState = DepOnInvalidAA->getState();
        DOIAAState.indicatePessimisticFixpoint();
        ++NumAttributesFixedDueToRequiredDependences;
        assert(DOIAAState.isAtFixpoint() && "Expected fixpoint state!");
        if (!DOIAAState.isValidState())
          InvalidAAs.insert(DepOnInvalidAA);
        else
          ChangedAAs.push_back(DepOnInvalidAA);
      }
      if (!RecomputeDependences)
        Worklist.insert(QuerriedAAs.OptionalAAs.begin(),
                        QuerriedAAs.OptionalAAs.end());
    }

    // If dependences (=QueryMap) are recomputed we have to look at all abstract
    // attributes again, regardless of what changed in the last iteration.
    if (RecomputeDependences) {
      LLVM_DEBUG(
          dbgs() << "[Attributor] Run all AAs to recompute dependences\n");
      QueryMap.clear();
      ChangedAAs.clear();
      Worklist.insert(AllAbstractAttributes.begin(),
                      AllAbstractAttributes.end());
    }

    // Add all abstract attributes that are potentially dependent on one that
    // changed to the work list.
    for (AbstractAttribute *ChangedAA : ChangedAAs) {
      auto &QuerriedAAs = QueryMap[ChangedAA];
      Worklist.insert(QuerriedAAs.OptionalAAs.begin(),
                      QuerriedAAs.OptionalAAs.end());
      Worklist.insert(QuerriedAAs.RequiredAAs.begin(),
                      QuerriedAAs.RequiredAAs.end());
    }

    LLVM_DEBUG(dbgs() << "[Attributor] #Iteration: " << IterationCounter
                      << ", Worklist+Dependent size: " << Worklist.size()
                      << "\n");

    // Reset the changed and invalid set.
    ChangedAAs.clear();
    InvalidAAs.clear();

    // Update all abstract attribute in the work list and record the ones that
    // changed.
    for (AbstractAttribute *AA : Worklist)
      if (!AA->getState().isAtFixpoint() &&
          !isAssumedDead(*AA, nullptr, /* CheckBBLivenessOnly */ true)) {
        QueriedNonFixAA = false;
        if (AA->update(*this) == ChangeStatus::CHANGED) {
          ChangedAAs.push_back(AA);
          if (!AA->getState().isValidState())
            InvalidAAs.insert(AA);
        } else if (!QueriedNonFixAA) {
          // If the attribute did not query any non-fix information, the state
          // will not change and we can indicate that right away.
          AA->getState().indicateOptimisticFixpoint();
        }
      }

    // Check if we recompute the dependences in the next iteration.
    RecomputeDependences = (DepRecomputeInterval > 0 &&
                            IterationCounter % DepRecomputeInterval == 0);

    // Add attributes to the changed set if they have been created in the last
    // iteration.
    ChangedAAs.append(AllAbstractAttributes.begin() + NumAAs,
                      AllAbstractAttributes.end());

    // Reset the work list and repopulate with the changed abstract attributes.
    // Note that dependent ones are added above.
    Worklist.clear();
    Worklist.insert(ChangedAAs.begin(), ChangedAAs.end());

  } while (!Worklist.empty() && (IterationCounter++ < MaxFixpointIterations ||
                                 VerifyMaxFixpointIterations));

  LLVM_DEBUG(dbgs() << "\n[Attributor] Fixpoint iteration done after: "
                    << IterationCounter << "/" << MaxFixpointIterations
                    << " iterations\n");

  size_t NumFinalAAs = AllAbstractAttributes.size();

  // Reset abstract arguments not settled in a sound fixpoint by now. This
  // happens when we stopped the fixpoint iteration early. Note that only the
  // ones marked as "changed" *and* the ones transitively depending on them
  // need to be reverted to a pessimistic state. Others might not be in a
  // fixpoint state but we can use the optimistic results for them anyway.
  SmallPtrSet<AbstractAttribute *, 32> Visited;
  for (unsigned u = 0; u < ChangedAAs.size(); u++) {
    AbstractAttribute *ChangedAA = ChangedAAs[u];
    if (!Visited.insert(ChangedAA).second)
      continue;

    AbstractState &State = ChangedAA->getState();
    if (!State.isAtFixpoint()) {
      State.indicatePessimisticFixpoint();

      NumAttributesTimedOut++;
    }

    auto &QuerriedAAs = QueryMap[ChangedAA];
    ChangedAAs.append(QuerriedAAs.OptionalAAs.begin(),
                      QuerriedAAs.OptionalAAs.end());
    ChangedAAs.append(QuerriedAAs.RequiredAAs.begin(),
                      QuerriedAAs.RequiredAAs.end());
  }

  LLVM_DEBUG({
    if (!Visited.empty())
      dbgs() << "\n[Attributor] Finalized " << Visited.size()
             << " abstract attributes.\n";
  });

  unsigned NumManifested = 0;
  unsigned NumAtFixpoint = 0;
  ChangeStatus ManifestChange = ChangeStatus::UNCHANGED;
  for (AbstractAttribute *AA : AllAbstractAttributes) {
    AbstractState &State = AA->getState();

    // If there is not already a fixpoint reached, we can now take the
    // optimistic state. This is correct because we enforced a pessimistic one
    // on abstract attributes that were transitively dependent on a changed one
    // already above.
    if (!State.isAtFixpoint())
      State.indicateOptimisticFixpoint();

    // If the state is invalid, we do not try to manifest it.
    if (!State.isValidState())
      continue;

    // Skip dead code.
    if (isAssumedDead(*AA, nullptr, /* CheckBBLivenessOnly */ true))
      continue;
    // Manifest the state and record if we changed the IR.
    ChangeStatus LocalChange = AA->manifest(*this);
    if (LocalChange == ChangeStatus::CHANGED && AreStatisticsEnabled())
      AA->trackStatistics();
    LLVM_DEBUG(dbgs() << "[Attributor] Manifest " << LocalChange << " : " << *AA
                      << "\n");

    ManifestChange = ManifestChange | LocalChange;

    NumAtFixpoint++;
    NumManifested += (LocalChange == ChangeStatus::CHANGED);
  }

  (void)NumManifested;
  (void)NumAtFixpoint;
  LLVM_DEBUG(dbgs() << "\n[Attributor] Manifested " << NumManifested
                    << " arguments while " << NumAtFixpoint
                    << " were in a valid fixpoint state\n");

  NumAttributesManifested += NumManifested;
  NumAttributesValidFixpoint += NumAtFixpoint;

  (void)NumFinalAAs;
  if (NumFinalAAs != AllAbstractAttributes.size()) {
    for (unsigned u = NumFinalAAs; u < AllAbstractAttributes.size(); ++u)
      errs() << "Unexpected abstract attribute: " << *AllAbstractAttributes[u]
             << " :: "
             << AllAbstractAttributes[u]->getIRPosition().getAssociatedValue()
             << "\n";
    llvm_unreachable("Expected the final number of abstract attributes to "
                     "remain unchanged!");
  }

  // Delete stuff at the end to avoid invalid references and a nice order.
  {
    LLVM_DEBUG(dbgs() << "\n[Attributor] Delete at least "
                      << ToBeDeletedFunctions.size() << " functions and "
                      << ToBeDeletedBlocks.size() << " blocks and "
                      << ToBeDeletedInsts.size() << " instructions and "
                      << ToBeChangedUses.size() << " uses\n");

    SmallVector<WeakTrackingVH, 32> DeadInsts;
    SmallVector<Instruction *, 32> TerminatorsToFold;

    for (auto &It : ToBeChangedUses) {
      Use *U = It.first;
      Value *NewV = It.second;
      Value *OldV = U->get();
      LLVM_DEBUG(dbgs() << "Use " << *NewV << " in " << *U->getUser()
                        << " instead of " << *OldV << "\n");
      U->set(NewV);
      // Do not modify call instructions outside the SCC.
      if (auto *CB = dyn_cast<CallBase>(OldV))
        if (!Functions.count(CB->getCaller()))
          continue;
      if (Instruction *I = dyn_cast<Instruction>(OldV)) {
        CGModifiedFunctions.insert(I->getFunction());
        if (!isa<PHINode>(I) && !ToBeDeletedInsts.count(I) &&
            isInstructionTriviallyDead(I))
          DeadInsts.push_back(I);
      }
      if (isa<Constant>(NewV) && isa<BranchInst>(U->getUser())) {
        Instruction *UserI = cast<Instruction>(U->getUser());
        if (isa<UndefValue>(NewV)) {
          ToBeChangedToUnreachableInsts.insert(UserI);
        } else {
          TerminatorsToFold.push_back(UserI);
        }
      }
    }
    for (auto &V : InvokeWithDeadSuccessor)
      if (InvokeInst *II = dyn_cast_or_null<InvokeInst>(V)) {
        bool UnwindBBIsDead = II->hasFnAttr(Attribute::NoUnwind);
        bool NormalBBIsDead = II->hasFnAttr(Attribute::NoReturn);
        bool Invoke2CallAllowed =
            !AAIsDeadFunction::mayCatchAsynchronousExceptions(
                *II->getFunction());
        assert((UnwindBBIsDead || NormalBBIsDead) &&
               "Invoke does not have dead successors!");
        BasicBlock *BB = II->getParent();
        BasicBlock *NormalDestBB = II->getNormalDest();
        if (UnwindBBIsDead) {
          Instruction *NormalNextIP = &NormalDestBB->front();
          if (Invoke2CallAllowed) {
            changeToCall(II);
            NormalNextIP = BB->getTerminator();
          }
          if (NormalBBIsDead)
            ToBeChangedToUnreachableInsts.insert(NormalNextIP);
        } else {
          assert(NormalBBIsDead && "Broken invariant!");
          if (!NormalDestBB->getUniquePredecessor())
            NormalDestBB = SplitBlockPredecessors(NormalDestBB, {BB}, ".dead");
          ToBeChangedToUnreachableInsts.insert(&NormalDestBB->front());
        }
      }
    for (Instruction *I : TerminatorsToFold) {
      CGModifiedFunctions.insert(I->getFunction());
      ConstantFoldTerminator(I->getParent());
    }
    for (auto &V : ToBeChangedToUnreachableInsts)
      if (Instruction *I = dyn_cast_or_null<Instruction>(V)) {
        CGModifiedFunctions.insert(I->getFunction());
        changeToUnreachable(I, /* UseLLVMTrap */ false);
      }

    for (auto &V : ToBeDeletedInsts) {
      if (Instruction *I = dyn_cast_or_null<Instruction>(V)) {
        CGModifiedFunctions.insert(I->getFunction());
        if (!I->getType()->isVoidTy())
          I->replaceAllUsesWith(UndefValue::get(I->getType()));
        if (!isa<PHINode>(I) && isInstructionTriviallyDead(I))
          DeadInsts.push_back(I);
        else
          I->eraseFromParent();
      }
    }

    RecursivelyDeleteTriviallyDeadInstructions(DeadInsts);

    if (unsigned NumDeadBlocks = ToBeDeletedBlocks.size()) {
      SmallVector<BasicBlock *, 8> ToBeDeletedBBs;
      ToBeDeletedBBs.reserve(NumDeadBlocks);
      for (BasicBlock *BB : ToBeDeletedBlocks) {
        CGModifiedFunctions.insert(BB->getParent());
        ToBeDeletedBBs.push_back(BB);
      }
      // Actually we do not delete the blocks but squash them into a single
      // unreachable but untangling branches that jump here is something we need
      // to do in a more generic way.
      DetatchDeadBlocks(ToBeDeletedBBs, nullptr);
      STATS_DECL(AAIsDead, BasicBlock, "Number of dead basic blocks deleted.");
      BUILD_STAT_NAME(AAIsDead, BasicBlock) += ToBeDeletedBlocks.size();
    }

    // Identify dead internal functions and delete them. This happens outside
    // the other fixpoint analysis as we might treat potentially dead functions
    // as live to lower the number of iterations. If they happen to be dead, the
    // below fixpoint loop will identify and eliminate them.
    SmallVector<Function *, 8> InternalFns;
    for (Function *F : Functions)
      if (F->hasLocalLinkage())
        InternalFns.push_back(F);

    bool FoundDeadFn = true;
    while (FoundDeadFn) {
      FoundDeadFn = false;
      for (unsigned u = 0, e = InternalFns.size(); u < e; ++u) {
        Function *F = InternalFns[u];
        if (!F)
          continue;

        bool AllCallSitesKnown;
        if (!checkForAllCallSites(
                [this](AbstractCallSite ACS) {
                  return ToBeDeletedFunctions.count(
                      ACS.getInstruction()->getFunction());
                },
                *F, true, nullptr, AllCallSitesKnown))
          continue;

        ToBeDeletedFunctions.insert(F);
        InternalFns[u] = nullptr;
        FoundDeadFn = true;
      }
    }
  }

  // Rewrite the functions as requested during manifest.
  ManifestChange =
      ManifestChange | rewriteFunctionSignatures(CGModifiedFunctions);

  for (Function *Fn : CGModifiedFunctions)
    CGUpdater.reanalyzeFunction(*Fn);

  STATS_DECL(AAIsDead, Function, "Number of dead functions deleted.");
  BUILD_STAT_NAME(AAIsDead, Function) += ToBeDeletedFunctions.size();

  for (Function *Fn : ToBeDeletedFunctions)
    CGUpdater.removeFunction(*Fn);

  if (VerifyMaxFixpointIterations &&
      IterationCounter != MaxFixpointIterations) {
    errs() << "\n[Attributor] Fixpoint iteration done after: "
           << IterationCounter << "/" << MaxFixpointIterations
           << " iterations\n";
    llvm_unreachable("The fixpoint was not reached with exactly the number of "
                     "specified iterations!");
  }

  return ManifestChange;
}

bool Attributor::isValidFunctionSignatureRewrite(
    Argument &Arg, ArrayRef<Type *> ReplacementTypes) {

  auto CallSiteCanBeChanged = [](AbstractCallSite ACS) {
    // Forbid must-tail calls for now.
    return !ACS.isCallbackCall() && !ACS.getCallSite().isMustTailCall();
  };

  Function *Fn = Arg.getParent();
  // Avoid var-arg functions for now.
  if (Fn->isVarArg()) {
    LLVM_DEBUG(dbgs() << "[Attributor] Cannot rewrite var-args functions\n");
    return false;
  }

  // Avoid functions with complicated argument passing semantics.
  AttributeList FnAttributeList = Fn->getAttributes();
  if (FnAttributeList.hasAttrSomewhere(Attribute::Nest) ||
      FnAttributeList.hasAttrSomewhere(Attribute::StructRet) ||
      FnAttributeList.hasAttrSomewhere(Attribute::InAlloca)) {
    LLVM_DEBUG(
        dbgs() << "[Attributor] Cannot rewrite due to complex attribute\n");
    return false;
  }

  // Avoid callbacks for now.
  bool AllCallSitesKnown;
  if (!checkForAllCallSites(CallSiteCanBeChanged, *Fn, true, nullptr,
                            AllCallSitesKnown)) {
    LLVM_DEBUG(dbgs() << "[Attributor] Cannot rewrite all call sites\n");
    return false;
  }

  auto InstPred = [](Instruction &I) {
    if (auto *CI = dyn_cast<CallInst>(&I))
      return !CI->isMustTailCall();
    return true;
  };

  // Forbid must-tail calls for now.
  // TODO:
  auto &OpcodeInstMap = InfoCache.getOpcodeInstMapForFunction(*Fn);
  if (!checkForAllInstructionsImpl(nullptr, OpcodeInstMap, InstPred, nullptr,
                                   nullptr, {Instruction::Call})) {
    LLVM_DEBUG(dbgs() << "[Attributor] Cannot rewrite due to instructions\n");
    return false;
  }

  return true;
}

bool Attributor::registerFunctionSignatureRewrite(
    Argument &Arg, ArrayRef<Type *> ReplacementTypes,
    ArgumentReplacementInfo::CalleeRepairCBTy &&CalleeRepairCB,
    ArgumentReplacementInfo::ACSRepairCBTy &&ACSRepairCB) {
  LLVM_DEBUG(dbgs() << "[Attributor] Register new rewrite of " << Arg << " in "
                    << Arg.getParent()->getName() << " with "
                    << ReplacementTypes.size() << " replacements\n");
  assert(isValidFunctionSignatureRewrite(Arg, ReplacementTypes) &&
         "Cannot register an invalid rewrite");

  Function *Fn = Arg.getParent();
  SmallVectorImpl<ArgumentReplacementInfo *> &ARIs = ArgumentReplacementMap[Fn];
  if (ARIs.empty())
    ARIs.resize(Fn->arg_size());

  // If we have a replacement already with less than or equal new arguments,
  // ignore this request.
  ArgumentReplacementInfo *&ARI = ARIs[Arg.getArgNo()];
  if (ARI && ARI->getNumReplacementArgs() <= ReplacementTypes.size()) {
    LLVM_DEBUG(dbgs() << "[Attributor] Existing rewrite is preferred\n");
    return false;
  }

  // If we have a replacement already but we like the new one better, delete
  // the old.
  if (ARI)
    delete ARI;

  LLVM_DEBUG(dbgs() << "[Attributor] Register new rewrite of " << Arg << " in "
                    << Arg.getParent()->getName() << " with "
                    << ReplacementTypes.size() << " replacements\n");

  // Remember the replacement.
  ARI = new ArgumentReplacementInfo(*this, Arg, ReplacementTypes,
                                    std::move(CalleeRepairCB),
                                    std::move(ACSRepairCB));

  return true;
}

ChangeStatus Attributor::rewriteFunctionSignatures(
    SmallPtrSetImpl<Function *> &ModifiedFns) {
  ChangeStatus Changed = ChangeStatus::UNCHANGED;

  for (auto &It : ArgumentReplacementMap) {
    Function *OldFn = It.getFirst();

    // Deleted functions do not require rewrites.
    if (ToBeDeletedFunctions.count(OldFn))
      continue;

    const SmallVectorImpl<ArgumentReplacementInfo *> &ARIs = It.getSecond();
    assert(ARIs.size() == OldFn->arg_size() && "Inconsistent state!");

    SmallVector<Type *, 16> NewArgumentTypes;
    SmallVector<AttributeSet, 16> NewArgumentAttributes;

    // Collect replacement argument types and copy over existing attributes.
    AttributeList OldFnAttributeList = OldFn->getAttributes();
    for (Argument &Arg : OldFn->args()) {
      if (ArgumentReplacementInfo *ARI = ARIs[Arg.getArgNo()]) {
        NewArgumentTypes.append(ARI->ReplacementTypes.begin(),
                                ARI->ReplacementTypes.end());
        NewArgumentAttributes.append(ARI->getNumReplacementArgs(),
                                     AttributeSet());
      } else {
        NewArgumentTypes.push_back(Arg.getType());
        NewArgumentAttributes.push_back(
            OldFnAttributeList.getParamAttributes(Arg.getArgNo()));
      }
    }

    FunctionType *OldFnTy = OldFn->getFunctionType();
    Type *RetTy = OldFnTy->getReturnType();

    // Construct the new function type using the new arguments types.
    FunctionType *NewFnTy =
        FunctionType::get(RetTy, NewArgumentTypes, OldFnTy->isVarArg());

    LLVM_DEBUG(dbgs() << "[Attributor] Function rewrite '" << OldFn->getName()
                      << "' from " << *OldFn->getFunctionType() << " to "
                      << *NewFnTy << "\n");

    // Create the new function body and insert it into the module.
    Function *NewFn = Function::Create(NewFnTy, OldFn->getLinkage(),
                                       OldFn->getAddressSpace(), "");
    OldFn->getParent()->getFunctionList().insert(OldFn->getIterator(), NewFn);
    NewFn->takeName(OldFn);
    NewFn->copyAttributesFrom(OldFn);

    // Patch the pointer to LLVM function in debug info descriptor.
    NewFn->setSubprogram(OldFn->getSubprogram());
    OldFn->setSubprogram(nullptr);

    // Recompute the parameter attributes list based on the new arguments for
    // the function.
    LLVMContext &Ctx = OldFn->getContext();
    NewFn->setAttributes(AttributeList::get(
        Ctx, OldFnAttributeList.getFnAttributes(),
        OldFnAttributeList.getRetAttributes(), NewArgumentAttributes));

    // Since we have now created the new function, splice the body of the old
    // function right into the new function, leaving the old rotting hulk of the
    // function empty.
    NewFn->getBasicBlockList().splice(NewFn->begin(),
                                      OldFn->getBasicBlockList());

    // Set of all "call-like" instructions that invoke the old function mapped
    // to their new replacements.
    SmallVector<std::pair<CallBase *, CallBase *>, 8> CallSitePairs;

    // Callback to create a new "call-like" instruction for a given one.
    auto CallSiteReplacementCreator = [&](AbstractCallSite ACS) {
      CallBase *OldCB = cast<CallBase>(ACS.getInstruction());
      const AttributeList &OldCallAttributeList = OldCB->getAttributes();

      // Collect the new argument operands for the replacement call site.
      SmallVector<Value *, 16> NewArgOperands;
      SmallVector<AttributeSet, 16> NewArgOperandAttributes;
      for (unsigned OldArgNum = 0; OldArgNum < ARIs.size(); ++OldArgNum) {
        unsigned NewFirstArgNum = NewArgOperands.size();
        (void)NewFirstArgNum; // only used inside assert.
        if (ArgumentReplacementInfo *ARI = ARIs[OldArgNum]) {
          if (ARI->ACSRepairCB)
            ARI->ACSRepairCB(*ARI, ACS, NewArgOperands);
          assert(ARI->getNumReplacementArgs() + NewFirstArgNum ==
                     NewArgOperands.size() &&
                 "ACS repair callback did not provide as many operand as new "
                 "types were registered!");
          // TODO: Exose the attribute set to the ACS repair callback
          NewArgOperandAttributes.append(ARI->ReplacementTypes.size(),
                                         AttributeSet());
        } else {
          NewArgOperands.push_back(ACS.getCallArgOperand(OldArgNum));
          NewArgOperandAttributes.push_back(
              OldCallAttributeList.getParamAttributes(OldArgNum));
        }
      }

      assert(NewArgOperands.size() == NewArgOperandAttributes.size() &&
             "Mismatch # argument operands vs. # argument operand attributes!");
      assert(NewArgOperands.size() == NewFn->arg_size() &&
             "Mismatch # argument operands vs. # function arguments!");

      SmallVector<OperandBundleDef, 4> OperandBundleDefs;
      OldCB->getOperandBundlesAsDefs(OperandBundleDefs);

      // Create a new call or invoke instruction to replace the old one.
      CallBase *NewCB;
      if (InvokeInst *II = dyn_cast<InvokeInst>(OldCB)) {
        NewCB =
            InvokeInst::Create(NewFn, II->getNormalDest(), II->getUnwindDest(),
                               NewArgOperands, OperandBundleDefs, "", OldCB);
      } else {
        auto *NewCI = CallInst::Create(NewFn, NewArgOperands, OperandBundleDefs,
                                       "", OldCB);
        NewCI->setTailCallKind(cast<CallInst>(OldCB)->getTailCallKind());
        NewCB = NewCI;
      }

      // Copy over various properties and the new attributes.
      uint64_t W;
      if (OldCB->extractProfTotalWeight(W))
        NewCB->setProfWeight(W);
      NewCB->setCallingConv(OldCB->getCallingConv());
      NewCB->setDebugLoc(OldCB->getDebugLoc());
      NewCB->takeName(OldCB);
      NewCB->setAttributes(AttributeList::get(
          Ctx, OldCallAttributeList.getFnAttributes(),
          OldCallAttributeList.getRetAttributes(), NewArgOperandAttributes));

      CallSitePairs.push_back({OldCB, NewCB});
      return true;
    };

    // Use the CallSiteReplacementCreator to create replacement call sites.
    bool AllCallSitesKnown;
    bool Success = checkForAllCallSites(CallSiteReplacementCreator, *OldFn,
                                        true, nullptr, AllCallSitesKnown);
    (void)Success;
    assert(Success && "Assumed call site replacement to succeed!");

    // Rewire the arguments.
    auto OldFnArgIt = OldFn->arg_begin();
    auto NewFnArgIt = NewFn->arg_begin();
    for (unsigned OldArgNum = 0; OldArgNum < ARIs.size();
         ++OldArgNum, ++OldFnArgIt) {
      if (ArgumentReplacementInfo *ARI = ARIs[OldArgNum]) {
        if (ARI->CalleeRepairCB)
          ARI->CalleeRepairCB(*ARI, *NewFn, NewFnArgIt);
        NewFnArgIt += ARI->ReplacementTypes.size();
      } else {
        NewFnArgIt->takeName(&*OldFnArgIt);
        OldFnArgIt->replaceAllUsesWith(&*NewFnArgIt);
        ++NewFnArgIt;
      }
    }

    // Eliminate the instructions *after* we visited all of them.
    for (auto &CallSitePair : CallSitePairs) {
      CallBase &OldCB = *CallSitePair.first;
      CallBase &NewCB = *CallSitePair.second;
      // We do not modify the call graph here but simply reanalyze the old
      // function. This should be revisited once the old PM is gone.
      ModifiedFns.insert(OldCB.getFunction());
      OldCB.replaceAllUsesWith(&NewCB);
      OldCB.eraseFromParent();
    }

    // Replace the function in the call graph (if any).
    CGUpdater.replaceFunctionWith(*OldFn, *NewFn);

    // If the old function was modified and needed to be reanalyzed, the new one
    // does now.
    if (ModifiedFns.erase(OldFn))
      ModifiedFns.insert(NewFn);

    Changed = ChangeStatus::CHANGED;
  }

  return Changed;
}

void Attributor::initializeInformationCache(Function &F) {

  // Walk all instructions to find interesting instructions that might be
  // queried by abstract attributes during their initialization or update.
  // This has to happen before we create attributes.
  auto &ReadOrWriteInsts = InfoCache.FuncRWInstsMap[&F];
  auto &InstOpcodeMap = InfoCache.FuncInstOpcodeMap[&F];

  for (Instruction &I : instructions(&F)) {
    bool IsInterestingOpcode = false;

    // To allow easy access to all instructions in a function with a given
    // opcode we store them in the InfoCache. As not all opcodes are interesting
    // to concrete attributes we only cache the ones that are as identified in
    // the following switch.
    // Note: There are no concrete attributes now so this is initially empty.
    switch (I.getOpcode()) {
    default:
      assert((!ImmutableCallSite(&I)) && (!isa<CallBase>(&I)) &&
             "New call site/base instruction type needs to be known int the "
             "Attributor.");
      break;
    case Instruction::Load:
      // The alignment of a pointer is interesting for loads.
    case Instruction::Store:
      // The alignment of a pointer is interesting for stores.
    case Instruction::Call:
    case Instruction::CallBr:
    case Instruction::Invoke:
    case Instruction::CleanupRet:
    case Instruction::CatchSwitch:
    case Instruction::AtomicRMW:
    case Instruction::AtomicCmpXchg:
    case Instruction::Br:
    case Instruction::Resume:
    case Instruction::Ret:
      IsInterestingOpcode = true;
    }
    if (IsInterestingOpcode)
      InstOpcodeMap[I.getOpcode()].push_back(&I);
    if (I.mayReadOrWriteMemory())
      ReadOrWriteInsts.push_back(&I);
  }
}

void Attributor::recordDependence(const AbstractAttribute &FromAA,
                                  const AbstractAttribute &ToAA,
                                  DepClassTy DepClass) {
  if (FromAA.getState().isAtFixpoint())
    return;

  if (DepClass == DepClassTy::REQUIRED)
    QueryMap[&FromAA].RequiredAAs.insert(
        const_cast<AbstractAttribute *>(&ToAA));
  else
    QueryMap[&FromAA].OptionalAAs.insert(
        const_cast<AbstractAttribute *>(&ToAA));
  QueriedNonFixAA = true;
}

void Attributor::identifyDefaultAbstractAttributes(Function &F) {
  if (!VisitedFunctions.insert(&F).second)
    return;
  if (F.isDeclaration())
    return;

  IRPosition FPos = IRPosition::function(F);

  // Check for dead BasicBlocks in every function.
  // We need dead instruction detection because we do not want to deal with
  // broken IR in which SSA rules do not apply.
  getOrCreateAAFor<AAIsDead>(FPos);

  // Every function might be "will-return".
  getOrCreateAAFor<AAWillReturn>(FPos);

  // Every function might contain instructions that cause "undefined behavior".
  getOrCreateAAFor<AAUndefinedBehavior>(FPos);

  // Every function can be nounwind.
  getOrCreateAAFor<AANoUnwind>(FPos);

  // Every function might be marked "nosync"
  getOrCreateAAFor<AANoSync>(FPos);

  // Every function might be "no-free".
  getOrCreateAAFor<AANoFree>(FPos);

  // Every function might be "no-return".
  getOrCreateAAFor<AANoReturn>(FPos);

  // Every function might be "no-recurse".
  getOrCreateAAFor<AANoRecurse>(FPos);

  // Every function might be "readnone/readonly/writeonly/...".
  getOrCreateAAFor<AAMemoryBehavior>(FPos);

  // Every function can be "readnone/argmemonly/inaccessiblememonly/...".
  getOrCreateAAFor<AAMemoryLocation>(FPos);

  // Every function might be applicable for Heap-To-Stack conversion.
  if (EnableHeapToStack)
    getOrCreateAAFor<AAHeapToStack>(FPos);

  // Return attributes are only appropriate if the return type is non void.
  Type *ReturnType = F.getReturnType();
  if (!ReturnType->isVoidTy()) {
    // Argument attribute "returned" --- Create only one per function even
    // though it is an argument attribute.
    getOrCreateAAFor<AAReturnedValues>(FPos);

    IRPosition RetPos = IRPosition::returned(F);

    // Every returned value might be dead.
    getOrCreateAAFor<AAIsDead>(RetPos);

    // Every function might be simplified.
    getOrCreateAAFor<AAValueSimplify>(RetPos);

    if (ReturnType->isPointerTy()) {

      // Every function with pointer return type might be marked align.
      getOrCreateAAFor<AAAlign>(RetPos);

      // Every function with pointer return type might be marked nonnull.
      getOrCreateAAFor<AANonNull>(RetPos);

      // Every function with pointer return type might be marked noalias.
      getOrCreateAAFor<AANoAlias>(RetPos);

      // Every function with pointer return type might be marked
      // dereferenceable.
      getOrCreateAAFor<AADereferenceable>(RetPos);
    }
  }

  for (Argument &Arg : F.args()) {
    IRPosition ArgPos = IRPosition::argument(Arg);

    // Every argument might be simplified.
    getOrCreateAAFor<AAValueSimplify>(ArgPos);

    // Every argument might be dead.
    getOrCreateAAFor<AAIsDead>(ArgPos);

    if (Arg.getType()->isPointerTy()) {
      // Every argument with pointer type might be marked nonnull.
      getOrCreateAAFor<AANonNull>(ArgPos);

      // Every argument with pointer type might be marked noalias.
      getOrCreateAAFor<AANoAlias>(ArgPos);

      // Every argument with pointer type might be marked dereferenceable.
      getOrCreateAAFor<AADereferenceable>(ArgPos);

      // Every argument with pointer type might be marked align.
      getOrCreateAAFor<AAAlign>(ArgPos);

      // Every argument with pointer type might be marked nocapture.
      getOrCreateAAFor<AANoCapture>(ArgPos);

      // Every argument with pointer type might be marked
      // "readnone/readonly/writeonly/..."
      getOrCreateAAFor<AAMemoryBehavior>(ArgPos);

      // Every argument with pointer type might be marked nofree.
      getOrCreateAAFor<AANoFree>(ArgPos);

      // Every argument with pointer type might be privatizable (or promotable)
      getOrCreateAAFor<AAPrivatizablePtr>(ArgPos);
    }
  }

  auto CallSitePred = [&](Instruction &I) -> bool {
    CallSite CS(&I);
    IRPosition CSRetPos = IRPosition::callsite_returned(CS);

    // Call sites might be dead if they do not have side effects and no live
    // users. The return value might be dead if there are no live users.
    getOrCreateAAFor<AAIsDead>(CSRetPos);

    if (Function *Callee = CS.getCalledFunction()) {
      // Skip declerations except if annotations on their call sites were
      // explicitly requested.
      if (!AnnotateDeclarationCallSites && Callee->isDeclaration() &&
          !Callee->hasMetadata(LLVMContext::MD_callback))
        return true;

      if (!Callee->getReturnType()->isVoidTy() && !CS->use_empty()) {

        IRPosition CSRetPos = IRPosition::callsite_returned(CS);

        // Call site return integer values might be limited by a constant range.
        if (Callee->getReturnType()->isIntegerTy())
          getOrCreateAAFor<AAValueConstantRange>(CSRetPos);
      }

      for (int i = 0, e = CS.getNumArgOperands(); i < e; i++) {

        IRPosition CSArgPos = IRPosition::callsite_argument(CS, i);

        // Every call site argument might be dead.
        getOrCreateAAFor<AAIsDead>(CSArgPos);

        // Call site argument might be simplified.
        getOrCreateAAFor<AAValueSimplify>(CSArgPos);

        if (!CS.getArgument(i)->getType()->isPointerTy())
          continue;

        // Call site argument attribute "non-null".
        getOrCreateAAFor<AANonNull>(CSArgPos);

        // Call site argument attribute "no-alias".
        getOrCreateAAFor<AANoAlias>(CSArgPos);

        // Call site argument attribute "dereferenceable".
        getOrCreateAAFor<AADereferenceable>(CSArgPos);

        // Call site argument attribute "align".
        getOrCreateAAFor<AAAlign>(CSArgPos);

        // Call site argument attribute
        // "readnone/readonly/writeonly/..."
        getOrCreateAAFor<AAMemoryBehavior>(CSArgPos);

        // Call site argument attribute "nofree".
        getOrCreateAAFor<AANoFree>(CSArgPos);
      }
    }
    return true;
  };

  auto &OpcodeInstMap = InfoCache.getOpcodeInstMapForFunction(F);
  bool Success;
  Success = checkForAllInstructionsImpl(
      nullptr, OpcodeInstMap, CallSitePred, nullptr, nullptr,
      {(unsigned)Instruction::Invoke, (unsigned)Instruction::CallBr,
       (unsigned)Instruction::Call});
  (void)Success;
  assert(Success && "Expected the check call to be successful!");

  auto LoadStorePred = [&](Instruction &I) -> bool {
    if (isa<LoadInst>(I))
      getOrCreateAAFor<AAAlign>(
          IRPosition::value(*cast<LoadInst>(I).getPointerOperand()));
    else
      getOrCreateAAFor<AAAlign>(
          IRPosition::value(*cast<StoreInst>(I).getPointerOperand()));
    return true;
  };
  Success = checkForAllInstructionsImpl(
      nullptr, OpcodeInstMap, LoadStorePred, nullptr, nullptr,
      {(unsigned)Instruction::Load, (unsigned)Instruction::Store});
  (void)Success;
  assert(Success && "Expected the check call to be successful!");
}

/// Helpers to ease debugging through output streams and print calls.
///
///{
raw_ostream &llvm::operator<<(raw_ostream &OS, ChangeStatus S) {
  return OS << (S == ChangeStatus::CHANGED ? "changed" : "unchanged");
}

raw_ostream &llvm::operator<<(raw_ostream &OS, IRPosition::Kind AP) {
  switch (AP) {
  case IRPosition::IRP_INVALID:
    return OS << "inv";
  case IRPosition::IRP_FLOAT:
    return OS << "flt";
  case IRPosition::IRP_RETURNED:
    return OS << "fn_ret";
  case IRPosition::IRP_CALL_SITE_RETURNED:
    return OS << "cs_ret";
  case IRPosition::IRP_FUNCTION:
    return OS << "fn";
  case IRPosition::IRP_CALL_SITE:
    return OS << "cs";
  case IRPosition::IRP_ARGUMENT:
    return OS << "arg";
  case IRPosition::IRP_CALL_SITE_ARGUMENT:
    return OS << "cs_arg";
  }
  llvm_unreachable("Unknown attribute position!");
}

raw_ostream &llvm::operator<<(raw_ostream &OS, const IRPosition &Pos) {
  const Value &AV = Pos.getAssociatedValue();
  return OS << "{" << Pos.getPositionKind() << ":" << AV.getName() << " ["
            << Pos.getAnchorValue().getName() << "@" << Pos.getArgNo() << "]}";
}

template <typename base_ty, base_ty BestState, base_ty WorstState>
raw_ostream &
llvm::operator<<(raw_ostream &OS,
                 const IntegerStateBase<base_ty, BestState, WorstState> &S) {
  return OS << "(" << S.getKnown() << "-" << S.getAssumed() << ")"
            << static_cast<const AbstractState &>(S);
}

raw_ostream &llvm::operator<<(raw_ostream &OS, const IntegerRangeState &S) {
  OS << "range-state(" << S.getBitWidth() << ")<";
  S.getKnown().print(OS);
  OS << " / ";
  S.getAssumed().print(OS);
  OS << ">";

  return OS << static_cast<const AbstractState &>(S);
}

raw_ostream &llvm::operator<<(raw_ostream &OS, const AbstractState &S) {
  return OS << (!S.isValidState() ? "top" : (S.isAtFixpoint() ? "fix" : ""));
}

raw_ostream &llvm::operator<<(raw_ostream &OS, const AbstractAttribute &AA) {
  AA.print(OS);
  return OS;
}

void AbstractAttribute::print(raw_ostream &OS) const {
  OS << "[P: " << getIRPosition() << "][" << getAsStr() << "][S: " << getState()
     << "]";
}
///}

/// ----------------------------------------------------------------------------
///                       Pass (Manager) Boilerplate
/// ----------------------------------------------------------------------------

static bool runAttributorOnFunctions(InformationCache &InfoCache,
                                     SetVector<Function *> &Functions,
                                     AnalysisGetter &AG,
                                     CallGraphUpdater &CGUpdater) {
  if (DisableAttributor || Functions.empty())
    return false;

  LLVM_DEBUG(dbgs() << "[Attributor] Run on module with " << Functions.size()
                    << " functions.\n");

  // Create an Attributor and initially empty information cache that is filled
  // while we identify default attribute opportunities.
  Attributor A(Functions, InfoCache, CGUpdater, DepRecInterval);

  for (Function *F : Functions)
    A.initializeInformationCache(*F);

  for (Function *F : Functions) {
    if (F->hasExactDefinition())
      NumFnWithExactDefinition++;
    else
      NumFnWithoutExactDefinition++;

    // We look at internal functions only on-demand but if any use is not a
    // direct call or outside the current set of analyzed functions, we have to
    // do it eagerly.
    if (F->hasLocalLinkage()) {
      if (llvm::all_of(F->uses(), [&Functions](const Use &U) {
            ImmutableCallSite ICS(U.getUser());
            return ICS && ICS.isCallee(&U) &&
                   Functions.count(const_cast<Function *>(ICS.getCaller()));
          }))
        continue;
    }

    // Populate the Attributor with abstract attribute opportunities in the
    // function and the information cache with IR information.
    A.identifyDefaultAbstractAttributes(*F);
  }

  ChangeStatus Changed = A.run();
  assert(!verifyModule(*Functions.front()->getParent(), &errs()) &&
         "Module verification failed!");
  LLVM_DEBUG(dbgs() << "[Attributor] Done with " << Functions.size()
                    << " functions, result: " << Changed << ".\n");
  return Changed == ChangeStatus::CHANGED;
}

PreservedAnalyses AttributorPass::run(Module &M, ModuleAnalysisManager &AM) {
  FunctionAnalysisManager &FAM =
      AM.getResult<FunctionAnalysisManagerModuleProxy>(M).getManager();
  AnalysisGetter AG(FAM);

  SetVector<Function *> Functions;
  for (Function &F : M)
    Functions.insert(&F);

  CallGraphUpdater CGUpdater;
  InformationCache InfoCache(M, AG, /* CGSCC */ nullptr);
  if (runAttributorOnFunctions(InfoCache, Functions, AG, CGUpdater)) {
    // FIXME: Think about passes we will preserve and add them here.
    return PreservedAnalyses::none();
  }
  return PreservedAnalyses::all();
}

PreservedAnalyses AttributorCGSCCPass::run(LazyCallGraph::SCC &C,
                                           CGSCCAnalysisManager &AM,
                                           LazyCallGraph &CG,
                                           CGSCCUpdateResult &UR) {
  FunctionAnalysisManager &FAM =
      AM.getResult<FunctionAnalysisManagerCGSCCProxy>(C, CG).getManager();
  AnalysisGetter AG(FAM);

  SetVector<Function *> Functions;
  for (LazyCallGraph::Node &N : C)
    Functions.insert(&N.getFunction());

  if (Functions.empty())
    return PreservedAnalyses::all();

  Module &M = *Functions.back()->getParent();
  CallGraphUpdater CGUpdater;
  CGUpdater.initialize(CG, C, AM, UR);
  InformationCache InfoCache(M, AG, /* CGSCC */ &Functions);
  if (runAttributorOnFunctions(InfoCache, Functions, AG, CGUpdater)) {
    // FIXME: Think about passes we will preserve and add them here.
    return PreservedAnalyses::none();
  }
  return PreservedAnalyses::all();
}

namespace {

struct AttributorLegacyPass : public ModulePass {
  static char ID;

  AttributorLegacyPass() : ModulePass(ID) {
    initializeAttributorLegacyPassPass(*PassRegistry::getPassRegistry());
  }

  bool runOnModule(Module &M) override {
    if (skipModule(M))
      return false;

    AnalysisGetter AG;
    SetVector<Function *> Functions;
    for (Function &F : M)
      Functions.insert(&F);

    CallGraphUpdater CGUpdater;
    InformationCache InfoCache(M, AG, /* CGSCC */ nullptr);
    return runAttributorOnFunctions(InfoCache, Functions, AG, CGUpdater);
  }

  void getAnalysisUsage(AnalysisUsage &AU) const override {
    // FIXME: Think about passes we will preserve and add them here.
    AU.addRequired<TargetLibraryInfoWrapperPass>();
  }
};

struct AttributorCGSCCLegacyPass : public CallGraphSCCPass {
  CallGraphUpdater CGUpdater;
  static char ID;

  AttributorCGSCCLegacyPass() : CallGraphSCCPass(ID) {
    initializeAttributorCGSCCLegacyPassPass(*PassRegistry::getPassRegistry());
  }

  bool runOnSCC(CallGraphSCC &SCC) override {
    if (skipSCC(SCC))
      return false;

    SetVector<Function *> Functions;
    for (CallGraphNode *CGN : SCC)
      if (Function *Fn = CGN->getFunction())
        if (!Fn->isDeclaration())
          Functions.insert(Fn);

    if (Functions.empty())
      return false;

    AnalysisGetter AG;
    CallGraph &CG = const_cast<CallGraph &>(SCC.getCallGraph());
    CGUpdater.initialize(CG, SCC);
    Module &M = *Functions.back()->getParent();
    InformationCache InfoCache(M, AG, /* CGSCC */ &Functions);
    return runAttributorOnFunctions(InfoCache, Functions, AG, CGUpdater);
  }

  bool doFinalization(CallGraph &CG) override { return CGUpdater.finalize(); }

  void getAnalysisUsage(AnalysisUsage &AU) const override {
    // FIXME: Think about passes we will preserve and add them here.
    AU.addRequired<TargetLibraryInfoWrapperPass>();
    CallGraphSCCPass::getAnalysisUsage(AU);
  }
};

} // end anonymous namespace

Pass *llvm::createAttributorLegacyPass() { return new AttributorLegacyPass(); }
Pass *llvm::createAttributorCGSCCLegacyPass() {
  return new AttributorCGSCCLegacyPass();
}

char AttributorLegacyPass::ID = 0;
char AttributorCGSCCLegacyPass::ID = 0;

const char AAReturnedValues::ID = 0;
const char AANoUnwind::ID = 0;
const char AANoSync::ID = 0;
const char AANoFree::ID = 0;
const char AANonNull::ID = 0;
const char AANoRecurse::ID = 0;
const char AAWillReturn::ID = 0;
const char AAUndefinedBehavior::ID = 0;
const char AANoAlias::ID = 0;
const char AAReachability::ID = 0;
const char AANoReturn::ID = 0;
const char AAIsDead::ID = 0;
const char AADereferenceable::ID = 0;
const char AAAlign::ID = 0;
const char AANoCapture::ID = 0;
const char AAValueSimplify::ID = 0;
const char AAHeapToStack::ID = 0;
const char AAPrivatizablePtr::ID = 0;
const char AAMemoryBehavior::ID = 0;
const char AAMemoryLocation::ID = 0;
const char AAValueConstantRange::ID = 0;

// Macro magic to create the static generator function for attributes that
// follow the naming scheme.

#define SWITCH_PK_INV(CLASS, PK, POS_NAME)                                     \
  case IRPosition::PK:                                                         \
    llvm_unreachable("Cannot create " #CLASS " for a " POS_NAME " position!");

#define SWITCH_PK_CREATE(CLASS, IRP, PK, SUFFIX)                               \
  case IRPosition::PK:                                                         \
    AA = new CLASS##SUFFIX(IRP);                                               \
    break;

#define CREATE_FUNCTION_ABSTRACT_ATTRIBUTE_FOR_POSITION(CLASS)                 \
  CLASS &CLASS::createForPosition(const IRPosition &IRP, Attributor &A) {      \
    CLASS *AA = nullptr;                                                       \
    switch (IRP.getPositionKind()) {                                           \
      SWITCH_PK_INV(CLASS, IRP_INVALID, "invalid")                             \
      SWITCH_PK_INV(CLASS, IRP_FLOAT, "floating")                              \
      SWITCH_PK_INV(CLASS, IRP_ARGUMENT, "argument")                           \
      SWITCH_PK_INV(CLASS, IRP_RETURNED, "returned")                           \
      SWITCH_PK_INV(CLASS, IRP_CALL_SITE_RETURNED, "call site returned")       \
      SWITCH_PK_INV(CLASS, IRP_CALL_SITE_ARGUMENT, "call site argument")       \
      SWITCH_PK_CREATE(CLASS, IRP, IRP_FUNCTION, Function)                     \
      SWITCH_PK_CREATE(CLASS, IRP, IRP_CALL_SITE, CallSite)                    \
    }                                                                          \
    return *AA;                                                                \
  }

#define CREATE_VALUE_ABSTRACT_ATTRIBUTE_FOR_POSITION(CLASS)                    \
  CLASS &CLASS::createForPosition(const IRPosition &IRP, Attributor &A) {      \
    CLASS *AA = nullptr;                                                       \
    switch (IRP.getPositionKind()) {                                           \
      SWITCH_PK_INV(CLASS, IRP_INVALID, "invalid")                             \
      SWITCH_PK_INV(CLASS, IRP_FUNCTION, "function")                           \
      SWITCH_PK_INV(CLASS, IRP_CALL_SITE, "call site")                         \
      SWITCH_PK_CREATE(CLASS, IRP, IRP_FLOAT, Floating)                        \
      SWITCH_PK_CREATE(CLASS, IRP, IRP_ARGUMENT, Argument)                     \
      SWITCH_PK_CREATE(CLASS, IRP, IRP_RETURNED, Returned)                     \
      SWITCH_PK_CREATE(CLASS, IRP, IRP_CALL_SITE_RETURNED, CallSiteReturned)   \
      SWITCH_PK_CREATE(CLASS, IRP, IRP_CALL_SITE_ARGUMENT, CallSiteArgument)   \
    }                                                                          \
    return *AA;                                                                \
  }

#define CREATE_ALL_ABSTRACT_ATTRIBUTE_FOR_POSITION(CLASS)                      \
  CLASS &CLASS::createForPosition(const IRPosition &IRP, Attributor &A) {      \
    CLASS *AA = nullptr;                                                       \
    switch (IRP.getPositionKind()) {                                           \
      SWITCH_PK_INV(CLASS, IRP_INVALID, "invalid")                             \
      SWITCH_PK_CREATE(CLASS, IRP, IRP_FUNCTION, Function)                     \
      SWITCH_PK_CREATE(CLASS, IRP, IRP_CALL_SITE, CallSite)                    \
      SWITCH_PK_CREATE(CLASS, IRP, IRP_FLOAT, Floating)                        \
      SWITCH_PK_CREATE(CLASS, IRP, IRP_ARGUMENT, Argument)                     \
      SWITCH_PK_CREATE(CLASS, IRP, IRP_RETURNED, Returned)                     \
      SWITCH_PK_CREATE(CLASS, IRP, IRP_CALL_SITE_RETURNED, CallSiteReturned)   \
      SWITCH_PK_CREATE(CLASS, IRP, IRP_CALL_SITE_ARGUMENT, CallSiteArgument)   \
    }                                                                          \
    return *AA;                                                                \
  }

#define CREATE_FUNCTION_ONLY_ABSTRACT_ATTRIBUTE_FOR_POSITION(CLASS)            \
  CLASS &CLASS::createForPosition(const IRPosition &IRP, Attributor &A) {      \
    CLASS *AA = nullptr;                                                       \
    switch (IRP.getPositionKind()) {                                           \
      SWITCH_PK_INV(CLASS, IRP_INVALID, "invalid")                             \
      SWITCH_PK_INV(CLASS, IRP_ARGUMENT, "argument")                           \
      SWITCH_PK_INV(CLASS, IRP_FLOAT, "floating")                              \
      SWITCH_PK_INV(CLASS, IRP_RETURNED, "returned")                           \
      SWITCH_PK_INV(CLASS, IRP_CALL_SITE_RETURNED, "call site returned")       \
      SWITCH_PK_INV(CLASS, IRP_CALL_SITE_ARGUMENT, "call site argument")       \
      SWITCH_PK_INV(CLASS, IRP_CALL_SITE, "call site")                         \
      SWITCH_PK_CREATE(CLASS, IRP, IRP_FUNCTION, Function)                     \
    }                                                                          \
    return *AA;                                                                \
  }

#define CREATE_NON_RET_ABSTRACT_ATTRIBUTE_FOR_POSITION(CLASS)                  \
  CLASS &CLASS::createForPosition(const IRPosition &IRP, Attributor &A) {      \
    CLASS *AA = nullptr;                                                       \
    switch (IRP.getPositionKind()) {                                           \
      SWITCH_PK_INV(CLASS, IRP_INVALID, "invalid")                             \
      SWITCH_PK_INV(CLASS, IRP_RETURNED, "returned")                           \
      SWITCH_PK_CREATE(CLASS, IRP, IRP_FUNCTION, Function)                     \
      SWITCH_PK_CREATE(CLASS, IRP, IRP_CALL_SITE, CallSite)                    \
      SWITCH_PK_CREATE(CLASS, IRP, IRP_FLOAT, Floating)                        \
      SWITCH_PK_CREATE(CLASS, IRP, IRP_ARGUMENT, Argument)                     \
      SWITCH_PK_CREATE(CLASS, IRP, IRP_CALL_SITE_RETURNED, CallSiteReturned)   \
      SWITCH_PK_CREATE(CLASS, IRP, IRP_CALL_SITE_ARGUMENT, CallSiteArgument)   \
    }                                                                          \
    return *AA;                                                                \
  }

CREATE_FUNCTION_ABSTRACT_ATTRIBUTE_FOR_POSITION(AANoUnwind)
CREATE_FUNCTION_ABSTRACT_ATTRIBUTE_FOR_POSITION(AANoSync)
CREATE_FUNCTION_ABSTRACT_ATTRIBUTE_FOR_POSITION(AANoRecurse)
CREATE_FUNCTION_ABSTRACT_ATTRIBUTE_FOR_POSITION(AAWillReturn)
CREATE_FUNCTION_ABSTRACT_ATTRIBUTE_FOR_POSITION(AANoReturn)
CREATE_FUNCTION_ABSTRACT_ATTRIBUTE_FOR_POSITION(AAReturnedValues)
CREATE_FUNCTION_ABSTRACT_ATTRIBUTE_FOR_POSITION(AAMemoryLocation)

CREATE_VALUE_ABSTRACT_ATTRIBUTE_FOR_POSITION(AANonNull)
CREATE_VALUE_ABSTRACT_ATTRIBUTE_FOR_POSITION(AANoAlias)
CREATE_VALUE_ABSTRACT_ATTRIBUTE_FOR_POSITION(AAPrivatizablePtr)
CREATE_VALUE_ABSTRACT_ATTRIBUTE_FOR_POSITION(AADereferenceable)
CREATE_VALUE_ABSTRACT_ATTRIBUTE_FOR_POSITION(AAAlign)
CREATE_VALUE_ABSTRACT_ATTRIBUTE_FOR_POSITION(AANoCapture)
CREATE_VALUE_ABSTRACT_ATTRIBUTE_FOR_POSITION(AAValueConstantRange)

CREATE_ALL_ABSTRACT_ATTRIBUTE_FOR_POSITION(AAValueSimplify)
CREATE_ALL_ABSTRACT_ATTRIBUTE_FOR_POSITION(AAIsDead)
CREATE_ALL_ABSTRACT_ATTRIBUTE_FOR_POSITION(AANoFree)

CREATE_FUNCTION_ONLY_ABSTRACT_ATTRIBUTE_FOR_POSITION(AAHeapToStack)
CREATE_FUNCTION_ONLY_ABSTRACT_ATTRIBUTE_FOR_POSITION(AAReachability)
CREATE_FUNCTION_ONLY_ABSTRACT_ATTRIBUTE_FOR_POSITION(AAUndefinedBehavior)

CREATE_NON_RET_ABSTRACT_ATTRIBUTE_FOR_POSITION(AAMemoryBehavior)

#undef CREATE_FUNCTION_ONLY_ABSTRACT_ATTRIBUTE_FOR_POSITION
#undef CREATE_FUNCTION_ABSTRACT_ATTRIBUTE_FOR_POSITION
#undef CREATE_NON_RET_ABSTRACT_ATTRIBUTE_FOR_POSITION
#undef CREATE_VALUE_ABSTRACT_ATTRIBUTE_FOR_POSITION
#undef CREATE_ALL_ABSTRACT_ATTRIBUTE_FOR_POSITION
#undef SWITCH_PK_CREATE
#undef SWITCH_PK_INV

INITIALIZE_PASS_BEGIN(AttributorLegacyPass, "attributor",
                      "Deduce and propagate attributes", false, false)
INITIALIZE_PASS_DEPENDENCY(TargetLibraryInfoWrapperPass)
INITIALIZE_PASS_END(AttributorLegacyPass, "attributor",
                    "Deduce and propagate attributes", false, false)
INITIALIZE_PASS_BEGIN(AttributorCGSCCLegacyPass, "attributor-cgscc",
                      "Deduce and propagate attributes (CGSCC pass)", false,
                      false)
INITIALIZE_PASS_DEPENDENCY(TargetLibraryInfoWrapperPass)
INITIALIZE_PASS_DEPENDENCY(CallGraphWrapperPass)
INITIALIZE_PASS_END(AttributorCGSCCLegacyPass, "attributor-cgscc",
                    "Deduce and propagate attributes (CGSCC pass)", false,
                    false)<|MERGE_RESOLUTION|>--- conflicted
+++ resolved
@@ -1233,7 +1233,7 @@
       }
     }
 
-    if (!F->hasExactDefinition())
+    if (!A.isFunctionIPOAmendable(*F))
       indicatePessimisticFixpoint();
   }
 
@@ -2510,14 +2510,6 @@
     return false;
   }
 
-<<<<<<< HEAD
-// Helper function that checks the function have a loop which might become an
-// endless loop
-// FIXME: Any cycle is regarded as endless loop for now.
-//        We have to allow some patterns.
-static bool containsPossiblyEndlessLoop(Function *F) {
-  return !F || !F->hasExactDefinition() || containsCycle(*F);
-=======
   // If there's irreducible control, the function may contain non-loop cycles.
   if (mayContainIrreducibleControl(F, LI))
     return true;
@@ -2528,7 +2520,6 @@
       return true;
   }
   return false;
->>>>>>> da5f3adc
 }
 
 struct AAWillReturnImpl : public AAWillReturn {
@@ -2539,11 +2530,7 @@
     AAWillReturn::initialize(A);
 
     Function *F = getAssociatedFunction();
-<<<<<<< HEAD
-    if (containsPossiblyEndlessLoop(F))
-=======
     if (!F || !A.isFunctionIPOAmendable(*F) || mayContainUnboundedCycle(*F, A))
->>>>>>> da5f3adc
       indicatePessimisticFixpoint();
   }
 
@@ -2832,6 +2819,8 @@
       return false;
     }
 
+    A.recordDependence(NoAliasAA, *this, DepClassTy::OPTIONAL);
+
     const IRPosition &VIRP = IRPosition::value(getAssociatedValue());
     auto &NoCaptureAA =
         A.getAAFor<AANoCapture>(*this, VIRP, /* TrackDependence */ false);
@@ -3125,7 +3114,7 @@
 
   /// See AbstractAttribute::initialize(...).
   void initialize(Attributor &A) override {
-    if (!getAssociatedFunction()->hasExactDefinition())
+    if (!A.isFunctionIPOAmendable(*getAssociatedFunction()))
       indicatePessimisticFixpoint();
   }
 
@@ -3676,8 +3665,8 @@
 
     const IRPosition &IRP = this->getIRPosition();
     bool IsFnInterface = IRP.isFnInterfaceKind();
-    const Function *FnScope = IRP.getAnchorScope();
-    if (IsFnInterface && (!FnScope || !FnScope->hasExactDefinition()))
+    Function *FnScope = IRP.getAnchorScope();
+    if (IsFnInterface && (!FnScope || !A.isFunctionIPOAmendable(*FnScope)))
       indicatePessimisticFixpoint();
   }
 
@@ -3959,7 +3948,7 @@
 
     if (getIRPosition().isFnInterfaceKind() &&
         (!getAssociatedFunction() ||
-         !getAssociatedFunction()->hasExactDefinition()))
+         !A.isFunctionIPOAmendable(*getAssociatedFunction())))
       indicatePessimisticFixpoint();
   }
 
@@ -4216,7 +4205,7 @@
     }
     Function *AnchorScope = getAnchorScope();
     if (isFnInterfaceKind() &&
-        (!AnchorScope || !AnchorScope->hasExactDefinition())) {
+        (!AnchorScope || !A.isFunctionIPOAmendable(*AnchorScope))) {
       indicatePessimisticFixpoint();
       return;
     }
@@ -5948,7 +5937,7 @@
 
     // Initialize the use vector with all direct uses of the associated value.
     Argument *Arg = getAssociatedArgument();
-    if (!Arg || !Arg->getParent()->hasExactDefinition()) {
+    if (!Arg || !A.isFunctionIPOAmendable(*(Arg->getParent()))) {
       indicatePessimisticFixpoint();
     } else {
       // Initialize the use vector with all direct uses of the associated value.
@@ -6076,7 +6065,7 @@
   void initialize(Attributor &A) override {
     AAMemoryBehaviorImpl::initialize(A);
     Function *F = getAssociatedFunction();
-    if (!F || !F->hasExactDefinition())
+    if (!F || !A.isFunctionIPOAmendable(*F))
       indicatePessimisticFixpoint();
   }
 
@@ -6763,7 +6752,7 @@
   void initialize(Attributor &A) override {
     AAMemoryLocationImpl::initialize(A);
     Function *F = getAssociatedFunction();
-    if (!F || !F->hasExactDefinition())
+    if (!F || !A.isFunctionIPOAmendable(*F))
       indicatePessimisticFixpoint();
   }
 
@@ -8353,6 +8342,10 @@
     if (I.mayReadOrWriteMemory())
       ReadOrWriteInsts.push_back(&I);
   }
+
+  if (F.hasFnAttribute(Attribute::AlwaysInline) &&
+      isInlineViable(F).isSuccess())
+    InfoCache.InlineableFunctions.insert(&F);
 }
 
 void Attributor::recordDependence(const AbstractAttribute &FromAA,
