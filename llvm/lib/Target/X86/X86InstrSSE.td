--- conflicted
+++ resolved
@@ -7514,26 +7514,6 @@
 defm VPBROADCASTQ  : avx2_broadcast<0x59, "vpbroadcastq", i64mem, X86VBroadcastld64,
                                     v2i64, v4i64, NoVLX>;
 
-<<<<<<< HEAD
-let Predicates = [HasAVX2, NoVLX_Or_NoBWI] in {
-  // loadi16 is tricky to fold, because !isTypeDesirableForOp, justifiably.
-  // This means we'll encounter truncated i32 loads; match that here.
-  def : Pat<(v8i16 (X86VBroadcast
-              (i16 (trunc (i32 (extloadi16 addr:$src)))))),
-            (VPBROADCASTWrm addr:$src)>;
-  def : Pat<(v8i16 (X86VBroadcast
-              (i16 (trunc (i32 (zextloadi16 addr:$src)))))),
-            (VPBROADCASTWrm addr:$src)>;
-  def : Pat<(v16i16 (X86VBroadcast
-              (i16 (trunc (i32 (extloadi16 addr:$src)))))),
-            (VPBROADCASTWYrm addr:$src)>;
-  def : Pat<(v16i16 (X86VBroadcast
-              (i16 (trunc (i32 (zextloadi16 addr:$src)))))),
-            (VPBROADCASTWYrm addr:$src)>;
-}
-
-=======
->>>>>>> da5f3adc
 let Predicates = [HasAVX2, NoVLX] in {
   // Provide fallback in case the load node that is used in the patterns above
   // is used by additional users, which prevents the pattern selection.
