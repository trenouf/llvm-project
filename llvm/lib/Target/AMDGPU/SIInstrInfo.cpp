--- conflicted
+++ resolved
@@ -2460,8 +2460,7 @@
       // It might happen that UseMI was commuted
       // and we now have SGPR as SRC1. If so 2 inlined
       // constant and SGPR are illegal.
-      SmallSetVector<MachineInstr *, 32> Worklist;
-      legalizeOperands(UseMI, Worklist);
+      legalizeOperands(UseMI);
 
       bool DeleteDef = MRI->hasOneNonDBGUse(Reg);
       if (DeleteDef)
@@ -3956,12 +3955,9 @@
 }
 
 void SIInstrInfo::legalizeOperandsVOP2(MachineRegisterInfo &MRI,
-                                       MachineInstr &MI,
-                                       SetVectorType &Worklist) const {
+                                       MachineInstr &MI) const {
   unsigned Opc = MI.getOpcode();
   const MCInstrDesc &InstrDesc = get(Opc);
-  MachineBasicBlock &MBB = *MI.getParent();
-  MachineFunction &MF = *MBB.getParent();
 
   int Src0Idx = AMDGPU::getNamedOperandIdx(Opc, AMDGPU::OpName::src0);
   MachineOperand &Src0 = MI.getOperand(Src0Idx);
@@ -4011,129 +4007,15 @@
     return;
 
   // Special case: V_READLANE_B32 accepts only immediate or SGPR operands for
-  // lane select.
-  // Previous implementations assumed that a non SGPR operand meant
-  // that the value was uniform across all lanes - modified this behaviour to
-  // use a waterfall operation to process all indices. This will be a worst case
-  // of 64 iterations, but will only be a single iteration for a uniform across
-  // all lanes so the extra cost is low
+  // lane select. Fix up using V_READFIRSTLANE, since we assume that the lane
+  // select is uniform.
   if (Opc == AMDGPU::V_READLANE_B32 && Src1.isReg() &&
       RI.isVGPR(MRI, Src1.getReg())) {
-<<<<<<< HEAD
-    // Waterfall to read all the values across all lanes
-    int Src0Idx = AMDGPU::getNamedOperandIdx(Opc, AMDGPU::OpName::src0);
-    MachineOperand &Src0 = MI.getOperand(Src0Idx);
-
-    MachineBasicBlock::iterator I(&MI);
-=======
     Register Reg = MRI.createVirtualRegister(&AMDGPU::SReg_32_XM0RegClass);
->>>>>>> 8e415910
     const DebugLoc &DL = MI.getDebugLoc();
-
-    unsigned PhiReg = MRI.createVirtualRegister(&AMDGPU::VGPR_32RegClass);
-    unsigned InitReg = MRI.createVirtualRegister(&AMDGPU::VGPR_32RegClass);
-
-    // Initialize the register we accumulate the result into
-    BuildMI(MBB, I, DL, get(AMDGPU::V_MOV_B32_e32), InitReg)
-      .addImm(0x0);
-
-    unsigned DstReg = MI.getOperand(0).getReg();
-    unsigned SaveExec = MRI.createVirtualRegister(&AMDGPU::SReg_64_XEXECRegClass);
-    unsigned TmpExec = MRI.createVirtualRegister(&AMDGPU::SReg_64_XEXECRegClass);
-    unsigned NewDst = MRI.createVirtualRegister(&AMDGPU::VGPR_32RegClass);
-
-    BuildMI(MBB, I, DL, get(TargetOpcode::IMPLICIT_DEF), TmpExec);
-
-    // Save the EXEC mask
-    BuildMI(MBB, I, DL, get(AMDGPU::S_MOV_B64), SaveExec)
-      .addReg(AMDGPU::EXEC);
-
-    MachineBasicBlock &LoopBB = *MF.CreateMachineBasicBlock();
-    MachineBasicBlock &RemainderBB = *MF.CreateMachineBasicBlock();
-    MachineFunction::iterator MBBI(MBB);
-    ++MBBI;
-
-    MF.insert(MBBI, &LoopBB);
-    MF.insert(MBBI, &RemainderBB);
-
-    LoopBB.addSuccessor(&LoopBB);
-    LoopBB.addSuccessor(&RemainderBB);
-
-    RemainderBB.transferSuccessorsAndUpdatePHIs(&MBB);
-    RemainderBB.splice(RemainderBB.begin(), &MBB, I, MBB.end());
-
-    MBB.addSuccessor(&LoopBB);
-
-    MachineBasicBlock::iterator J = LoopBB.begin();
-
-    unsigned PhiExec = MRI.createVirtualRegister(&AMDGPU::SReg_64RegClass);
-    unsigned NewExec = MRI.createVirtualRegister(&AMDGPU::SReg_64RegClass);
-    unsigned CurrentIdxReg = MRI.createVirtualRegister(&AMDGPU::SGPR_32RegClass);
-    unsigned CondReg = MRI.createVirtualRegister(&AMDGPU::SReg_64RegClass);
-    unsigned CurrentValue = MRI.createVirtualRegister(&AMDGPU::SGPR_32RegClass);
-
-    BuildMI(LoopBB, J, DL, get(TargetOpcode::PHI), PhiReg)
-      .addReg(InitReg)
-      .addMBB(&MBB)
-      .addReg(NewDst)
-      .addMBB(&LoopBB);
-
-    BuildMI(LoopBB, J, DL, get(TargetOpcode::PHI), PhiExec)
-      .addReg(TmpExec)
-      .addMBB(&MBB)
-      .addReg(NewExec)
-      .addMBB(&LoopBB);
-
-    // Read the next variant <- also loop target.
-    BuildMI(LoopBB, J, DL, get(AMDGPU::V_READFIRSTLANE_B32), CurrentIdxReg)
-      .addReg(Src1.getReg(), getUndefRegState(Src1.isUndef()));
-
-    // Compare the just read value to all possible Idx values.
-    BuildMI(LoopBB, J, DL, get(AMDGPU::V_CMP_EQ_U32_e64), CondReg)
-      .addReg(CurrentIdxReg)
-      .addReg(Src1.getReg(), 0, Src1.getSubReg());
-
-    // Update EXEC, save the original EXEC value to VCC.
-    BuildMI(LoopBB, J, DL, get(AMDGPU::S_AND_SAVEEXEC_B64), NewExec)
-      .addReg(CondReg, RegState::Kill);
-
-    // TODO: Conditional branch here to loop header as a potential optimization?
-
-    // Use readlane to get the value for all lanes with the current index
-    BuildMI(LoopBB, J, DL, get(AMDGPU::V_READLANE_B32), CurrentValue)
-      .addReg(Src0.getReg())
-      .addReg(CurrentIdxReg);
-
-    // Mov the just read value into the destination using or
-    // TODO: In theory a mov would do here - but this is tricky to get to work
-    // correctly as it seems to confuse the register allocator and other passes
-    BuildMI(LoopBB, J, DL, get(AMDGPU::V_OR_B32_e64), NewDst)
-      .addReg(PhiReg)
-      .addReg(CurrentValue);
-
-    MRI.setSimpleHint(NewExec, CondReg);
-
-    // Update EXEC, switch all done bits to 0 and all todo bits to 1.
-    BuildMI(LoopBB, J, DL, get(AMDGPU::S_XOR_B64), AMDGPU::EXEC)
-      .addReg(AMDGPU::EXEC)
-      .addReg(NewExec);
-
-    // XXX - s_xor_b64 sets scc to 1 if the result is nonzero, so can we use
-    // s_cbranch_scc0?
-
-    // Loop back to V_READFIRSTLANE_B32 if there are still variants to cover.
-    BuildMI(LoopBB, J, DL, get(AMDGPU::S_CBRANCH_EXECNZ))
-      .addMBB(&LoopBB);
-
-    MachineBasicBlock::iterator First = RemainderBB.begin();
-    BuildMI(RemainderBB, First, DL, get(AMDGPU::S_MOV_B64), AMDGPU::EXEC)
-      .addReg(SaveExec);
-
-    MRI.replaceRegWith(DstReg, NewDst);
-    addUsersToMoveToVALUWorklist(NewDst, MRI, Worklist);
-
-    MI.eraseFromParent();
-
+    BuildMI(*MI.getParent(), MI, DL, get(AMDGPU::V_READFIRSTLANE_B32), Reg)
+        .add(Src1);
+    Src1.ChangeToRegister(Reg, false);
     return;
   }
 
@@ -4572,14 +4454,13 @@
 }
 
 void SIInstrInfo::legalizeOperands(MachineInstr &MI,
-                                   SetVectorType &Worklist,
                                    MachineDominatorTree *MDT) const {
   MachineFunction &MF = *MI.getParent()->getParent();
   MachineRegisterInfo &MRI = MF.getRegInfo();
 
   // Legalize VOP2
   if (isVOP2(MI) || isVOPC(MI)) {
-    legalizeOperandsVOP2(MRI, MI, Worklist);
+    legalizeOperandsVOP2(MRI, MI);
     return;
   }
 
@@ -5050,7 +4931,7 @@
     if (NewOpcode == AMDGPU::INSTRUCTION_LIST_END) {
       // We cannot move this instruction to the VALU, so we should try to
       // legalize its operands instead.
-      legalizeOperands(Inst, Worklist, MDT);
+      legalizeOperands(Inst, MDT);
       continue;
     }
 
@@ -5142,7 +5023,7 @@
     }
 
     // Legalize the operands
-    legalizeOperands(Inst, Worklist, MDT);
+    legalizeOperands(Inst, MDT);
 
     if (HasDst)
      addUsersToMoveToVALUWorklist(NewDstReg, MRI, Worklist);
@@ -5176,7 +5057,7 @@
     Inst.addOperand(MachineOperand::CreateImm(0)); // clamp bit
     Inst.addImplicitDefUseOperands(*MBB.getParent());
     MRI.replaceRegWith(OldDstReg, ResultReg);
-    legalizeOperands(Inst, Worklist, MDT);
+    legalizeOperands(Inst, MDT);
 
     addUsersToMoveToVALUWorklist(ResultReg, MRI, Worklist);
     return true;
@@ -5454,8 +5335,8 @@
 
   // Try to legalize the operands in case we need to swap the order to keep it
   // valid.
-  legalizeOperands(*LoHalf, Worklist, MDT);
-  legalizeOperands(*HiHalf, Worklist, MDT);
+  legalizeOperands(*LoHalf, MDT);
+  legalizeOperands(*HiHalf, MDT);
 
   // Move all users of this moved vlaue.
   addUsersToMoveToVALUWorklist(FullDestReg, MRI, Worklist);
