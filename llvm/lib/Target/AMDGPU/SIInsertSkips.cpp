--- conflicted
+++ resolved
@@ -1,572 +1,558 @@
-//===-- SIInsertSkips.cpp - Use predicates for control flow ---------------===//
-//
-// Part of the LLVM Project, under the Apache License v2.0 with LLVM Exceptions.
-// See https://llvm.org/LICENSE.txt for license information.
-// SPDX-License-Identifier: Apache-2.0 WITH LLVM-exception
-//
-//===----------------------------------------------------------------------===//
-//
-/// \file
-/// This pass inserts branches on the 0 exec mask over divergent branches
-/// branches when it's expected that jumping over the untaken control flow will
-/// be cheaper than having every workitem no-op through it.
-//
-//===----------------------------------------------------------------------===//
-
-#include "AMDGPU.h"
-#include "AMDGPUSubtarget.h"
-#include "SIInstrInfo.h"
-#include "SIMachineFunctionInfo.h"
-#include "MCTargetDesc/AMDGPUMCTargetDesc.h"
-#include "llvm/ADT/DepthFirstIterator.h"
-#include "llvm/ADT/SmallVector.h"
-#include "llvm/ADT/StringRef.h"
-#include "llvm/CodeGen/MachineBasicBlock.h"
-#include "llvm/CodeGen/MachineDominators.h"
-#include "llvm/CodeGen/MachineFunction.h"
-#include "llvm/CodeGen/MachineFunctionPass.h"
-#include "llvm/CodeGen/MachineInstr.h"
-#include "llvm/CodeGen/MachineInstrBuilder.h"
-#include "llvm/CodeGen/MachineOperand.h"
-#include "llvm/IR/CallingConv.h"
-#include "llvm/IR/DebugLoc.h"
-#include "llvm/InitializePasses.h"
-#include "llvm/MC/MCAsmInfo.h"
-#include "llvm/Pass.h"
-#include "llvm/Support/CommandLine.h"
-#include "llvm/Target/TargetMachine.h"
-#include <cassert>
-#include <cstdint>
-#include <iterator>
-
-using namespace llvm;
-
-#define DEBUG_TYPE "si-insert-skips"
-
-static cl::opt<unsigned> SkipThresholdFlag(
-  "amdgpu-skip-threshold-legacy",
-  cl::desc("Number of instructions before jumping over divergent control flow"),
-  cl::init(12), cl::Hidden);
-
-namespace {
-
-class SIInsertSkips : public MachineFunctionPass {
-private:
-  const SIRegisterInfo *TRI = nullptr;
-  const SIInstrInfo *TII = nullptr;
-  unsigned SkipThreshold = 0;
-  MachineDominatorTree *MDT = nullptr;
-
-  bool shouldSkip(const MachineBasicBlock &From,
-                  const MachineBasicBlock &To) const;
-
-  bool dominatesAllReachable(MachineBasicBlock &MBB);
-  void skipIfDead(MachineBasicBlock &MBB, MachineBasicBlock::iterator I,
-                  DebugLoc DL);
-
-  bool kill(MachineInstr &MI);
-
-  bool skipMaskBranch(MachineInstr &MI, MachineBasicBlock &MBB);
-
-  bool optimizeVccBranch(MachineInstr &MI) const;
-
-public:
-  static char ID;
-
-  SIInsertSkips() : MachineFunctionPass(ID) {}
-
-  bool runOnMachineFunction(MachineFunction &MF) override;
-
-  StringRef getPassName() const override {
-    return "SI insert s_cbranch_execz instructions";
-  }
-
-  void getAnalysisUsage(AnalysisUsage &AU) const override {
-    AU.addRequired<MachineDominatorTree>();
-    AU.addPreserved<MachineDominatorTree>();
-    MachineFunctionPass::getAnalysisUsage(AU);
-  }
-};
-
-} // end anonymous namespace
-
-char SIInsertSkips::ID = 0;
-
-INITIALIZE_PASS_BEGIN(SIInsertSkips, DEBUG_TYPE,
-                      "SI insert s_cbranch_execz instructions", false, false)
-INITIALIZE_PASS_DEPENDENCY(MachineDominatorTree)
-INITIALIZE_PASS_END(SIInsertSkips, DEBUG_TYPE,
-                    "SI insert s_cbranch_execz instructions", false, false)
-
-char &llvm::SIInsertSkipsPassID = SIInsertSkips::ID;
-
-static bool opcodeEmitsNoInsts(const MachineInstr &MI) {
-  if (MI.isMetaInstruction())
-    return true;
-
-  // Handle target specific opcodes.
-  switch (MI.getOpcode()) {
-  case AMDGPU::SI_MASK_BRANCH:
-    return true;
-  default:
-    return false;
-  }
-}
-
-bool SIInsertSkips::shouldSkip(const MachineBasicBlock &From,
-                               const MachineBasicBlock &To) const {
-  unsigned NumInstr = 0;
-  const MachineFunction *MF = From.getParent();
-
-  for (MachineFunction::const_iterator MBBI(&From), ToI(&To), End = MF->end();
-       MBBI != End && MBBI != ToI; ++MBBI) {
-    const MachineBasicBlock &MBB = *MBBI;
-
-    for (MachineBasicBlock::const_iterator I = MBB.begin(), E = MBB.end();
-         NumInstr < SkipThreshold && I != E; ++I) {
-      if (opcodeEmitsNoInsts(*I))
-        continue;
-
-      // FIXME: Since this is required for correctness, this should be inserted
-      // during SILowerControlFlow.
-
-      // When a uniform loop is inside non-uniform control flow, the branch
-      // leaving the loop might be an S_CBRANCH_VCCNZ, which is never taken
-      // when EXEC = 0. We should skip the loop lest it becomes infinite.
-      if (I->getOpcode() == AMDGPU::S_CBRANCH_VCCNZ ||
-          I->getOpcode() == AMDGPU::S_CBRANCH_VCCZ)
-        return true;
-
-      if (TII->hasUnwantedEffectsWhenEXECEmpty(*I))
-        return true;
-
-      // These instructions are potentially expensive even if EXEC = 0.
-      if (TII->isSMRD(*I) || TII->isVMEM(*I) || TII->isFLAT(*I) ||
-          I->getOpcode() == AMDGPU::S_WAITCNT)
-        return true;
-
-      ++NumInstr;
-      if (NumInstr >= SkipThreshold)
-        return true;
-    }
-  }
-
-  return false;
-}
-
-/// Check whether \p MBB dominates all blocks that are reachable from it.
-bool SIInsertSkips::dominatesAllReachable(MachineBasicBlock &MBB) {
-  for (MachineBasicBlock *Other : depth_first(&MBB)) {
-    if (!MDT->dominates(&MBB, Other))
-      return false;
-  }
-  return true;
-}
-
-/// Insert an "if exec=0 { null export; s_endpgm }" sequence before the given
-/// iterator. Only applies to pixel shaders.
-void SIInsertSkips::skipIfDead(MachineBasicBlock &MBB,
-                               MachineBasicBlock::iterator I, DebugLoc DL) {
-  MachineFunction *MF = MBB.getParent();
-  assert(MF->getFunction().getCallingConv() == CallingConv::AMDGPU_PS);
-
-  // Currently, SI_KILL_*_TERMINATOR is expected to occur only as the last
-  // terminator of a basic block. If this ever changes, we need to optionally
-  // split MBB here.
-  assert(I == MBB.end());
-
-  // It is possible for an SI_KILL_*_TERMINATOR to sit at the bottom of a
-  // basic block that has no further successors (e.g., there was an
-  // `unreachable` there in IR). This can happen with original source of the
-  // form:
-  //
-  //   if (uniform_condition) {
-  //     write_to_memory();
-  //     discard;
-  //   }
-  //
-  // In this case, we write the "null_export; s_endpgm" skip code in the
-  // already-existing basic block.
-  auto NextBBI = std::next(MBB.getIterator());
-  bool NoSuccessor = llvm::find(MBB.successors(), &*NextBBI) == MBB.succ_end();
-  MachineBasicBlock *SkipBB;
-
-  if (NoSuccessor) {
-    SkipBB = &MBB;
-  } else {
-    // Create a new basic block that will contain the "null export; s_endpgm"
-    // and set up the branching to go around it.
-    SkipBB = MF->CreateMachineBasicBlock();
-    MF->insert(NextBBI, SkipBB);
-
-    BuildMI(&MBB, DL, TII->get(AMDGPU::S_CBRANCH_EXECNZ)).addMBB(&*NextBBI);
-    MBB.addSuccessor(SkipBB);
-
-    MDT->addNewBlock(SkipBB, &MBB);
-  }
-
-  // Generate "null export; s_endpgm".
-  BuildMI(SkipBB, DL, TII->get(AMDGPU::EXP_DONE))
-      .addImm(0x09) // V_008DFC_SQ_EXP_NULL
-      .addReg(AMDGPU::VGPR0, RegState::Undef)
-      .addReg(AMDGPU::VGPR0, RegState::Undef)
-      .addReg(AMDGPU::VGPR0, RegState::Undef)
-      .addReg(AMDGPU::VGPR0, RegState::Undef)
-      .addImm(1)  // vm
-      .addImm(0)  // compr
-      .addImm(0); // en
-  BuildMI(SkipBB, DL, TII->get(AMDGPU::S_ENDPGM)).addImm(0);
-}
-
-/// Translate a SI_KILL_*_TERMINATOR into exec-manipulating instructions.
-/// Return true unless the terminator is a no-op.
-bool SIInsertSkips::kill(MachineInstr &MI) {
-  MachineBasicBlock &MBB = *MI.getParent();
-  DebugLoc DL = MI.getDebugLoc();
-
-  switch (MI.getOpcode()) {
-  case AMDGPU::SI_KILL_F32_COND_IMM_TERMINATOR: {
-    unsigned Opcode = 0;
-
-    // The opcodes are inverted because the inline immediate has to be
-    // the first operand, e.g. from "x < imm" to "imm > x"
-    switch (MI.getOperand(2).getImm()) {
-    case ISD::SETOEQ:
-    case ISD::SETEQ:
-      Opcode = AMDGPU::V_CMPX_EQ_F32_e64;
-      break;
-    case ISD::SETOGT:
-    case ISD::SETGT:
-      Opcode = AMDGPU::V_CMPX_LT_F32_e64;
-      break;
-    case ISD::SETOGE:
-    case ISD::SETGE:
-      Opcode = AMDGPU::V_CMPX_LE_F32_e64;
-      break;
-    case ISD::SETOLT:
-    case ISD::SETLT:
-      Opcode = AMDGPU::V_CMPX_GT_F32_e64;
-      break;
-    case ISD::SETOLE:
-    case ISD::SETLE:
-      Opcode = AMDGPU::V_CMPX_GE_F32_e64;
-      break;
-    case ISD::SETONE:
-    case ISD::SETNE:
-      Opcode = AMDGPU::V_CMPX_LG_F32_e64;
-      break;
-    case ISD::SETO:
-      Opcode = AMDGPU::V_CMPX_O_F32_e64;
-      break;
-    case ISD::SETUO:
-      Opcode = AMDGPU::V_CMPX_U_F32_e64;
-      break;
-    case ISD::SETUEQ:
-      Opcode = AMDGPU::V_CMPX_NLG_F32_e64;
-      break;
-    case ISD::SETUGT:
-      Opcode = AMDGPU::V_CMPX_NGE_F32_e64;
-      break;
-    case ISD::SETUGE:
-      Opcode = AMDGPU::V_CMPX_NGT_F32_e64;
-      break;
-    case ISD::SETULT:
-      Opcode = AMDGPU::V_CMPX_NLE_F32_e64;
-      break;
-    case ISD::SETULE:
-      Opcode = AMDGPU::V_CMPX_NLT_F32_e64;
-      break;
-    case ISD::SETUNE:
-      Opcode = AMDGPU::V_CMPX_NEQ_F32_e64;
-      break;
-    default:
-      llvm_unreachable("invalid ISD:SET cond code");
-    }
-
-    const GCNSubtarget &ST = MBB.getParent()->getSubtarget<GCNSubtarget>();
-    if (ST.hasNoSdstCMPX())
-      Opcode = AMDGPU::getVCMPXNoSDstOp(Opcode);
-
-    assert(MI.getOperand(0).isReg());
-
-    if (TRI->isVGPR(MBB.getParent()->getRegInfo(),
-                    MI.getOperand(0).getReg())) {
-      Opcode = AMDGPU::getVOPe32(Opcode);
-      BuildMI(MBB, &MI, DL, TII->get(Opcode))
-          .add(MI.getOperand(1))
-          .add(MI.getOperand(0));
-    } else {
-      auto I = BuildMI(MBB, &MI, DL, TII->get(Opcode));
-      if (!ST.hasNoSdstCMPX())
-        I.addReg(AMDGPU::VCC, RegState::Define);
-
-      I.addImm(0)  // src0 modifiers
-        .add(MI.getOperand(1))
-        .addImm(0)  // src1 modifiers
-        .add(MI.getOperand(0));
-
-      I.addImm(0);  // omod
-    }
-    return true;
-  }
-  case AMDGPU::SI_DEMOTE_I1_TERMINATOR:
-  case AMDGPU::SI_KILL_I1_TERMINATOR: {
-    const MachineFunction *MF = MI.getParent()->getParent();
-    const GCNSubtarget &ST = MF->getSubtarget<GCNSubtarget>();
-    unsigned Exec = ST.isWave32() ? AMDGPU::EXEC_LO : AMDGPU::EXEC;
-    const MachineOperand &Op = MI.getOperand(0);
-    int64_t KillVal = MI.getOperand(1).getImm();
-    assert(KillVal == 0 || KillVal == -1);
-
-    // Kill all threads if Op0 is an immediate and equal to the Kill value.
-    if (Op.isImm()) {
-      int64_t Imm = Op.getImm();
-      assert(Imm == 0 || Imm == -1);
-
-      if (Imm == KillVal) {
-        BuildMI(MBB, &MI, DL, TII->get(ST.isWave32() ? AMDGPU::S_MOV_B32
-                                                     : AMDGPU::S_MOV_B64), Exec)
-          .addImm(0);
-        return true;
-      }
-      return false;
-    }
-
-    unsigned Opcode = KillVal ? AMDGPU::S_ANDN2_B64 : AMDGPU::S_AND_B64;
-    if (ST.isWave32())
-      Opcode = KillVal ? AMDGPU::S_ANDN2_B32 : AMDGPU::S_AND_B32;
-    BuildMI(MBB, &MI, DL, TII->get(Opcode), Exec)
-        .addReg(Exec)
-        .add(Op);
-    return true;
-  }
-  default:
-    llvm_unreachable("invalid opcode, expected SI_KILL_*_TERMINATOR");
-  }
-}
-
-// Returns true if a branch over the block was inserted.
-bool SIInsertSkips::skipMaskBranch(MachineInstr &MI,
-                                   MachineBasicBlock &SrcMBB) {
-  MachineBasicBlock *DestBB = MI.getOperand(0).getMBB();
-
-  if (!shouldSkip(**SrcMBB.succ_begin(), *DestBB))
-    return false;
-
-  const DebugLoc &DL = MI.getDebugLoc();
-  MachineBasicBlock::iterator InsPt = std::next(MI.getIterator());
-
-  BuildMI(SrcMBB, InsPt, DL, TII->get(AMDGPU::S_CBRANCH_EXECZ))
-    .addMBB(DestBB);
-
-  return true;
-}
-
-bool SIInsertSkips::optimizeVccBranch(MachineInstr &MI) const {
-  // Match:
-  // sreg = -1
-  // vcc = S_AND_B64 exec, sreg
-  // S_CBRANCH_VCC[N]Z
-  // =>
-  // S_CBRANCH_EXEC[N]Z
-  bool Changed = false;
-  MachineBasicBlock &MBB = *MI.getParent();
-  const GCNSubtarget &ST = MBB.getParent()->getSubtarget<GCNSubtarget>();
-  const bool IsWave32 = ST.isWave32();
-  const unsigned CondReg = TRI->getVCC();
-  const unsigned ExecReg = IsWave32 ? AMDGPU::EXEC_LO : AMDGPU::EXEC;
-  const unsigned And = IsWave32 ? AMDGPU::S_AND_B32 : AMDGPU::S_AND_B64;
-
-  MachineBasicBlock::reverse_iterator A = MI.getReverseIterator(),
-                                      E = MBB.rend();
-  bool ReadsCond = false;
-  unsigned Threshold = 5;
-  for (++A ; A != E ; ++A) {
-    if (!--Threshold)
-      return false;
-    if (A->modifiesRegister(ExecReg, TRI))
-      return false;
-    if (A->modifiesRegister(CondReg, TRI)) {
-      if (!A->definesRegister(CondReg, TRI) || A->getOpcode() != And)
-        return false;
-      break;
-    }
-    ReadsCond |= A->readsRegister(CondReg, TRI);
-  }
-  if (A == E)
-    return false;
-
-  MachineOperand &Op1 = A->getOperand(1);
-  MachineOperand &Op2 = A->getOperand(2);
-  if (Op1.getReg() != ExecReg && Op2.isReg() && Op2.getReg() == ExecReg) {
-    TII->commuteInstruction(*A);
-    Changed = true;
-  }
-  if (Op1.getReg() != ExecReg)
-    return Changed;
-  if (Op2.isImm() && Op2.getImm() != -1)
-    return Changed;
-
-  unsigned SReg = AMDGPU::NoRegister;
-  if (Op2.isReg()) {
-    SReg = Op2.getReg();
-    auto M = std::next(A);
-    bool ReadsSreg = false;
-    for ( ; M != E ; ++M) {
-      if (M->definesRegister(SReg, TRI))
-        break;
-      if (M->modifiesRegister(SReg, TRI))
-        return Changed;
-      ReadsSreg |= M->readsRegister(SReg, TRI);
-    }
-    if (M == E ||
-        !M->isMoveImmediate() ||
-        !M->getOperand(1).isImm() ||
-        M->getOperand(1).getImm() != -1)
-      return Changed;
-    // First if sreg is only used in and instruction fold the immediate
-    // into that and.
-    if (!ReadsSreg && Op2.isKill()) {
-      A->getOperand(2).ChangeToImmediate(-1);
-      M->eraseFromParent();
-    }
-  }
-
-  if (!ReadsCond && A->registerDefIsDead(AMDGPU::SCC) &&
-      MI.killsRegister(CondReg, TRI))
-    A->eraseFromParent();
-
-  bool IsVCCZ = MI.getOpcode() == AMDGPU::S_CBRANCH_VCCZ;
-  if (SReg == ExecReg) {
-    if (IsVCCZ) {
-      MI.eraseFromParent();
-      return true;
-    }
-    MI.setDesc(TII->get(AMDGPU::S_BRANCH));
-  } else {
-    MI.setDesc(TII->get(IsVCCZ ? AMDGPU::S_CBRANCH_EXECZ
-                               : AMDGPU::S_CBRANCH_EXECNZ));
-  }
-
-  MI.RemoveOperand(MI.findRegisterUseOperandIdx(CondReg, false /*Kill*/, TRI));
-  MI.addImplicitDefUseOperands(*MBB.getParent());
-
-  return true;
-}
-
-bool SIInsertSkips::runOnMachineFunction(MachineFunction &MF) {
-  const GCNSubtarget &ST = MF.getSubtarget<GCNSubtarget>();
-  TII = ST.getInstrInfo();
-  TRI = &TII->getRegisterInfo();
-  MDT = &getAnalysis<MachineDominatorTree>();
-  SkipThreshold = SkipThresholdFlag;
-
-  MachineBasicBlock *EmptyMBBAtEnd = nullptr;
-  SmallVector<MachineInstr *, 4> KillInstrs;
-  bool MadeChange = false;
-
-  for (MachineBasicBlock &MBB : MF) {
-    MachineBasicBlock::iterator I, Next;
-    for (I = MBB.begin(); I != MBB.end(); I = Next) {
-      Next = std::next(I);
-      MachineInstr &MI = *I;
-
-      switch (MI.getOpcode()) {
-      case AMDGPU::SI_MASK_BRANCH:
-        MadeChange |= skipMaskBranch(MI, MBB);
-        break;
-
-      case AMDGPU::S_BRANCH:
-        // Optimize out branches to the next block.
-        // FIXME: Shouldn't this be handled by BranchFolding?
-        if (MBB.isLayoutSuccessor(MI.getOperand(0).getMBB())) {
-          assert(&MI == &MBB.back());
-          MI.eraseFromParent();
-          MadeChange = true;
-        }
-        break;
-
-      case AMDGPU::SI_KILL_F32_COND_IMM_TERMINATOR:
-<<<<<<< HEAD
-      case AMDGPU::SI_KILL_I1_TERMINATOR:
-      case AMDGPU::SI_DEMOTE_I1_TERMINATOR:
-        MadeChange = true;
-        kill(MI);
-
-        if (ExecBranchStack.empty() &&
-            MI.getOpcode() != AMDGPU::SI_DEMOTE_I1_TERMINATOR) {
-          if (NextBB != BE && skipIfDead(MI, *NextBB)) {
-            HaveSkipBlock = true;
-            NextBB = std::next(BI);
-            BE = MF.end();
-          }
-=======
-      case AMDGPU::SI_KILL_I1_TERMINATOR: {
-        MadeChange = true;
-        bool CanKill = kill(MI);
-
-        // Check if we can add an early "if exec=0 { end shader }".
-        //
-        // Note that we _always_ do this if it is correct, even if the kill
-        // happens fairly late in the shader, because the null export should
-        // generally still be cheaper than normal export(s).
-        //
-        // TODO: The dominatesAllReachable check is conservative: if the
-        //       dominance is only missing due to _uniform_ branches, we could
-        //       in fact insert the early-exit as well.
-        if (CanKill &&
-            MF.getFunction().getCallingConv() == CallingConv::AMDGPU_PS &&
-            dominatesAllReachable(MBB)) {
-          // Mark the instruction for kill-if-dead insertion. We delay this
-          // change because it modifies the CFG.
-          KillInstrs.push_back(&MI);
->>>>>>> 016d91cc
-        } else {
-          MI.eraseFromParent();
-        }
-        break;
-      }
-
-      case AMDGPU::SI_RETURN_TO_EPILOG:
-        // FIXME: Should move somewhere else
-        assert(!MF.getInfo<SIMachineFunctionInfo>()->returnsVoid());
-
-        // Graphics shaders returning non-void shouldn't contain S_ENDPGM,
-        // because external bytecode will be appended at the end.
-        if (&MBB != &MF.back() || &MI != &MBB.back()) {
-          // SI_RETURN_TO_EPILOG is not the last instruction. Add an empty block at
-          // the end and jump there.
-          if (!EmptyMBBAtEnd) {
-            EmptyMBBAtEnd = MF.CreateMachineBasicBlock();
-            MF.insert(MF.end(), EmptyMBBAtEnd);
-          }
-
-          MBB.addSuccessor(EmptyMBBAtEnd);
-          BuildMI(MBB, &MI, MI.getDebugLoc(), TII->get(AMDGPU::S_BRANCH))
-            .addMBB(EmptyMBBAtEnd);
-          MI.eraseFromParent();
-
-          MDT->getBase().insertEdge(&MBB, EmptyMBBAtEnd);
-        }
-        break;
-
-      case AMDGPU::S_CBRANCH_VCCZ:
-      case AMDGPU::S_CBRANCH_VCCNZ:
-        MadeChange |= optimizeVccBranch(MI);
-        break;
-
-      default:
-        break;
-      }
-    }
-  }
-
-  for (MachineInstr *Kill : KillInstrs) {
-    skipIfDead(*Kill->getParent(), std::next(Kill->getIterator()),
-               Kill->getDebugLoc());
-    Kill->eraseFromParent();
-  }
-  KillInstrs.clear();
-
-  return MadeChange;
-}+//===-- SIInsertSkips.cpp - Use predicates for control flow ---------------===//
+//
+// Part of the LLVM Project, under the Apache License v2.0 with LLVM Exceptions.
+// See https://llvm.org/LICENSE.txt for license information.
+// SPDX-License-Identifier: Apache-2.0 WITH LLVM-exception
+//
+//===----------------------------------------------------------------------===//
+//
+/// \file
+/// This pass inserts branches on the 0 exec mask over divergent branches
+/// branches when it's expected that jumping over the untaken control flow will
+/// be cheaper than having every workitem no-op through it.
+//
+//===----------------------------------------------------------------------===//
+
+#include "AMDGPU.h"
+#include "AMDGPUSubtarget.h"
+#include "SIInstrInfo.h"
+#include "SIMachineFunctionInfo.h"
+#include "MCTargetDesc/AMDGPUMCTargetDesc.h"
+#include "llvm/ADT/DepthFirstIterator.h"
+#include "llvm/ADT/SmallVector.h"
+#include "llvm/ADT/StringRef.h"
+#include "llvm/CodeGen/MachineBasicBlock.h"
+#include "llvm/CodeGen/MachineDominators.h"
+#include "llvm/CodeGen/MachineFunction.h"
+#include "llvm/CodeGen/MachineFunctionPass.h"
+#include "llvm/CodeGen/MachineInstr.h"
+#include "llvm/CodeGen/MachineInstrBuilder.h"
+#include "llvm/CodeGen/MachineOperand.h"
+#include "llvm/IR/CallingConv.h"
+#include "llvm/IR/DebugLoc.h"
+#include "llvm/InitializePasses.h"
+#include "llvm/MC/MCAsmInfo.h"
+#include "llvm/Pass.h"
+#include "llvm/Support/CommandLine.h"
+#include "llvm/Target/TargetMachine.h"
+#include <cassert>
+#include <cstdint>
+#include <iterator>
+
+using namespace llvm;
+
+#define DEBUG_TYPE "si-insert-skips"
+
+static cl::opt<unsigned> SkipThresholdFlag(
+  "amdgpu-skip-threshold-legacy",
+  cl::desc("Number of instructions before jumping over divergent control flow"),
+  cl::init(12), cl::Hidden);
+
+namespace {
+
+class SIInsertSkips : public MachineFunctionPass {
+private:
+  const SIRegisterInfo *TRI = nullptr;
+  const SIInstrInfo *TII = nullptr;
+  unsigned SkipThreshold = 0;
+  MachineDominatorTree *MDT = nullptr;
+
+  bool shouldSkip(const MachineBasicBlock &From,
+                  const MachineBasicBlock &To) const;
+
+  bool dominatesAllReachable(MachineBasicBlock &MBB);
+  void skipIfDead(MachineBasicBlock &MBB, MachineBasicBlock::iterator I,
+                  DebugLoc DL);
+
+  bool kill(MachineInstr &MI);
+
+  bool skipMaskBranch(MachineInstr &MI, MachineBasicBlock &MBB);
+
+  bool optimizeVccBranch(MachineInstr &MI) const;
+
+public:
+  static char ID;
+
+  SIInsertSkips() : MachineFunctionPass(ID) {}
+
+  bool runOnMachineFunction(MachineFunction &MF) override;
+
+  StringRef getPassName() const override {
+    return "SI insert s_cbranch_execz instructions";
+  }
+
+  void getAnalysisUsage(AnalysisUsage &AU) const override {
+    AU.addRequired<MachineDominatorTree>();
+    AU.addPreserved<MachineDominatorTree>();
+    MachineFunctionPass::getAnalysisUsage(AU);
+  }
+};
+
+} // end anonymous namespace
+
+char SIInsertSkips::ID = 0;
+
+INITIALIZE_PASS_BEGIN(SIInsertSkips, DEBUG_TYPE,
+                      "SI insert s_cbranch_execz instructions", false, false)
+INITIALIZE_PASS_DEPENDENCY(MachineDominatorTree)
+INITIALIZE_PASS_END(SIInsertSkips, DEBUG_TYPE,
+                    "SI insert s_cbranch_execz instructions", false, false)
+
+char &llvm::SIInsertSkipsPassID = SIInsertSkips::ID;
+
+static bool opcodeEmitsNoInsts(const MachineInstr &MI) {
+  if (MI.isMetaInstruction())
+    return true;
+
+  // Handle target specific opcodes.
+  switch (MI.getOpcode()) {
+  case AMDGPU::SI_MASK_BRANCH:
+    return true;
+  default:
+    return false;
+  }
+}
+
+bool SIInsertSkips::shouldSkip(const MachineBasicBlock &From,
+                               const MachineBasicBlock &To) const {
+  unsigned NumInstr = 0;
+  const MachineFunction *MF = From.getParent();
+
+  for (MachineFunction::const_iterator MBBI(&From), ToI(&To), End = MF->end();
+       MBBI != End && MBBI != ToI; ++MBBI) {
+    const MachineBasicBlock &MBB = *MBBI;
+
+    for (MachineBasicBlock::const_iterator I = MBB.begin(), E = MBB.end();
+         NumInstr < SkipThreshold && I != E; ++I) {
+      if (opcodeEmitsNoInsts(*I))
+        continue;
+
+      // FIXME: Since this is required for correctness, this should be inserted
+      // during SILowerControlFlow.
+
+      // When a uniform loop is inside non-uniform control flow, the branch
+      // leaving the loop might be an S_CBRANCH_VCCNZ, which is never taken
+      // when EXEC = 0. We should skip the loop lest it becomes infinite.
+      if (I->getOpcode() == AMDGPU::S_CBRANCH_VCCNZ ||
+          I->getOpcode() == AMDGPU::S_CBRANCH_VCCZ)
+        return true;
+
+      if (TII->hasUnwantedEffectsWhenEXECEmpty(*I))
+        return true;
+
+      // These instructions are potentially expensive even if EXEC = 0.
+      if (TII->isSMRD(*I) || TII->isVMEM(*I) || TII->isFLAT(*I) ||
+          I->getOpcode() == AMDGPU::S_WAITCNT)
+        return true;
+
+      ++NumInstr;
+      if (NumInstr >= SkipThreshold)
+        return true;
+    }
+  }
+
+  return false;
+}
+
+/// Check whether \p MBB dominates all blocks that are reachable from it.
+bool SIInsertSkips::dominatesAllReachable(MachineBasicBlock &MBB) {
+  for (MachineBasicBlock *Other : depth_first(&MBB)) {
+    if (!MDT->dominates(&MBB, Other))
+      return false;
+  }
+  return true;
+}
+
+/// Insert an "if exec=0 { null export; s_endpgm }" sequence before the given
+/// iterator. Only applies to pixel shaders.
+void SIInsertSkips::skipIfDead(MachineBasicBlock &MBB,
+                               MachineBasicBlock::iterator I, DebugLoc DL) {
+  MachineFunction *MF = MBB.getParent();
+  assert(MF->getFunction().getCallingConv() == CallingConv::AMDGPU_PS);
+
+  // Currently, SI_KILL_*_TERMINATOR is expected to occur only as the last
+  // terminator of a basic block. If this ever changes, we need to optionally
+  // split MBB here.
+  assert(I == MBB.end());
+
+  // It is possible for an SI_KILL_*_TERMINATOR to sit at the bottom of a
+  // basic block that has no further successors (e.g., there was an
+  // `unreachable` there in IR). This can happen with original source of the
+  // form:
+  //
+  //   if (uniform_condition) {
+  //     write_to_memory();
+  //     discard;
+  //   }
+  //
+  // In this case, we write the "null_export; s_endpgm" skip code in the
+  // already-existing basic block.
+  auto NextBBI = std::next(MBB.getIterator());
+  bool NoSuccessor = llvm::find(MBB.successors(), &*NextBBI) == MBB.succ_end();
+  MachineBasicBlock *SkipBB;
+
+  if (NoSuccessor) {
+    SkipBB = &MBB;
+  } else {
+    // Create a new basic block that will contain the "null export; s_endpgm"
+    // and set up the branching to go around it.
+    SkipBB = MF->CreateMachineBasicBlock();
+    MF->insert(NextBBI, SkipBB);
+
+    BuildMI(&MBB, DL, TII->get(AMDGPU::S_CBRANCH_EXECNZ)).addMBB(&*NextBBI);
+    MBB.addSuccessor(SkipBB);
+
+    MDT->addNewBlock(SkipBB, &MBB);
+  }
+
+  // Generate "null export; s_endpgm".
+  BuildMI(SkipBB, DL, TII->get(AMDGPU::EXP_DONE))
+      .addImm(0x09) // V_008DFC_SQ_EXP_NULL
+      .addReg(AMDGPU::VGPR0, RegState::Undef)
+      .addReg(AMDGPU::VGPR0, RegState::Undef)
+      .addReg(AMDGPU::VGPR0, RegState::Undef)
+      .addReg(AMDGPU::VGPR0, RegState::Undef)
+      .addImm(1)  // vm
+      .addImm(0)  // compr
+      .addImm(0); // en
+  BuildMI(SkipBB, DL, TII->get(AMDGPU::S_ENDPGM)).addImm(0);
+}
+
+/// Translate a SI_KILL_*_TERMINATOR into exec-manipulating instructions.
+/// Return true unless the terminator is a no-op.
+bool SIInsertSkips::kill(MachineInstr &MI) {
+  MachineBasicBlock &MBB = *MI.getParent();
+  DebugLoc DL = MI.getDebugLoc();
+
+  switch (MI.getOpcode()) {
+  case AMDGPU::SI_KILL_F32_COND_IMM_TERMINATOR: {
+    unsigned Opcode = 0;
+
+    // The opcodes are inverted because the inline immediate has to be
+    // the first operand, e.g. from "x < imm" to "imm > x"
+    switch (MI.getOperand(2).getImm()) {
+    case ISD::SETOEQ:
+    case ISD::SETEQ:
+      Opcode = AMDGPU::V_CMPX_EQ_F32_e64;
+      break;
+    case ISD::SETOGT:
+    case ISD::SETGT:
+      Opcode = AMDGPU::V_CMPX_LT_F32_e64;
+      break;
+    case ISD::SETOGE:
+    case ISD::SETGE:
+      Opcode = AMDGPU::V_CMPX_LE_F32_e64;
+      break;
+    case ISD::SETOLT:
+    case ISD::SETLT:
+      Opcode = AMDGPU::V_CMPX_GT_F32_e64;
+      break;
+    case ISD::SETOLE:
+    case ISD::SETLE:
+      Opcode = AMDGPU::V_CMPX_GE_F32_e64;
+      break;
+    case ISD::SETONE:
+    case ISD::SETNE:
+      Opcode = AMDGPU::V_CMPX_LG_F32_e64;
+      break;
+    case ISD::SETO:
+      Opcode = AMDGPU::V_CMPX_O_F32_e64;
+      break;
+    case ISD::SETUO:
+      Opcode = AMDGPU::V_CMPX_U_F32_e64;
+      break;
+    case ISD::SETUEQ:
+      Opcode = AMDGPU::V_CMPX_NLG_F32_e64;
+      break;
+    case ISD::SETUGT:
+      Opcode = AMDGPU::V_CMPX_NGE_F32_e64;
+      break;
+    case ISD::SETUGE:
+      Opcode = AMDGPU::V_CMPX_NGT_F32_e64;
+      break;
+    case ISD::SETULT:
+      Opcode = AMDGPU::V_CMPX_NLE_F32_e64;
+      break;
+    case ISD::SETULE:
+      Opcode = AMDGPU::V_CMPX_NLT_F32_e64;
+      break;
+    case ISD::SETUNE:
+      Opcode = AMDGPU::V_CMPX_NEQ_F32_e64;
+      break;
+    default:
+      llvm_unreachable("invalid ISD:SET cond code");
+    }
+
+    const GCNSubtarget &ST = MBB.getParent()->getSubtarget<GCNSubtarget>();
+    if (ST.hasNoSdstCMPX())
+      Opcode = AMDGPU::getVCMPXNoSDstOp(Opcode);
+
+    assert(MI.getOperand(0).isReg());
+
+    if (TRI->isVGPR(MBB.getParent()->getRegInfo(),
+                    MI.getOperand(0).getReg())) {
+      Opcode = AMDGPU::getVOPe32(Opcode);
+      BuildMI(MBB, &MI, DL, TII->get(Opcode))
+          .add(MI.getOperand(1))
+          .add(MI.getOperand(0));
+    } else {
+      auto I = BuildMI(MBB, &MI, DL, TII->get(Opcode));
+      if (!ST.hasNoSdstCMPX())
+        I.addReg(AMDGPU::VCC, RegState::Define);
+
+      I.addImm(0)  // src0 modifiers
+        .add(MI.getOperand(1))
+        .addImm(0)  // src1 modifiers
+        .add(MI.getOperand(0));
+
+      I.addImm(0);  // omod
+    }
+    return true;
+  }
+  case AMDGPU::SI_DEMOTE_I1_TERMINATOR:
+  case AMDGPU::SI_KILL_I1_TERMINATOR: {
+    const MachineFunction *MF = MI.getParent()->getParent();
+    const GCNSubtarget &ST = MF->getSubtarget<GCNSubtarget>();
+    unsigned Exec = ST.isWave32() ? AMDGPU::EXEC_LO : AMDGPU::EXEC;
+    const MachineOperand &Op = MI.getOperand(0);
+    int64_t KillVal = MI.getOperand(1).getImm();
+    assert(KillVal == 0 || KillVal == -1);
+
+    // Kill all threads if Op0 is an immediate and equal to the Kill value.
+    if (Op.isImm()) {
+      int64_t Imm = Op.getImm();
+      assert(Imm == 0 || Imm == -1);
+
+      if (Imm == KillVal) {
+        BuildMI(MBB, &MI, DL, TII->get(ST.isWave32() ? AMDGPU::S_MOV_B32
+                                                     : AMDGPU::S_MOV_B64), Exec)
+          .addImm(0);
+        return true;
+      }
+      return false;
+    }
+
+    unsigned Opcode = KillVal ? AMDGPU::S_ANDN2_B64 : AMDGPU::S_AND_B64;
+    if (ST.isWave32())
+      Opcode = KillVal ? AMDGPU::S_ANDN2_B32 : AMDGPU::S_AND_B32;
+    BuildMI(MBB, &MI, DL, TII->get(Opcode), Exec)
+        .addReg(Exec)
+        .add(Op);
+    return true;
+  }
+  default:
+    llvm_unreachable("invalid opcode, expected SI_KILL_*_TERMINATOR");
+  }
+}
+
+// Returns true if a branch over the block was inserted.
+bool SIInsertSkips::skipMaskBranch(MachineInstr &MI,
+                                   MachineBasicBlock &SrcMBB) {
+  MachineBasicBlock *DestBB = MI.getOperand(0).getMBB();
+
+  if (!shouldSkip(**SrcMBB.succ_begin(), *DestBB))
+    return false;
+
+  const DebugLoc &DL = MI.getDebugLoc();
+  MachineBasicBlock::iterator InsPt = std::next(MI.getIterator());
+
+  BuildMI(SrcMBB, InsPt, DL, TII->get(AMDGPU::S_CBRANCH_EXECZ))
+    .addMBB(DestBB);
+
+  return true;
+}
+
+bool SIInsertSkips::optimizeVccBranch(MachineInstr &MI) const {
+  // Match:
+  // sreg = -1
+  // vcc = S_AND_B64 exec, sreg
+  // S_CBRANCH_VCC[N]Z
+  // =>
+  // S_CBRANCH_EXEC[N]Z
+  bool Changed = false;
+  MachineBasicBlock &MBB = *MI.getParent();
+  const GCNSubtarget &ST = MBB.getParent()->getSubtarget<GCNSubtarget>();
+  const bool IsWave32 = ST.isWave32();
+  const unsigned CondReg = TRI->getVCC();
+  const unsigned ExecReg = IsWave32 ? AMDGPU::EXEC_LO : AMDGPU::EXEC;
+  const unsigned And = IsWave32 ? AMDGPU::S_AND_B32 : AMDGPU::S_AND_B64;
+
+  MachineBasicBlock::reverse_iterator A = MI.getReverseIterator(),
+                                      E = MBB.rend();
+  bool ReadsCond = false;
+  unsigned Threshold = 5;
+  for (++A ; A != E ; ++A) {
+    if (!--Threshold)
+      return false;
+    if (A->modifiesRegister(ExecReg, TRI))
+      return false;
+    if (A->modifiesRegister(CondReg, TRI)) {
+      if (!A->definesRegister(CondReg, TRI) || A->getOpcode() != And)
+        return false;
+      break;
+    }
+    ReadsCond |= A->readsRegister(CondReg, TRI);
+  }
+  if (A == E)
+    return false;
+
+  MachineOperand &Op1 = A->getOperand(1);
+  MachineOperand &Op2 = A->getOperand(2);
+  if (Op1.getReg() != ExecReg && Op2.isReg() && Op2.getReg() == ExecReg) {
+    TII->commuteInstruction(*A);
+    Changed = true;
+  }
+  if (Op1.getReg() != ExecReg)
+    return Changed;
+  if (Op2.isImm() && Op2.getImm() != -1)
+    return Changed;
+
+  unsigned SReg = AMDGPU::NoRegister;
+  if (Op2.isReg()) {
+    SReg = Op2.getReg();
+    auto M = std::next(A);
+    bool ReadsSreg = false;
+    for ( ; M != E ; ++M) {
+      if (M->definesRegister(SReg, TRI))
+        break;
+      if (M->modifiesRegister(SReg, TRI))
+        return Changed;
+      ReadsSreg |= M->readsRegister(SReg, TRI);
+    }
+    if (M == E ||
+        !M->isMoveImmediate() ||
+        !M->getOperand(1).isImm() ||
+        M->getOperand(1).getImm() != -1)
+      return Changed;
+    // First if sreg is only used in and instruction fold the immediate
+    // into that and.
+    if (!ReadsSreg && Op2.isKill()) {
+      A->getOperand(2).ChangeToImmediate(-1);
+      M->eraseFromParent();
+    }
+  }
+
+  if (!ReadsCond && A->registerDefIsDead(AMDGPU::SCC) &&
+      MI.killsRegister(CondReg, TRI))
+    A->eraseFromParent();
+
+  bool IsVCCZ = MI.getOpcode() == AMDGPU::S_CBRANCH_VCCZ;
+  if (SReg == ExecReg) {
+    if (IsVCCZ) {
+      MI.eraseFromParent();
+      return true;
+    }
+    MI.setDesc(TII->get(AMDGPU::S_BRANCH));
+  } else {
+    MI.setDesc(TII->get(IsVCCZ ? AMDGPU::S_CBRANCH_EXECZ
+                               : AMDGPU::S_CBRANCH_EXECNZ));
+  }
+
+  MI.RemoveOperand(MI.findRegisterUseOperandIdx(CondReg, false /*Kill*/, TRI));
+  MI.addImplicitDefUseOperands(*MBB.getParent());
+
+  return true;
+}
+
+bool SIInsertSkips::runOnMachineFunction(MachineFunction &MF) {
+  const GCNSubtarget &ST = MF.getSubtarget<GCNSubtarget>();
+  TII = ST.getInstrInfo();
+  TRI = &TII->getRegisterInfo();
+  MDT = &getAnalysis<MachineDominatorTree>();
+  SkipThreshold = SkipThresholdFlag;
+
+  MachineBasicBlock *EmptyMBBAtEnd = nullptr;
+  SmallVector<MachineInstr *, 4> KillInstrs;
+  bool MadeChange = false;
+
+  for (MachineBasicBlock &MBB : MF) {
+    MachineBasicBlock::iterator I, Next;
+    for (I = MBB.begin(); I != MBB.end(); I = Next) {
+      Next = std::next(I);
+      MachineInstr &MI = *I;
+
+      switch (MI.getOpcode()) {
+      case AMDGPU::SI_MASK_BRANCH:
+        MadeChange |= skipMaskBranch(MI, MBB);
+        break;
+
+      case AMDGPU::S_BRANCH:
+        // Optimize out branches to the next block.
+        // FIXME: Shouldn't this be handled by BranchFolding?
+        if (MBB.isLayoutSuccessor(MI.getOperand(0).getMBB())) {
+          assert(&MI == &MBB.back());
+          MI.eraseFromParent();
+          MadeChange = true;
+        }
+        break;
+
+      case AMDGPU::SI_KILL_F32_COND_IMM_TERMINATOR:
+      case AMDGPU::SI_KILL_I1_TERMINATOR:
+      case AMDGPU::SI_DEMOTE_I1_TERMINATOR: {
+        MadeChange = true;
+        bool CanKill = kill(MI);
+
+        // Check if we can add an early "if exec=0 { end shader }".
+        //
+        // Note that we _always_ do this if it is correct, even if the kill
+        // happens fairly late in the shader, because the null export should
+        // generally still be cheaper than normal export(s).
+        //
+        // TODO: The dominatesAllReachable check is conservative: if the
+        //       dominance is only missing due to _uniform_ branches, we could
+        //       in fact insert the early-exit as well.
+        if (CanKill &&
+            MF.getFunction().getCallingConv() == CallingConv::AMDGPU_PS &&
+            dominatesAllReachable(MBB)) {
+          // Mark the instruction for kill-if-dead insertion. We delay this
+          // change because it modifies the CFG.
+          KillInstrs.push_back(&MI);
+        } else {
+          MI.eraseFromParent();
+        }
+        break;
+      }
+
+      case AMDGPU::SI_RETURN_TO_EPILOG:
+        // FIXME: Should move somewhere else
+        assert(!MF.getInfo<SIMachineFunctionInfo>()->returnsVoid());
+
+        // Graphics shaders returning non-void shouldn't contain S_ENDPGM,
+        // because external bytecode will be appended at the end.
+        if (&MBB != &MF.back() || &MI != &MBB.back()) {
+          // SI_RETURN_TO_EPILOG is not the last instruction. Add an empty block at
+          // the end and jump there.
+          if (!EmptyMBBAtEnd) {
+            EmptyMBBAtEnd = MF.CreateMachineBasicBlock();
+            MF.insert(MF.end(), EmptyMBBAtEnd);
+          }
+
+          MBB.addSuccessor(EmptyMBBAtEnd);
+          BuildMI(MBB, &MI, MI.getDebugLoc(), TII->get(AMDGPU::S_BRANCH))
+            .addMBB(EmptyMBBAtEnd);
+          MI.eraseFromParent();
+
+          MDT->getBase().insertEdge(&MBB, EmptyMBBAtEnd);
+        }
+        break;
+
+      case AMDGPU::S_CBRANCH_VCCZ:
+      case AMDGPU::S_CBRANCH_VCCNZ:
+        MadeChange |= optimizeVccBranch(MI);
+        break;
+
+      default:
+        break;
+      }
+    }
+  }
+
+  for (MachineInstr *Kill : KillInstrs) {
+    skipIfDead(*Kill->getParent(), std::next(Kill->getIterator()),
+               Kill->getDebugLoc());
+    Kill->eraseFromParent();
+  }
+  KillInstrs.clear();
+
+  return MadeChange;
+}