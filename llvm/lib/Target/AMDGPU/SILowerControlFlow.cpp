--- conflicted
+++ resolved
@@ -51,6 +51,7 @@
 #include "AMDGPUSubtarget.h"
 #include "SIInstrInfo.h"
 #include "MCTargetDesc/AMDGPUMCTargetDesc.h"
+#include "llvm/ADT/SmallSet.h"
 #include "llvm/ADT/SmallVector.h"
 #include "llvm/ADT/StringRef.h"
 #include "llvm/CodeGen/LiveIntervals.h"
@@ -85,11 +86,8 @@
   const SIInstrInfo *TII = nullptr;
   LiveIntervals *LIS = nullptr;
   MachineRegisterInfo *MRI = nullptr;
-<<<<<<< HEAD
-=======
   DenseSet<const MachineInstr*> LoweredEndCf;
   DenseSet<Register> LoweredIf;
->>>>>>> da5f3adc
 
   const TargetRegisterClass *BoolRC = nullptr;
   unsigned AndOpc;
@@ -111,6 +109,13 @@
                         SmallVectorImpl<MachineOperand> &Src) const;
 
   void combineMasks(MachineInstr &MI);
+
+  // Skip to the next instruction, ignoring debug instructions, and trivial
+  // block boundaries (blocks that have one (typically fallthrough) successor,
+  // and the successor has one predecessor.
+  MachineBasicBlock::iterator
+  skipIgnoreExecInstsTrivialSucc(MachineBasicBlock &MBB,
+                                 MachineBasicBlock::iterator It) const;
 
 public:
   static char ID;
@@ -406,6 +411,36 @@
   MI.eraseFromParent();
 }
 
+MachineBasicBlock::iterator
+SILowerControlFlow::skipIgnoreExecInstsTrivialSucc(
+  MachineBasicBlock &MBB, MachineBasicBlock::iterator It) const {
+
+  SmallSet<const MachineBasicBlock *, 4> Visited;
+  MachineBasicBlock *B = &MBB;
+  do {
+    if (!Visited.insert(B).second)
+      return MBB.end();
+
+    auto E = B->end();
+    for ( ; It != E; ++It) {
+      if (TII->mayReadEXEC(*MRI, *It))
+        break;
+    }
+
+    if (It != E)
+      return It;
+
+    if (B->succ_size() != 1)
+      return MBB.end();
+
+    // If there is one trivial successor, advance to the next block.
+    MachineBasicBlock *Succ = *B->succ_begin();
+
+    It = Succ->begin();
+    B = Succ;
+  } while (true);
+}
+
 void SILowerControlFlow::emitEndCf(MachineInstr &MI) {
   MachineBasicBlock &MBB = *MI.getParent();
   MachineRegisterInfo &MRI = MBB.getParent()->getRegInfo();
@@ -413,8 +448,6 @@
   MachineInstr *Def = MRI.getUniqueVRegDef(CFMask);
   const DebugLoc &DL = MI.getDebugLoc();
 
-<<<<<<< HEAD
-=======
   // If the only instruction immediately following this END_CF is an another
   // END_CF in the only successor we can avoid emitting exec mask restore here.
   if (RemoveRedundantEndcf) {
@@ -438,13 +471,14 @@
     }
   }
 
->>>>>>> da5f3adc
   MachineBasicBlock::iterator InsPt =
       Def && Def->getParent() == &MBB ? std::next(MachineBasicBlock::iterator(Def))
                                : MBB.begin();
   MachineInstr *NewMI = BuildMI(MBB, InsPt, DL, TII->get(OrOpc), Exec)
                             .addReg(Exec)
                             .add(MI.getOperand(0));
+
+  LoweredEndCf.insert(NewMI);
 
   if (LIS)
     LIS->ReplaceMachineInstrInMaps(MI, *NewMI);
@@ -592,11 +626,8 @@
     }
   }
 
-<<<<<<< HEAD
-=======
   LoweredEndCf.clear();
   LoweredIf.clear();
 
->>>>>>> da5f3adc
   return true;
 }