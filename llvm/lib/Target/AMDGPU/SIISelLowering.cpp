--- conflicted
+++ resolved
@@ -6264,8 +6264,11 @@
       DAG.getTargetConstant(IdxEn, DL, MVT::i1), // idxen
     };
 
-<<<<<<< HEAD
-    setBufferOffsets(Op.getOperand(4), DAG, &Ops[3]);
+    unsigned Offset = setBufferOffsets(Op.getOperand(4), DAG, &Ops[3]);
+    // We don't know the offset if vindex is non-zero, so clear it.
+    if (IdxEn)
+      Offset = 0;
+
     unsigned Opc = 0;
     switch (IntrID) {
       case Intrinsic::amdgcn_buffer_load:         Opc = AMDGPUISD::BUFFER_LOAD;        break;
@@ -6274,15 +6277,6 @@
       case Intrinsic::amdgcn_buffer_load_format:  Opc = AMDGPUISD::BUFFER_LOAD_FORMAT; break;
       default: llvm_unreachable("Unexpected IntrinsicID");
     }
-=======
-    unsigned Offset = setBufferOffsets(Op.getOperand(4), DAG, &Ops[3]);
-    // We don't know the offset if vindex is non-zero, so clear it.
-    if (IdxEn)
-      Offset = 0;
-
-    unsigned Opc = (IntrID == Intrinsic::amdgcn_buffer_load) ?
-        AMDGPUISD::BUFFER_LOAD : AMDGPUISD::BUFFER_LOAD_FORMAT;
->>>>>>> 39d4c9fd
 
     EVT VT = Op.getValueType();
     EVT IntVT = VT.changeTypeToInteger();
@@ -6953,8 +6947,10 @@
       DAG.getTargetConstant(Glc | (Slc << 1), DL, MVT::i32), // cachepolicy
       DAG.getTargetConstant(IdxEn, DL, MVT::i1), // idxen
     };
-<<<<<<< HEAD
-    setBufferOffsets(Op.getOperand(5), DAG, &Ops[4]);
+    unsigned Offset = setBufferOffsets(Op.getOperand(5), DAG, &Ops[4]);
+    // We don't know the offset if vindex is non-zero, so clear it.
+    if (IdxEn)
+      Offset = 0;
     unsigned Opc = 0;
     switch (IntrinsicID) {
       case Intrinsic::amdgcn_buffer_store:        Opc = AMDGPUISD::BUFFER_STORE;        break;
@@ -6963,14 +6959,6 @@
       case Intrinsic::amdgcn_buffer_store_format: Opc = AMDGPUISD::BUFFER_STORE_FORMAT; break;
       default: llvm_unreachable("Unexpected IntrinsicID");
     }
-=======
-    unsigned Offset = setBufferOffsets(Op.getOperand(5), DAG, &Ops[4]);
-    // We don't know the offset if vindex is non-zero, so clear it.
-    if (IdxEn)
-      Offset = 0;
-    unsigned Opc = IntrinsicID == Intrinsic::amdgcn_buffer_store ?
-                   AMDGPUISD::BUFFER_STORE : AMDGPUISD::BUFFER_STORE_FORMAT;
->>>>>>> 39d4c9fd
     Opc = IsD16 ? AMDGPUISD::BUFFER_STORE_FORMAT_D16 : Opc;
     MemSDNode *M = cast<MemSDNode>(Op);
     M->getMemOperand()->setOffset(Offset);
